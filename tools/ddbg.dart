// Copyright (c) 2012, the Dart project authors.  Please see the AUTHORS file
// for details. All rights reserved. Use of this source code is governed by a
// BSD-style license that can be found in the LICENSE file.

// Simple interactive debugger shell that connects to the Dart VM's debugger
// connection port.

import "dart:convert";
import "dart:io";
import "dart:json" as json;
import "dart:async";


Map<int, Completer> outstandingCommands;

Socket vmSock;
String vmData;
var stdinSubscription;
var vmSubscription;
int seqNum = 0;
int isolate_id = -1;

final verbose = false;
final printMessages = false;

// The location of the last paused event.
Map pausedLocation = null;


void printHelp() {
  print("""
  q   Quit debugger shell
  bt  Show backtrace
  r   Resume execution
  s   Single step
  so  Step over
  si  Step into
  sbp [<file>] <line> Set breakpoint
  rbp <id> Remove breakpoint with given id
  po <id> Print object info for given id
  eval obj <id> <expr> Evaluate expr on object id
  eval cls <id> <expr> Evaluate expr on class id
  pl <id> <idx> [<len>] Print list element/slice
  pc <id> Print class info for given id
  ll  List loaded libraries
  plib <id> Print library info for given library id
  slib <id> <true|false> Set library id debuggable
  pg <id> Print all global variables visible within given library id
  ls <lib_id> List loaded scripts in library
  gs <lib_id> <script_url> Get source text of script in library
  tok <lib_id> <script_url> Get line and token table of script in library
  epi <none|all|unhandled>  Set exception pause info
  li List ids of all isolates in the VM
  i <id> Interrupt execution of given isolate id
  h   Print help
""");
}


void quitShell() {
  vmSubscription.cancel();
  vmSock.close();
  stdinSubscription.cancel();
}


Future sendCmd(Map<String, dynamic> cmd) {
  var completer = new Completer();
  int id = cmd["id"];
  outstandingCommands[id] = completer;
  if (verbose) {
    print("sending: '${json.stringify(cmd)}'");
  }
  vmSock.write(json.stringify(cmd));
  return completer.future;
}

void processCommand(String cmdLine) {
  
  void huh() {
    print("'$cmdLine' not understood, try h for help");
  }

  seqNum++;
  var args = cmdLine.split(' ');
  if (args.length == 0) {
    return;
  }
  var command = args[0];
  var simple_commands =
      { 'r':'resume', 's':'stepOver', 'si':'stepInto', 'so':'stepOut'};
  if (simple_commands[command] != null) {
    var cmd = { "id": seqNum,
                "command": simple_commands[command],
                "params": { "isolateId" : isolate_id } };
    sendCmd(cmd).then((result) => handleGenericResponse(result));
  } else if (command == "bt") {
    var cmd = { "id": seqNum,
                "command": "getStackTrace",
                "params": { "isolateId" : isolate_id } };
    sendCmd(cmd).then((result) => handleStackTraceResponse(result));
  } else if (command == "ll") {
    var cmd = { "id": seqNum,
                "command": "getLibraries",
                "params": { "isolateId" : isolate_id } };
    sendCmd(cmd).then((result) => handleGetLibraryResponse(result));
  } else if (command == "sbp" && args.length >= 2) {
    var url, line;
    if (args.length == 2 && pausedLocation != null) {
      url = pausedLocation["url"];
      assert(url != null);
      line = int.parse(args[1]);
    } else {
      url = args[1];
      line = int.parse(args[2]);
    }
    var cmd = { "id": seqNum,
                "command": "setBreakpoint",
                "params": { "isolateId" : isolate_id,
                            "url": url,
                            "line": line }};
    sendCmd(cmd).then((result) => handleSetBpResponse(result));
  } else if (command == "rbp" && args.length == 2) {
    var cmd = { "id": seqNum,
                "command": "removeBreakpoint",
                "params": { "isolateId" : isolate_id,
                            "breakpointId": int.parse(args[1]) } };
    sendCmd(cmd).then((result) => handleGenericResponse(result));
  } else if (command == "ls" && args.length == 2) {
    var cmd = { "id": seqNum,
                "command": "getScriptURLs",
                "params": { "isolateId" : isolate_id,
                            "libraryId": int.parse(args[1]) } };
    sendCmd(cmd).then((result) => handleGetScriptsResponse(result));
  } else if (command == "eval" && args.length > 3) {
    var expr = args.getRange(3, args.length).join(" ");
    var target = args[1];
    if (target == "obj") {
      target = "objectId";
    } else if (target == "cls") {
      target = "classId";
    } else {
      huh();
      return;
    }
    var cmd = { "id": seqNum,
                "command": "evaluateExpr",
                "params": { "isolateId": isolate_id,
                            target: int.parse(args[2]),
                            "expression": expr } };
    sendCmd(cmd).then((result) => handleEvalResponse(result));
  } else if (command == "po" && args.length == 2) {
    var cmd = { "id": seqNum,
                "command": "getObjectProperties",
                "params": { "isolateId" : isolate_id,
                            "objectId": int.parse(args[1]) } };
    sendCmd(cmd).then((result) => handleGetObjPropsResponse(result));
  } else if (command == "pl" && args.length >= 3) {
     var cmd;
     if (args.length == 3) {
       cmd = { "id": seqNum,
               "command": "getListElements",
               "params": { "isolateId" : isolate_id,
                           "objectId": int.parse(args[1]),
                           "index": int.parse(args[2]) } };
    } else {
       cmd = { "id": seqNum,
               "command": "getListElements",
               "params": { "isolateId" : isolate_id,
                           "objectId": int.parse(args[1]),
                           "index": int.parse(args[2]),
                           "length": int.parse(args[3]) } };
    }
    sendCmd(cmd).then((result) => handleGetListResponse(result));
  } else if (command == "pc" && args.length == 2) {
    var cmd = { "id": seqNum,
                "command": "getClassProperties",
                "params": { "isolateId" : isolate_id,
                            "classId": int.parse(args[1]) } };
    sendCmd(cmd).then((result) => handleGetClassPropsResponse(result));
  } else if (command == "plib" && args.length == 2) {
    var cmd = { "id": seqNum,
                "command": "getLibraryProperties",
                "params": {"isolateId" : isolate_id,
                           "libraryId": int.parse(args[1]) } };
    sendCmd(cmd).then((result) => handleGetLibraryPropsResponse(result));
  } else if (command == "slib" && args.length == 3) {
    var cmd = { "id": seqNum,
                "command": "setLibraryProperties",
                "params": {"isolateId" : isolate_id,
                           "libraryId": int.parse(args[1]),
                           "debuggingEnabled": args[2] } };
    sendCmd(cmd).then((result) => handleSetLibraryPropsResponse(result));
  } else if (command == "pg" && args.length == 2) {
    var cmd = { "id": seqNum,
                "command": "getGlobalVariables",
                "params": { "isolateId" : isolate_id,
                            "libraryId": int.parse(args[1]) } };
    sendCmd(cmd).then((result) => handleGetGlobalVarsResponse(result));
  } else if (command == "gs" && args.length == 3) {
    var cmd = { "id": seqNum,
                "command":  "getScriptSource",
                "params": { "isolateId" : isolate_id,
                            "libraryId": int.parse(args[1]),
                            "url": args[2] } };
    sendCmd(cmd).then((result) => handleGetSourceResponse(result));
  } else if (command == "tok" && args.length == 3) {
    var cmd = { "id": seqNum,
                "command":  "getLineNumberTable",
                "params": { "isolateId" : isolate_id,
                            "libraryId": int.parse(args[1]),
                            "url": args[2] } };
    sendCmd(cmd).then((result) => handleGetLineTableResponse(result));
  } else if (command == "epi" && args.length == 2) {
    var cmd = { "id": seqNum,
                "command":  "setPauseOnException",
                "params": { "isolateId" : isolate_id,
                            "exceptions": args[1] } };
    sendCmd(cmd).then((result) => handleGenericResponse(result));
  } else if (command == "li") {
    var cmd = { "id": seqNum, "command": "getIsolateIds" };
    sendCmd(cmd).then((result) => handleGetIsolatesResponse(result));
  } else if (command == "i" && args.length == 2) {
    var cmd = { "id": seqNum,
                "command": "interrupt",
                "params": { "isolateId": int.parse(args[1]) } };
    sendCmd(cmd).then((result) => handleGenericResponse(result));
  } else if (command == "q") {
    quitShell();
  } else if (command == "h") {
    printHelp();
  } else {
    huh();
  }
}


String remoteObject(value) {
  var kind = value["kind"];
  var text = value["text"];
  var id = value["objectId"];
  if (kind == "string") {
    return "(string, id $id) '$text'";
  } else if (kind == "list") {
    var len = value["length"];
    return "(list, id $id, len $len) $text";
  } else if (kind == "object") {
    return "(obj, id $id) $text";
  } else {
    return "$text";
  }
}


printNamedObject(obj) {
  var name = obj["name"];
  var value = obj["value"];
  print("  $name = ${remoteObject(value)}");
}


handleGetObjPropsResponse(response) {
  Map props = response["result"];
  int class_id = props["classId"];
  if (class_id == -1) {
    print("  null");
    return;
  }
  List fields = props["fields"];
  print("  class id: $class_id");
  for (int i = 0; i < fields.length; i++) {
    printNamedObject(fields[i]);
  }
}

handleGetListResponse(response) {
  Map result = response["result"];
  if (result["elements"] != null) {
    // List slice.
    var index = result["index"];
    var length = result["length"];
    List elements = result["elements"];
    assert(length == elements.length);
    for (int i = 0; i < length; i++) {
      var kind = elements[i]["kind"];
      var text = elements[i]["text"];
      print("  ${index + i}: ($kind) $text");
    }
  } else {
    // One element, a remote object.
    print(result);
    print("  ${remoteObject(result)}");
  }
}


handleGetClassPropsResponse(response) {
  Map props = response["result"];
  assert(props["name"] != null);
  int libId = props["libraryId"];
  assert(libId != null);
  print("  class ${props["name"]} (library id: $libId)");
  List fields = props["fields"];
  if (fields.length > 0) {
    print("  static fields:");
    for (int i = 0; i < fields.length; i++) {
      printNamedObject(fields[i]);
    }
  }
}


handleGetLibraryPropsResponse(response) {
  Map props = response["result"];
  assert(props["url"] != null);
  print("  library url: ${props["url"]}");
  assert(props["debuggingEnabled"] != null);
  print("  debugging enabled: ${props["debuggingEnabled"]}");
  List imports = props["imports"];
  assert(imports != null);
  if (imports.length > 0) {
    print("  imports:");
    for (int i = 0; i < imports.length; i++) {
      print("    id ${imports[i]["libraryId"]} prefix ${imports[i]["prefix"]}");
    }
  }
  List globals = props["globals"];
  assert(globals != null);
  if (globals.length > 0) {
    print("  global variables:");
    for (int i = 0; i < globals.length; i++) {
      printNamedObject(globals[i]);
    }
  }
}


handleSetLibraryPropsResponse(response) {
  Map props = response["result"];
  assert(props["debuggingEnabled"] != null);
  print("  debugging enabled: ${props["debuggingEnabled"]}");
}


handleGetGlobalVarsResponse(response) {
  List globals = response["result"]["globals"];
  for (int i = 0; i < globals.length; i++) {
    printNamedObject(globals[i]);
  }
}


handleGetSourceResponse(response) {
  Map result = response["result"];
  String source = result["text"];
  print("Source text:\n$source\n--------");
}


handleGetLineTableResponse(response) {
  Map result = response["result"];
  var info = result["lines"];
  print("Line info table:\n$info");
}


handleGetIsolatesResponse(response) {
  Map result = response["result"];
  print("Isolates: ${result["isolateIds"]}");
}


void handleGetLibraryResponse(response) {
  Map result = response["result"];
  List libs = result["libraries"];
  print("Loaded libraries:");
  print(libs);
  for (int i = 0; i < libs.length; i++) {
    print("  ${libs[i]["id"]} ${libs[i]["url"]}");
  }
}


void handleGetScriptsResponse(response) {
  Map result = response["result"];
  List urls = result["urls"];
  print("Loaded scripts:");
  for (int i = 0; i < urls.length; i++) {
    print("  $i ${urls[i]}");
  }
}


void handleEvalResponse(response) {
  Map result = response["result"];
  print(remoteObject(result));
}


void handleSetBpResponse(response) {
  Map result = response["result"];
  var id = result["breakpointId"];
  assert(id != null);
  print("Set BP $id");
}


void handleGenericResponse(response) {
  if (response["error"] != null) {
    print("Error: ${response["error"]}");
  }
}


void handleStackTraceResponse(response) {
  Map result = response["result"];
  List callFrames = result["callFrames"];
  assert(callFrames != null);
  printStackTrace(callFrames);
}


void printStackFrame(frame_num, Map frame) {
  var fname = frame["functionName"];
  var libId = frame["location"]["libraryId"];
  var url = frame["location"]["url"];
  var toff = frame["location"]["tokenOffset"];
  print("$frame_num  $fname (url: $url token: $toff lib: $libId)");
  List locals = frame["locals"];
  for (int i = 0; i < locals.length; i++) {
    printNamedObject(locals[i]);
  }
}


void printStackTrace(List frames) {
  for (int i = 0; i < frames.length; i++) {
    printStackFrame(i, frames[i]);
  }
}


void handlePausedEvent(msg) {
  assert(msg["params"] != null);
  var reason = msg["params"]["reason"];
  isolate_id = msg["params"]["isolateId"];
  assert(isolate_id != null);
  pausedLocation = msg["params"]["location"];
  assert(pausedLocation != null);
  if (reason == "breakpoint") {
    print("Isolate $isolate_id paused on breakpoint");
    print("location: $pausedLocation");
  } else if (reason == "interrupted") {
    print("Isolate $isolate_id paused due to an interrupt");
  } else {
    assert(reason == "exception");
    var excObj = msg["params"]["exception"];
    print("Isolate $isolate_id paused on exception");
    print(remoteObject(excObj));
  }
}


void processVmMessage(String jsonString) {
  var msg = json.parse(jsonString);
  if (msg == null) {
    return;
  }
  var event = msg["event"];
  if (event == "paused") {
    handlePausedEvent(msg);
    return;
  }
  if (event == "breakpointResolved") {
    Map params = msg["params"];
    assert(params != null);
    print("BP ${params["breakpointId"]} resolved and "
          "set at line ${params["line"]}.");
    return;
  }
  if (event == "isolate") {
    Map params = msg["params"];
    assert(params != null);
    print("Isolate ${params["id"]} has been ${params["reason"]}.");
    return;
  }
  if (msg["id"] != null) {
    var id = msg["id"];
    if (outstandingCommands.containsKey(id)) {
      if (msg["error"] != null) {
        print("VM says: ${msg["error"]}");
      } else {
        var completer = outstandingCommands[id];
        completer.complete(msg);
      }
      outstandingCommands.remove(id);
    }
  }
}

bool haveGarbageVmData() {
  if (vmData == null || vmData.length == 0) return false;
  var i = 0, char = " ";
  while (i < vmData.length) {
    char = vmData[i];
    if (char != " " && char != "\n" && char != "\r" && char != "\t") break;
    i++;
  }
  if (i >= vmData.length) {
    return false;
  } else { 
    return char != "{";
  }
}


void processVmData(String data) {
  if (vmData == null || vmData.length == 0) {
    vmData = data;
  } else {
    vmData = vmData + data;
  }
  if (haveGarbageVmData()) {
    print("Error: have garbage data from VM: '$vmData'");
    return;
  }
  int msg_len = jsonObjectLength(vmData);
  if (printMessages && msg_len == 0) {
    print("have partial or illegal json message"
          " of ${vmData.length} chars:\n'$vmData'");
    return;
  }
  while (msg_len > 0 && msg_len <= vmData.length) {
    if (msg_len == vmData.length) {
      if (printMessages) { print("have one full message:\n$vmData"); }
      processVmMessage(vmData);
      vmData = null;
      return;
    }
    if (printMessages) { print("at least one message: '$vmData'"); }
    var msg = vmData.substring(0, msg_len);
    if (printMessages) { print("first message: $msg"); }
    vmData = vmData.substring(msg_len);
    if (haveGarbageVmData()) {
      print("Error: garbage data after previous message: '$vmData'");
      print("Previous message was: '$msg'");
      return;
    }
    processVmMessage(msg);
    msg_len = jsonObjectLength(vmData);
  }
  if (printMessages) { print("leftover vm data '$vmData'"); }
}

/**
 * Skip past a JSON object value.
 * The object value must start with '{' and continues to the
 * matching '}'. No attempt is made to otherwise validate the contents
 * as JSON. If it is invalid, a later [parseJson] will fail.
 */
int jsonObjectLength(String string) {
  int skipWhitespace(int index) {
    while (index < string.length) {
      String char = string[index];
      if (char != " " && char != "\n" && char != "\r" && char != "\t") break;
      index++;
    }
    return index;
  }
  int skipString(int index) {
    assert(string[index - 1] == '"');
    while (index < string.length) {
      String char = string[index];
      if (char == '"') return index + 1;
      if (char == r'\') index++;
      if (index == string.length) return index;
      index++;
    }
    return index;
  }
  int index = 0;
  index = skipWhitespace(index);
  // Bail out if the first non-whitespace character isn't '{'.
  if (index == string.length || string[index] != '{') return 0;
  int nesting = 0;
  while (index < string.length) {
    String char = string[index++];
    if (char == '{') {
      nesting++;
    } else if (char == '}') {
      nesting--;
      if (nesting == 0) return index;
    } else if (char == '"') {
      // Strings can contain braces. Skip their content.
      index = skipString(index);
    }
  }
  return 0;
}


void debuggerMain() {
  outstandingCommands = new Map<int, Completer>();
  Socket.connect("127.0.0.1", 5858).then((s) {
    vmSock = s;
    vmSock.setOption(SocketOption.TCP_NODELAY, true);
    var stringStream = vmSock.transform(UTF8.decoder);
    vmSubscription = stringStream.listen(
        (String data) {
          processVmData(data);
        },
        onDone: () {
          print("VM debugger connection closed");
          quitShell();
        },
        onError: (err) {
          print("Error in debug connection: $err");
          // TODO(floitsch): do we want to print the stack trace?
          quitShell();
        });
    stdinSubscription = stdin.transform(UTF8.decoder)
<<<<<<< HEAD
                             .transform(new LineTransformer())
=======
                             .transform(new LineSplitter())
>>>>>>> f128a93b
                             .listen((String line) => processCommand(line));
  });
}

void main() {
  Options options = new Options();
  List<String> arguments = options.arguments;
  if (arguments.length > 0) {
    arguments = <String>['--debug', '--verbose_debug']..addAll(arguments);
    Process.start(options.executable, arguments).then((Process process) {
      process.stdin.close();
      process.exitCode.then((int exitCode) {
        print('${arguments.join(" ")} exited with $exitCode');
      });
      debuggerMain();
    });
  } else {
    debuggerMain();
  }
}<|MERGE_RESOLUTION|>--- conflicted
+++ resolved
@@ -619,11 +619,7 @@
           quitShell();
         });
     stdinSubscription = stdin.transform(UTF8.decoder)
-<<<<<<< HEAD
-                             .transform(new LineTransformer())
-=======
                              .transform(new LineSplitter())
->>>>>>> f128a93b
                              .listen((String line) => processCommand(line));
   });
 }
