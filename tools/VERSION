# This file is used by tools/utils.py to generate version strings.
# The numbers are changed as follows:
#
#  * New release cycle has begun (i.e. stable release was just made):
#     - increase MINOR by 1
#     - set "PATCH 0"
#     - set "PRERELEASE 0"
#     - set "PRERELEASE_PATCH 0"
#
#  * Doing a push-to-trunk from bleeding_edge:
#    (The first push-to-trunk in the release cycle will set PRERELEASE to 0)
#     - increase PRERELEASE by 1
#     - set "PRERELEASE_PATCH 0"
#
#  * Doing a cherry-pick to trunk:
#     - increase PRERELEASE_PATCH by 1
#
#  * Making a stable release (i.e. new stable branch):
#     - set "PRERELEASE 0"
#     - set "PRERELEASE_PATCH 0"
#    The new stable release version will sort higher than the prereleases.
#
#  * Making cherry-picks to stable channel
#     - increase PATCH by 1
#
CHANNEL stable
MAJOR 1
<<<<<<< HEAD
MINOR 13
PATCH 2
PRERELEASE 0
PRERELEASE_PATCH 0
=======
MINOR 14
PATCH 0
PRERELEASE 7
PRERELEASE_PATCH 2
>>>>>>> c612cd31
<|MERGE_RESOLUTION|>--- conflicted
+++ resolved
@@ -25,14 +25,7 @@
 #
 CHANNEL stable
 MAJOR 1
-<<<<<<< HEAD
-MINOR 13
-PATCH 2
-PRERELEASE 0
-PRERELEASE_PATCH 0
-=======
 MINOR 14
 PATCH 0
-PRERELEASE 7
-PRERELEASE_PATCH 2
->>>>>>> c612cd31
+PRERELEASE 0
+PRERELEASE_PATCH 0