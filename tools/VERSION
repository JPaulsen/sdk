--- conflicted
+++ resolved
@@ -23,14 +23,9 @@
 #  * Making cherry-picks to stable channel
 #     - increase PATCH by 1
 #
-CHANNEL stable
+CHANNEL be
 MAJOR 1
-<<<<<<< HEAD
-MINOR 12
-PATCH 1
-=======
 MINOR 13
 PATCH 0
->>>>>>> 71b3d5ab
 PRERELEASE 0
 PRERELEASE_PATCH 0