<<<<<<< HEAD
## 1.13.0 - 2015-11-18
=======
## 1.14.0
>>>>>>> c612cd31

### Core library changes
* `dart:async`
  * Added `Future.any` static method.
  * Added `Stream.fromFutures` constructor.

* `dart:convert`
  * `Base64Decoder.convert` now takes optional `start` and `end` parameters.

* `dart:core`
  * Added `current` getter to `StackTrace` class.
  * Added `Uri.data` getter for `data:` URIs, and `UriData` class for the
    return type.
  * Added `growable` parameter to `List.filled` constructor.
  * Added microsecond support to `DateTime`: `DateTime.microsecond`,
    `DateTime.microsecondsSinceEpoch`, and
    `new DateTime.fromMicrosecondsSinceEpoch`.

* `dart:math`
  * `Random` added a `secure` constructor returning a cryptographically secure
    random generator which reads from the entropy source provided by the
    embedder for every generated random value.

* `dart:io`
  * `Platform` added an `isIOS` getter and `Platform.operatingSystem` may now
    return `ios`.
  * Added support for WebSocket compression as standardized in RFC 7692. By
    default compression is turned on for all WebSocket connections. The
    optionally named parameter `compression` on the methods `WebSocket.connect`,
    `WebSocket.fromUpgradedSocket`, and `WebSocketTransformer.upgrade` and on
    the `WebSocketTransformer` constructor is used to select the compression
    options.

### Tool changes

* `dartfmt`

  * Better line splitting in a variety of cases.

  * Other optimizations and bug fixes.

* Pub

  * **Breaking:** Pub now eagerly emits an error when a pubspec's "name" field
    is not a valid Dart identifier. Since packages with non-identifier names
    were never allowed to be published, and some of them already caused crashes
    when being written to a `.packages` file, this is unlikely to break many
    people in practice.

  * **Breaking:** Support for `barback` versions prior to 0.15.0 (released July
    2014) has been dropped. Pub will no longer install these older barback
    versions.

  * `pub serve` now GZIPs the assets it serves to make load times more similar
    to real-world use-cases.

  * `pub deps` now supports a `--no-dev` flag, which causes it to emit the
    dependency tree as it would be if no `dev_dependencies` were in use. This
    makes it easier to see your package's dependency footprint as your users
    will experience it.

  * `pub global run` now detects when a global executable's SDK constraint is no
    longer met and errors out, rather than trying to run the executable anyway.

  * Pub commands that check whether the lockfile is up-to-date (`pub run`, `pub
    deps`, `pub serve`, and `pub build`) now do additional verification. They
    ensure that any path dependencies' pubspecs haven't been changed, and they
    ensure that the current SDK version is compatible with all dependencies.

  * Fixed a crashing bug when using `pub global run` on a global script that
    didn't exist.

  * Fixed a crashing bug when a pubspec contains a dependency without a source
    declared.

## 1.13.2 - 2016-01-06

Patch release, resolves one issue:

* dart2js: Stack traces are not captured correctly (SDK issue [25235]
(https://github.com/dart-lang/sdk/issues/25235))

## 1.13.1 - 2015-12-17

Patch release, resolves three issues:

* VM type propagation fix: Resolves a potential crash in the Dart VM (SDK commit
 [dff13be]
(https://github.com/dart-lang/sdk/commit/dff13bef8de104d33b04820136da2d80f3c835d7))

* dart2js crash fix: Resolves a crash in pkg/js and dart2js (SDK issue [24974]
(https://github.com/dart-lang/sdk/issues/24974))

* Pub get crash on ARM: Fixes a crash triggered when running 'pub get' on ARM
 processors such as those on a Raspberry Pi (SDK issue [24855]
(https://github.com/dart-lang/sdk/issues/24855))

## 1.13.0 - 2015-11-18

### Core library changes
* `dart:async`
  * `StreamController` added getters for `onListen`, `onPause`, and `onResume`
    with the corresponding new `typedef void ControllerCallback()`.
  * `StreamController` added a getter for `onCancel` with the corresponding
    new `typedef ControllerCancelCallback()`;
  * `StreamTransformer` instances created with `fromHandlers` with no
    `handleError` callback now forward stack traces along with errors to the
    resulting streams.

* `dart:convert`
  * Added support for Base-64 encoding and decoding.
    * Added new classes `Base64Codec`, `Base64Encoder`, and `Base64Decoder`.
    * Added new top-level `const Base64Codec BASE64`.

* `dart:core`
  * `Uri` added `removeFragment` method.
  * `String.allMatches` (implementing `Pattern.allMatches`) is now lazy,
    as all `allMatches` implementations are intended to be.
  * `Resource` is deprecated, and will be removed in a future release.

* `dart:developer`
  * Added `Timeline` class for interacting with Observatory's timeline feature.
  * Added `ServiceExtensionHandler`, `ServiceExtensionResponse`, and `registerExtension` which enable developers to provide their own VM service protocol extensions.

* `dart:html`, `dart:indexed_db`, `dart:svg`, `dart:web_audio`, `dart:web_gl`, `dart:web_sql`
  * The return type of some APIs changed from `double` to `num`. Dartium is now
    using
    JS interop for most operations. JS does not distinguish between numeric
    types, and will return a number as an int if it fits in an int. This will
    mostly cause an error if you assign to something typed `double` in
    checked mode. You may
    need to insert a `toDouble()` call or accept `num`. Examples of APIs that
    are affected include `Element.getBoundingClientRect` and
    `TextMetrics.width`.

* `dart:io`
  * **Breaking:** Secure networking has changed, replacing the NSS library
    with the BoringSSL library. `SecureSocket`, `SecureServerSocket`,
    `RawSecureSocket`,`RawSecureServerSocket`, `HttpClient`, and `HttpServer`
    now all use a `SecurityContext` object which contains the certificates
    and keys used for secure TLS (SSL) networking.

    This is a breaking change for server applications and for some client
    applications. Certificates and keys are loaded into the `SecurityContext`
    from PEM files, instead of from an NSS certificate database. Information
    about how to change applications that use secure networking is at
    https://www.dartlang.org/server/tls-ssl.html

  * `HttpClient` no longer sends URI fragments in the request. This is not
    allowed by the HTTP protocol.
    The `HttpServer` still gracefully receives fragments, but discards them
    before delivering the request.
  * To allow connections to be accepted on the same port across different
    isolates, set the `shared` argument to `true` when creating server socket
    and `HttpServer` instances.
    * The deprecated `ServerSocketReference` and `RawServerSocketReference`
      classes have been removed.
    * The corresponding `reference` properties on `ServerSocket` and
      `RawServerSocket` have been removed.

* `dart:isolate`
  * `spawnUri` added an `environment` named argument.

### Tool changes

* `dart2js` and Dartium now support improved Javascript Interoperability via the
  [js package](https://pub.dartlang.org/packages/js).

* `docgen` and `dartdocgen` no longer ship in the SDK. The `docgen` sources have
   been removed from the repository.

* This is the last release to ship the VM's "legacy debug protocol".
  We intend to remove the legacy debug protocol in Dart VM 1.14.

* The VM's Service Protocol has been updated to version 3.0 to take care
  of a number of issues uncovered by the first few non-observatory
  clients.  This is a potentially breaking change for clients.

* Dartium has been substantially changed. Rather than using C++ calls into
  Chromium internals for DOM operations it now uses JS interop.
  The DOM objects in `dart:html` and related libraries now wrap
  a JavaScript object and delegate operations to it. This should be
  mostly transparent to users. However, performance and memory characteristics
  may be different from previous versions. There may be some changes in which
  DOM objects are wrapped as Dart objects. For example, if you get a reference
  to a Window object, even through JS interop, you will always see it as a
  Dart Window, even when used cross-frame. We expect the change to using
  JS interop will make it much simpler to update to new Chrome versions.

## 1.12.2 - 2015-10-21

### Core library changes

* `dart:io`

  * A memory leak in creation of Process objects is fixed.

## 1.12.1 - 2015-09-08

### Tool changes

* Pub

  * Pub will now respect `.gitignore` when validating a package before it's
    published. For example, if a `LICENSE` file exists but is ignored, that is
    now an error.

  * If the package is in a subdirectory of a Git repository and the entire
    subdirectory is ignored with `.gitignore`, pub will act as though nothing
    was ignored instead of uploading an empty package.

  * The heuristics for determining when `pub get` needs to be run before various
    commands have been improved. There should no longer be false positives when
    non-dependency sections of the pubspec have been modified.

## 1.12.0 - 2015-08-31

### Language changes

* Null-aware operators
    * `??`: if null operator. `expr1 ?? expr2` evaluates to `expr1` if
      not `null`, otherwise `expr2`.
    * `??=`: null-aware assignment. `v ??= expr` causes `v` to be assigned
      `expr` only if `v` is `null`.
    * `x?.p`: null-aware access. `x?.p` evaluates to `x.p` if `x` is not
      `null`, otherwise evaluates to `null`.
    * `x?.m()`: null-aware method invocation. `x?.m()` invokes `m` only
      if `x` is not `null`.

### Core library changes

* `dart:async`
  * `StreamController` added setters for the `onListen`, `onPause`, `onResume`
    and `onCancel` callbacks.

* `dart:convert`
  * `LineSplitter` added a `split` static method returning an `Iterable`.

* `dart:core`
  * `Uri` class now perform path normalization when a URI is created.
    This removes most `..` and `.` sequences from the URI path.
    Purely relative paths (no scheme or authority) are allowed to retain
    some leading "dot" segments.
    Also added `hasAbsolutePath`, `hasEmptyPath`, and `hasScheme` properties.

* `dart:developer`
  * New `log` function to transmit logging events to Observatory.

* `dart:html`
  * `NodeTreeSanitizer` added the `const trusted` field. It can be used
    instead of defining a `NullTreeSanitizer` class when calling
    `setInnerHtml` or other methods that create DOM from text. It is
    also more efficient, skipping the creation of a `DocumentFragment`.

* `dart:io`
  * Added two new file modes, `WRITE_ONLY` and `WRITE_ONLY_APPEND` for
    opening a file write only.
    [eaeecf2](https://github.com/dart-lang/sdk/commit/eaeecf2ed13ba6c7fbfd653c3c592974a7120960)
  * Change stdout/stderr to binary mode on Windows.
    [4205b29](https://github.com/dart-lang/sdk/commit/4205b2997e01f2cea8e2f44c6f46ed6259ab7277)

* `dart:isolate`
  * Added `onError`, `onExit` and `errorsAreFatal` parameters to
    `Isolate.spawnUri`.

* `dart:mirrors`
  * `InstanceMirror.delegate` moved up to `ObjectMirror`.
  * Fix InstanceMirror.getField optimization when the selector is an operator.
  * Fix reflective NoSuchMethodErrors to match their non-reflective
    counterparts when due to argument mismatches. (VM only)

### Tool changes

* Documentation tools

  * `dartdoc` is now the default tool to generate static HTML for API docs.
    [Learn more](https://pub.dartlang.org/packages/dartdoc).

  * `docgen` and `dartdocgen` have been deprecated. Currently plan is to remove
    them in 1.13.

* Formatter (`dartfmt`)

  * Over 50 bugs fixed.

  * Optimized line splitter is much faster and produces better output on
    complex code.

* Observatory
  * Allocation profiling.

  * New feature to display output from logging.

  * Heap snapshot analysis works for 64-bit VMs.

  * Improved ability to inspect typed data, regex and compiled code.

  * Ability to break on all or uncaught exceptions from Observatory's debugger.

  * Ability to set closure-specific breakpoints.

  * 'anext' - step past await/yield.

  * Preserve when a variable has been expanded/unexpanded in the debugger.

  * Keep focus on debugger input box whenever possible.

  * Echo stdout/stderr in the Observatory debugger.  Standalone-only so far.

  * Minor fixes to service protocol documentation.

* Pub

  * **Breaking:** various commands that previously ran `pub get` implicitly no
    longer do so. Instead, they merely check to make sure the ".packages" file
    is newer than the pubspec and the lock file, and fail if it's not.

  * Added support for `--verbosity=error` and `--verbosity=warning`.

  * `pub serve` now collapses multiple GET requests into a single line of
    output. For full output, use `--verbose`.

  * `pub deps` has improved formatting for circular dependencies on the
    entrypoint package.

  * `pub run` and `pub global run`

    * **Breaking:** to match the behavior of the Dart VM, executables no longer
      run in checked mode by default. A `--checked` flag has been added to run
      them in checked mode manually.

    * Faster start time for executables that don't import transformed code.

    * Binstubs for globally-activated executables are now written in the system
      encoding, rather than always in `UTF-8`. To update existing executables,
      run `pub cache repair`.

  * `pub get` and `pub upgrade`

    * Pub will now generate a ".packages" file in addition to the "packages"
      directory when running `pub get` or similar operations, per the
      [package spec proposal][]. Pub now has a `--no-package-symlinks` flag that
      will stop "packages" directories from being generated at all.

    * An issue where HTTP requests were sometimes made even though `--offline`
      was passed has been fixed.

    * A bug with `--offline` that caused an unhelpful error message has been
      fixed.

    * Pub will no longer time out when a package takes a long time to download.

  * `pub publish`

    * Pub will emit a non-zero exit code when it finds a violation while
      publishing.

    * `.gitignore` files will be respected even if the package isn't at the top
      level of the Git repository.

  * Barback integration

    * A crashing bug involving transformers that only apply to non-public code
      has been fixed.

    * A deadlock caused by declaring transformer followed by a lazy transformer
      (such as the built-in `$dart2js` transformer) has been fixed.

    * A stack overflow caused by a transformer being run multiple times on the
      package that defines it has been fixed.

    * A transformer that tries to read a non-existent asset in another package
      will now be re-run if that asset is later created.

[package spec proposal]: https://github.com/lrhn/dep-pkgspec

### VM Service Protocol Changes

* **BREAKING** The service protocol now sends JSON-RPC 2.0-compatible
  server-to-client events. To reflect this, the service protocol version is
  now 2.0.

* The service protocol now includes a `"jsonrpc"` property in its responses, as
  opposed to `"json-rpc"`.

* The service protocol now properly handles requests with non-string ids.
  Numeric ids are no longer converted to strings, and null ids now don't produce
  a response.

* Some RPCs that didn't include a `"jsonrpc"` property in their responses now
  include one.

## 1.11.2 - 2015-08-03

### Core library changes

* Fix a bug where `WebSocket.close()` would crash if called after
  `WebSocket.cancel()`.

## 1.11.1 - 2015-07-02

### Tool changes

* Pub will always load Dart SDK assets from the SDK whose `pub` executable was
  run, even if a `DART_SDK` environment variable is set.

## 1.11.0 - 2015-06-25

### Core library changes

* `dart:core`
  * `Iterable` added an `empty` constructor.
    [dcf0286](https://github.com/dart-lang/sdk/commit/dcf0286f5385187a68ce9e66318d3bf19abf454b)
  * `Iterable` can now be extended directly. An alternative to extending
    `IterableBase` from `dart:collection`.
  * `List` added an `unmodifiable` constructor.
    [r45334](https://code.google.com/p/dart/source/detail?r=45334)
  * `Map` added an `unmodifiable` constructor.
    [r45733](https://code.google.com/p/dart/source/detail?r=45733)
  * `int` added a `gcd` method.
    [a192ef4](https://github.com/dart-lang/sdk/commit/a192ef4acb95fad1aad1887f59eed071eb5e8201)
  * `int` added a `modInverse` method.
    [f6f338c](https://github.com/dart-lang/sdk/commit/f6f338ce67eb8801b350417baacf6d3681b26002)
  * `StackTrace` added a `fromString` constructor.
    [68dd6f6](https://github.com/dart-lang/sdk/commit/68dd6f6338e63d0465041d662e778369c02c2ce6)
  * `Uri` added a `directory` constructor.
    [d8dbb4a](https://github.com/dart-lang/sdk/commit/d8dbb4a60f5e8a7f874c2a4fbf59eaf1a39f4776)
  * List iterators may not throw `ConcurrentModificationError` as eagerly in
    release mode. In checked mode, the modification check is still as eager
    as possible.
    [r45198](https://github.com/dart-lang/sdk/commit/5a79c03)

* `dart:developer` - **NEW**
  * Replaces the deprecated `dart:profiler` library.
  * Adds new functions `debugger` and `inspect`.
    [6e42aec](https://github.com/dart-lang/sdk/blob/6e42aec4f64cf356dde7bad9426e07e0ea5b58d5/sdk/lib/developer/developer.dart)

* `dart:io`
  * `FileSystemEntity` added a `uri` property.
    [8cf32dc](https://github.com/dart-lang/sdk/commit/8cf32dc1a1664b516e57f804524e46e55fae88b2)
  * `Platform` added a `static resolvedExecutable` property.
    [c05c8c6](https://github.com/dart-lang/sdk/commit/c05c8c66069db91cc2fd48691dfc406c818d411d)

* `dart:html`
  * `Element` methods, `appendHtml` and `insertAdjacentHtml` now take `nodeValidator`
    and `treeSanitizer` parameters, and the inputs are consistently
    sanitized.
    [r45818 announcement](https://groups.google.com/a/dartlang.org/forum/#!topic/announce/GVO7EAcPi6A)

* `dart:isolate`
  * **BREAKING** The positional `priority` parameter of `Isolate.ping` and `Isolate.kill` is
    now a named parameter named `priority`.
  * **BREAKING** Removed the `Isolate.AS_EVENT` priority.
  * `Isolate` methods `ping` and `addOnExitListener` now have a named parameter
    `response`.
    [r45092](https://github.com/dart-lang/sdk/commit/1b208bd)
  * `Isolate.spawnUri` added a named argument `checked`.
  * Remove the experimental state of the API.

* `dart:profiler` - **DEPRECATED**
  * This library will be removed in 1.12. Use `dart:developer` instead.

### Tool changes

* This is the first release that does not include the Eclipse-based
  **Dart Editor**.
  See [dartlang.org/tools](https://www.dartlang.org/tools/) for alternatives.
* This is the last release that ships the (unsupported)
  dart2dart (aka `dart2js --output-type=dart`) utility as part
  of dart2js

## 1.10.0 – 2015-04-29

### Core library changes

* `dart:convert`
  * **POTENTIALLY BREAKING** Fix behavior of `HtmlEscape`. It no longer escapes
  no-break space (U+00A0) anywhere or forward slash (`/`, `U+002F`) in element
  context. Slash is still escaped using `HtmlEscapeMode.UNKNOWN`.
  [r45003](https://github.com/dart-lang/sdk/commit/8b8223d),
  [r45153](https://github.com/dart-lang/sdk/commit/8a5d049),
  [r45189](https://github.com/dart-lang/sdk/commit/3c39ad2)

* `dart:core`
  * `Uri.parse` added `start` and `end` positional arguments.

* `dart:html`
  * **POTENTIALLY BREAKING** `CssClassSet` method arguments must now be 'tokens', i.e. non-empty
  strings with no white-space characters. The implementation was incorrect for
  class names containing spaces. The fix is to forbid spaces and provide a
  faster implementation.
  [Announcement](https://groups.google.com/a/dartlang.org/d/msg/announce/jmUI2XJHfC8/UZUCvJH3p2oJ)

* `dart:io`

  * `ProcessResult` now exposes a constructor.
  * `import` and `Isolate.spawnUri` now supports the
    [Data URI scheme](http://en.wikipedia.org/wiki/Data_URI_scheme) on the VM.

## Tool Changes

### pub

  * Running `pub run foo` within a package now runs the `foo` executable defined
    by the `foo` package. The previous behavior ran `bin/foo`. This makes it
    easy to run binaries in dependencies, for instance `pub run test`.

  * On Mac and Linux, signals sent to `pub run` and forwarded to the child
    command.

## 1.9.3 – 2015-04-14

This is a bug fix release which merges a number of commits from `bleeding_edge`.

* dart2js: Addresses as issue with minified Javascript output with CSP enabled -
  [r44453](https://code.google.com/p/dart/source/detail?r=44453)

* Editor: Fixes accidental updating of files in the pub cache during rename
  refactoring - [r44677](https://code.google.com/p/dart/source/detail?r=44677)

* Editor: Fix for
  [issue 23032](https://code.google.com/p/dart/issues/detail?id=23032)
  regarding skipped breakpoints on Windows -
  [r44824](https://code.google.com/p/dart/source/detail?r=44824)

* dart:mirrors: Fix `MethodMirror.source` when the method is on the first line
  in a script -
  [r44957](https://code.google.com/p/dart/source/detail?r=44957),
  [r44976](https://code.google.com/p/dart/source/detail?r=44976)

* pub: Fix for
  [issue 23084](https://code.google.com/p/dart/issues/detail?id=23084):
  Pub can fail to load transformers necessary for local development -
  [r44876](https://code.google.com/p/dart/source/detail?r=44876)

## 1.9.1 – 2015-03-25

### Language changes

* Support for `async`, `await`, `sync*`, `async*`, `yield`, `yield*`, and `await
  for`. See the [the language tour][async] for more details.

* Enum support is fully enabled. See [the language tour][enum] for more details.

[async]: https://www.dartlang.org/docs/dart-up-and-running/ch02.html#asynchrony
[enum]: https://www.dartlang.org/docs/dart-up-and-running/ch02.html#enums

### Tool changes

* The formatter is much more comprehensive and generates much more readable
  code. See [its tool page][dartfmt] for more details.

* The analysis server is integrated into the IntelliJ plugin and the Dart
  editor. This allows analysis to run out-of-process, so that interaction
  remains smooth even for large projects.

* Analysis supports more and better hints, including unused variables and unused
  private members.

[dartfmt]: https://www.dartlang.org/tools/dartfmt/

### Core library changes

#### Highlights

* There's a new model for shared server sockets with no need for a `Socket`
  reference.

* A new, much faster [regular expression engine][regexp].

* The Isolate API now works across the VM and `dart2js`.

[regexp]: http://news.dartlang.org/2015/02/irregexp-dart-vms-new-regexp.html

#### Details

For more information on any of these changes, see the corresponding
documentation on the [Dart API site](http://api.dartlang.org).

* `dart:async`:

  * `Future.wait` added a new named argument, `cleanUp`, which is a callback
    that releases resources allocated by a successful `Future`.

  * The `SynchronousStreamController` class was added as an explicit name for
    the type returned when the `sync` argument is passed to `new
    StreamController`.

* `dart:collection`: The `new SplayTreeSet.from(Iterable)` constructor was
  added.

* `dart:convert`: `Utf8Encoder.convert` and `Utf8Decoder.convert` added optional
  `start` and `end` arguments.

* `dart:core`:

  * `RangeError` added new static helper functions: `checkNotNegative`,
    `checkValidIndex`, `checkValidRange`, and `checkValueInInterval`.

  * `int` added the `modPow` function.

  * `String` added the `replaceFirstMapped` and `replaceRange` functions.

* `dart:io`:

  * Support for locking files to prevent concurrent modification was added. This
    includes the `File.lock`, `File.lockSync`, `File.unlock`, and
    `File.unlockSync` functions as well as the `FileLock` class.

  * Support for starting detached processes by passing the named `mode` argument
    (a `ProcessStartMode`) to `Process.start`. A process can be fully attached,
    fully detached, or detached except for its standard IO streams.

  * `HttpServer.bind` and `HttpServer.bindSecure` added the `v6Only` named
    argument. If this is true, only IPv6 connections will be accepted.

  * `HttpServer.bind`, `HttpServer.bindSecure`, `ServerSocket.bind`,
    `RawServerSocket.bind`, `SecureServerSocket.bind` and
    `RawSecureServerSocket.bind` added the `shared` named argument. If this is
    true, multiple servers or sockets in the same Dart process may bind to the
    same address, and incoming requests will automatically be distributed
    between them.

  * **Deprecation:** the experimental `ServerSocketReference` and
    `RawServerSocketReference` classes, as well as getters that returned them,
    are marked as deprecated. The `shared` named argument should be used
    instead. These will be removed in Dart 1.10.

  * `Socket.connect` and `RawSocket.connect` added the `sourceAddress` named
    argument, which specifies the local address to bind when making a
    connection.

  * The static `Process.killPid` method was added to kill a process with a given
    PID.

  * `Stdout` added the `nonBlocking` instance property, which returns a
    non-blocking `IOSink` that writes to standard output.

* `dart:isolate`:

  * The static getter `Isolate.current` was added.

  * The `Isolate` methods `addOnExitListener`, `removeOnExitListener`,
    `setErrorsFatal`, `addOnErrorListener`, and `removeOnErrorListener` now work
    on the VM.

  * Isolates spawned via `Isolate.spawn` now allow most objects, including
    top-level and static functions, to be sent between them.

## 1.8.5 – 2015-01-21

* Code generation for SIMD on ARM and ARM64 is fixed.

* A possible crash on MIPS with newer GCC toolchains has been prevented.

* A segfault when using `rethrow` was fixed ([issue 21795][]).

[issue 21795]: https://code.google.com/p/dart/issues/detail?id=21795

## 1.8.3 – 2014-12-10

* Breakpoints can be set in the Editor using file suffixes ([issue 21280][]).

* IPv6 addresses are properly handled by `HttpClient` in `dart:io`, fixing a
  crash in pub ([issue 21698][]).

* Issues with the experimental `async`/`await` syntax have been fixed.

* Issues with a set of number operations in the VM have been fixed.

* `ListBase` in `dart:collection` always returns an `Iterable` with the correct
  type argument.

[issue 21280]: https://code.google.com/p/dart/issues/detail?id=21280
[issue 21698]: https://code.google.com/p/dart/issues/detail?id=21698

## 1.8.0 – 2014-11-28

* `dart:collection`: `SplayTree` added the `toSet` function.

* `dart:convert`: The `JsonUtf8Encoder` class was added.

* `dart:core`:

  * The `IndexError` class was added for errors caused by an index being outside
    its expected range.

  * The `new RangeError.index` constructor was added. It forwards to `new
    IndexError`.

  * `RangeError` added three new properties. `invalidProperty` is the value that
    caused the error, and `start` and `end` are the minimum and maximum values
    that the value is allowed to assume.

  * `new RangeError.value` and `new RangeError.range` added an optional
    `message` argument.

  * The `new String.fromCharCodes` constructor added optional `start` and `end`
    arguments.

* `dart:io`:

  * Support was added for the [Application-Layer Protocol Negotiation][alpn]
    extension to the TLS protocol for both the client and server.

  * `SecureSocket.connect`, `SecureServerSocket.bind`,
    `RawSecureSocket.connect`, `RawSecureSocket.secure`,
    `RawSecureSocket.secureServer`, and `RawSecureServerSocket.bind` added a
    `supportedProtocols` named argument for protocol negotiation.

  * `RawSecureServerSocket` added a `supportedProtocols` field.

  * `RawSecureSocket` and `SecureSocket` added a `selectedProtocol` field which
    contains the protocol selected during protocol negotiation.

[alpn]: https://tools.ietf.org/html/rfc7301

## 1.7.0 – 2014-10-15

### Tool changes

* `pub` now generates binstubs for packages that are globally activated so that
  they can be put on the user's `PATH` and used as normal executables. See the
  [`pub global activate` documentation][pub global activate].

* When using `dart2js`, deferred loading now works with multiple Dart apps on
  the same page.

[pub global activate]: https://www.dartlang.org/tools/pub/cmd/pub-global.html#running-a-script-from-your-path

### Core library changes

* `dart:async`: `Zone`, `ZoneDelegate`, and `ZoneSpecification` added the
  `errorCallback` function, which allows errors that have been programmatically
  added to a `Future` or `Stream` to be intercepted.

* `dart:io`:

  * **Breaking change:** `HttpClient.close` must be called for all clients or
    they will keep the Dart process alive until they time out. This fixes the
    handling of persistent connections. Previously, the client would shut down
    immediately after a request.

  * **Breaking change:** `HttpServer` no longer compresses all traffic by
    default. The new `autoCompress` property can be set to `true` to re-enable
    compression.

* `dart:isolate`: `Isolate.spawnUri` added the optional `packageRoot` argument,
  which controls how it resolves `package:` URIs.<|MERGE_RESOLUTION|>--- conflicted
+++ resolved
@@ -1,8 +1,4 @@
-<<<<<<< HEAD
-## 1.13.0 - 2015-11-18
-=======
-## 1.14.0
->>>>>>> c612cd31
+## 1.14.0 - 2016-1-28
 
 ### Core library changes
 * `dart:async`
@@ -14,8 +10,10 @@
 
 * `dart:core`
   * Added `current` getter to `StackTrace` class.
-  * Added `Uri.data` getter for `data:` URIs, and `UriData` class for the
-    return type.
+  * `Uri` class added support for data URIs
+      * Added two new constructors: `dataFromBytes` and `dataFromString`.
+      * Added a `data` getter for `data:` URIs with a new `UriData` class for
+      the return type.
   * Added `growable` parameter to `List.filled` constructor.
   * Added microsecond support to `DateTime`: `DateTime.microsecond`,
     `DateTime.microsecondsSinceEpoch`, and
@@ -27,14 +25,25 @@
     embedder for every generated random value.
 
 * `dart:io`
-  * `Platform` added an `isIOS` getter and `Platform.operatingSystem` may now
-    return `ios`.
-  * Added support for WebSocket compression as standardized in RFC 7692. By
-    default compression is turned on for all WebSocket connections. The
-    optionally named parameter `compression` on the methods `WebSocket.connect`,
-    `WebSocket.fromUpgradedSocket`, and `WebSocketTransformer.upgrade` and on
-    the `WebSocketTransformer` constructor is used to select the compression
-    options.
+  * `Platform` added a static `isIOS` getter and `Platform.operatingSystem` may
+    now return `ios`.
+  * `Platform` added a static `packageConfig` getter.
+  * Added support for WebSocket compression as standardized in RFC 7692.
+  * Compression is enabled by default for all WebSocket connections.
+      * The optionally named parameter `compression` on the methods
+      `WebSocket.connect`, `WebSocket.fromUpgradedSocket`, and
+      `WebSocketTransformer.upgrade` and  the `WebSocketTransformer`
+      constructor can be used to modify or disable compression using the new
+      `CompressionOptions` class.
+
+* `dart:isolate`
+  * Added **_experimental_** support for [Package Resolution Configuration].
+    * Added `packageConfig` and `packageRoot` instance getters to `Isolate`.
+    * Added a `resolvePackageUri` method to `Isolate`.
+    * Added named arguments `packageConfig` and `automaticPackageResolution` to
+    the `Isolate.spawnUri` constructor.
+
+[Package Resolution Configuration]: https://github.com/dart-lang/dart_enhancement_proposals/blob/master/Accepted/0005%20-%20Package%20Specification/DEP-pkgspec.md
 
 ### Tool changes
 
