--- conflicted
+++ resolved
@@ -1578,15 +1578,10 @@
             isNativeAnnotation(a) && _extensionTypes.isNativeClass(classElem));
     if (jsPeerNames != null) {
       // Omit the special name "!nonleaf" and any future hacks starting with "!"
-<<<<<<< HEAD
-      return jsPeerNames.split(',').where(
-          (peer) => !peer.startsWith("!")).toList();
-=======
       return jsPeerNames
           .split(',')
           .where((peer) => !peer.startsWith("!"))
           .toList();
->>>>>>> 2bcd189f
     } else {
       return [];
     }
@@ -1604,11 +1599,7 @@
       List<String> jsPeerNames, List<JS.Statement> body) {
     if (jsPeerNames.isNotEmpty && classElem.typeParameters.isNotEmpty) {
       for (var peer in jsPeerNames) {
-<<<<<<< HEAD
-        // TODO(jmesserly): we should really just extend Array in the first place.
-=======
         // TODO(jmesserly): we should just extend Array in the first place
->>>>>>> 2bcd189f
         var newBaseClass = js.call('dart.global.#', [peer]);
         body.add(js.statement(
             'dart.setExtensionBaseClass(#, #);', [className, newBaseClass]));
