--- conflicted
+++ resolved
@@ -195,9 +195,6 @@
 
   /// Computes the [WorldImpact] for [element].
   WorldImpact computeWorldImpact(Element element);
-<<<<<<< HEAD
-  void forgetElement(Element element);
-=======
 
   /// Removes the [WorldImpact] for [element] from the resolution cache. Later
   /// calls to [getWorldImpact] or [computeWorldImpact] returns an empty impact.
@@ -207,7 +204,6 @@
   /// Later calls to [getWorldImpact] or [computeWorldImpact] returns an empty
   /// impact.
   void emptyCache();
->>>>>>> 900e4288
 }
 
 // TODO(johnniwinther): Rename to `Parser` or `ParsingContext`.
