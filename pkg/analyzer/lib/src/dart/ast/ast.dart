// Copyright (c) 2014, the Dart project authors.  Please see the AUTHORS file
// for details. All rights reserved. Use of this source code is governed by a
// BSD-style license that can be found in the LICENSE file.

library analyzer.src.dart.ast.ast;

import 'dart:collection';

import 'package:analyzer/dart/ast/ast.dart';
import 'package:analyzer/dart/ast/syntactic_entity.dart';
import 'package:analyzer/dart/ast/token.dart';
import 'package:analyzer/dart/element/element.dart';
import 'package:analyzer/dart/element/type.dart';
import 'package:analyzer/exception/exception.dart';
import 'package:analyzer/src/dart/ast/token.dart';
import 'package:analyzer/src/dart/ast/utilities.dart';
import 'package:analyzer/src/dart/element/element.dart';
import 'package:analyzer/src/dart/element/type.dart';
import 'package:analyzer/src/generated/engine.dart' show AnalysisEngine;
import 'package:analyzer/src/generated/java_engine.dart';
import 'package:analyzer/src/generated/parser.dart';
import 'package:analyzer/src/generated/source.dart' show LineInfo, Source;
import 'package:analyzer/src/generated/utilities_dart.dart';

/**
 * Two or more string literals that are implicitly concatenated because of being
 * adjacent (separated only by whitespace).
 *
 * While the grammar only allows adjacent strings when all of the strings are of
 * the same kind (single line or multi-line), this class doesn't enforce that
 * restriction.
 *
 *    adjacentStrings ::=
 *        [StringLiteral] [StringLiteral]+
 */
class AdjacentStringsImpl extends StringLiteralImpl implements AdjacentStrings {
  /**
   * The strings that are implicitly concatenated.
   */
  NodeList<StringLiteral> _strings;

  /**
   * Initialize a newly created list of adjacent strings. To be syntactically
   * valid, the list of [strings] must contain at least two elements.
   */
  AdjacentStringsImpl(List<StringLiteral> strings) {
    _strings = new NodeListImpl<StringLiteral>(this, strings);
  }

  @override
  Token get beginToken => _strings.beginToken;

  @override
  Iterable<SyntacticEntity> get childEntities =>
      new ChildEntities()..addAll(_strings);

  @override
  Token get endToken => _strings.endToken;

  @override
  NodeList<StringLiteral> get strings => _strings;

  @override
  dynamic/*=E*/ accept/*<E>*/(AstVisitor/*<E>*/ visitor) =>
      visitor.visitAdjacentStrings(this);

  @override
  void visitChildren(AstVisitor visitor) {
    _strings.accept(visitor);
  }

  @override
  void _appendStringValue(StringBuffer buffer) {
    int length = strings.length;
    for (int i = 0; i < length; i++) {
      StringLiteralImpl stringLiteral = strings[i];
      stringLiteral._appendStringValue(buffer);
    }
  }
}

/**
 * An AST node that can be annotated with both a documentation comment and a
 * list of annotations.
 */
abstract class AnnotatedNodeImpl extends AstNodeImpl implements AnnotatedNode {
  /**
   * The documentation comment associated with this node, or `null` if this node
   * does not have a documentation comment associated with it.
   */
  Comment _comment;

  /**
   * The annotations associated with this node.
   */
  NodeList<Annotation> _metadata;

  /**
   * Initialize a newly created annotated node. Either or both of the [comment]
   * and [metadata] can be `null` if the node does not have the corresponding
   * attribute.
   */
  AnnotatedNodeImpl(CommentImpl comment, List<Annotation> metadata) {
    _comment = _becomeParentOf(comment);
    _metadata = new NodeListImpl<Annotation>(this, metadata);
  }

  @override
  Token get beginToken {
    if (_comment == null) {
      if (_metadata.isEmpty) {
        return firstTokenAfterCommentAndMetadata;
      }
      return _metadata.beginToken;
    } else if (_metadata.isEmpty) {
      return _comment.beginToken;
    }
    Token commentToken = _comment.beginToken;
    Token metadataToken = _metadata.beginToken;
    if (commentToken.offset < metadataToken.offset) {
      return commentToken;
    }
    return metadataToken;
  }

  @override
  Comment get documentationComment => _comment;

  @override
  void set documentationComment(Comment comment) {
    _comment = _becomeParentOf(comment as AstNodeImpl);
  }

  @override
  NodeList<Annotation> get metadata => _metadata;

  @override
  List<AstNode> get sortedCommentAndAnnotations {
    return <AstNode>[]
      ..add(_comment)
      ..addAll(_metadata)
      ..sort(AstNode.LEXICAL_ORDER);
  }

  /**
   * Return a holder of child entities that subclasses can add to.
   */
  ChildEntities get _childEntities {
    ChildEntities result = new ChildEntities();
    if (_commentIsBeforeAnnotations()) {
      result
        ..add(_comment)
        ..addAll(_metadata);
    } else {
      result.addAll(sortedCommentAndAnnotations);
    }
    return result;
  }

  @override
  void visitChildren(AstVisitor visitor) {
    if (_commentIsBeforeAnnotations()) {
      _comment?.accept(visitor);
      _metadata.accept(visitor);
    } else {
      List<AstNode> children = sortedCommentAndAnnotations;
      int length = children.length;
      for (int i = 0; i < length; i++) {
        children[i].accept(visitor);
      }
    }
  }

  /**
   * Return `true` if there are no annotations before the comment. Note that a
   * result of `true` does not imply that there is a comment, nor that there are
   * annotations associated with this node.
   */
  bool _commentIsBeforeAnnotations() {
    if (_comment == null || _metadata.isEmpty) {
      return true;
    }
    Annotation firstAnnotation = _metadata[0];
    return _comment.offset < firstAnnotation.offset;
  }
}

/**
 * An annotation that can be associated with an AST node.
 *
 *    metadata ::=
 *        annotation*
 *
 *    annotation ::=
 *        '@' [Identifier] ('.' [SimpleIdentifier])? [ArgumentList]?
 */
class AnnotationImpl extends AstNodeImpl implements Annotation {
  /**
   * The at sign that introduced the annotation.
   */
  @override
  Token atSign;

  /**
   * The name of the class defining the constructor that is being invoked or the
   * name of the field that is being referenced.
   */
  Identifier _name;

  /**
   * The period before the constructor name, or `null` if this annotation is not
   * the invocation of a named constructor.
   */
  @override
  Token period;

  /**
   * The name of the constructor being invoked, or `null` if this annotation is
   * not the invocation of a named constructor.
   */
  SimpleIdentifier _constructorName;

  /**
   * The arguments to the constructor being invoked, or `null` if this
   * annotation is not the invocation of a constructor.
   */
  ArgumentList _arguments;

  /**
   * The element associated with this annotation, or `null` if the AST structure
   * has not been resolved or if this annotation could not be resolved.
   */
  Element _element;

  /**
   * The element annotation representing this annotation in the element model.
   */
  @override
  ElementAnnotation elementAnnotation;

  /**
   * Initialize a newly created annotation. Both the [period] and the
   * [constructorName] can be `null` if the annotation is not referencing a
   * named constructor. The [arguments] can be `null` if the annotation is not
   * referencing a constructor.
   */
  AnnotationImpl(this.atSign, IdentifierImpl name, this.period,
      SimpleIdentifierImpl constructorName, ArgumentListImpl arguments) {
    _name = _becomeParentOf(name);
    _constructorName = _becomeParentOf(constructorName);
    _arguments = _becomeParentOf(arguments);
  }

  @override
  ArgumentList get arguments => _arguments;

  @override
  void set arguments(ArgumentList arguments) {
    _arguments = _becomeParentOf(arguments as AstNodeImpl);
  }

  @override
  Token get beginToken => atSign;

  @override
  Iterable<SyntacticEntity> get childEntities => new ChildEntities()
    ..add(atSign)
    ..add(_name)
    ..add(period)
    ..add(_constructorName)
    ..add(_arguments);

  @override
  SimpleIdentifier get constructorName => _constructorName;

  @override
  void set constructorName(SimpleIdentifier name) {
    _constructorName = _becomeParentOf(name as AstNodeImpl);
  }

  @override
  Element get element {
    if (_element != null) {
      return _element;
    } else if (_constructorName == null && _name != null) {
      return _name.staticElement;
    }
    return null;
  }

  @override
  void set element(Element element) {
    _element = element;
  }

  @override
  Token get endToken {
    if (_arguments != null) {
      return _arguments.endToken;
    } else if (_constructorName != null) {
      return _constructorName.endToken;
    }
    return _name.endToken;
  }

  @override
  Identifier get name => _name;

  @override
  void set name(Identifier name) {
    _name = _becomeParentOf(name as AstNodeImpl);
  }

  @override
  dynamic/*=E*/ accept/*<E>*/(AstVisitor/*<E>*/ visitor) =>
      visitor.visitAnnotation(this);

  @override
  void visitChildren(AstVisitor visitor) {
    _name?.accept(visitor);
    _constructorName?.accept(visitor);
    _arguments?.accept(visitor);
  }
}

/**
 * A list of arguments in the invocation of an executable element (that is, a
 * function, method, or constructor).
 *
 *    argumentList ::=
 *        '(' arguments? ')'
 *
 *    arguments ::=
 *        [NamedExpression] (',' [NamedExpression])*
 *      | [Expression] (',' [Expression])* (',' [NamedExpression])*
 */
class ArgumentListImpl extends AstNodeImpl implements ArgumentList {
  /**
   * The left parenthesis.
   */
  @override
  Token leftParenthesis;

  /**
   * The expressions producing the values of the arguments.
   */
  NodeList<Expression> _arguments;

  /**
   * The right parenthesis.
   */
  @override
  Token rightParenthesis;

  /**
   * A list containing the elements representing the parameters corresponding to
   * each of the arguments in this list, or `null` if the AST has not been
   * resolved or if the function or method being invoked could not be determined
   * based on static type information. The list must be the same length as the
   * number of arguments, but can contain `null` entries if a given argument
   * does not correspond to a formal parameter.
   */
  List<ParameterElement> _correspondingStaticParameters;

  /**
   * A list containing the elements representing the parameters corresponding to
   * each of the arguments in this list, or `null` if the AST has not been
   * resolved or if the function or method being invoked could not be determined
   * based on propagated type information. The list must be the same length as
   * the number of arguments, but can contain `null` entries if a given argument
   * does not correspond to a formal parameter.
   */
  List<ParameterElement> _correspondingPropagatedParameters;

  /**
   * Initialize a newly created list of arguments. The list of [arguments] can
   * be `null` if there are no arguments.
   */
  ArgumentListImpl(
      this.leftParenthesis, List<Expression> arguments, this.rightParenthesis) {
    _arguments = new NodeListImpl<Expression>(this, arguments);
  }

  @override
  NodeList<Expression> get arguments => _arguments;

  @override
  Token get beginToken => leftParenthesis;

  @override
  // TODO(paulberry): Add commas.
  Iterable<SyntacticEntity> get childEntities => new ChildEntities()
    ..add(leftParenthesis)
    ..addAll(_arguments)
    ..add(rightParenthesis);

  List<ParameterElement> get correspondingPropagatedParameters =>
      _correspondingPropagatedParameters;

  @override
  void set correspondingPropagatedParameters(
      List<ParameterElement> parameters) {
    if (parameters != null && parameters.length != _arguments.length) {
      throw new ArgumentError(
          "Expected ${_arguments.length} parameters, not ${parameters.length}");
    }
    _correspondingPropagatedParameters = parameters;
  }

  List<ParameterElement> get correspondingStaticParameters =>
      _correspondingStaticParameters;

  @override
  void set correspondingStaticParameters(List<ParameterElement> parameters) {
    if (parameters != null && parameters.length != _arguments.length) {
      throw new ArgumentError(
          "Expected ${_arguments.length} parameters, not ${parameters.length}");
    }
    _correspondingStaticParameters = parameters;
  }

  @override
  Token get endToken => rightParenthesis;

  @override
  dynamic/*=E*/ accept/*<E>*/(AstVisitor/*<E>*/ visitor) =>
      visitor.visitArgumentList(this);

  @override
  void visitChildren(AstVisitor visitor) {
    _arguments.accept(visitor);
  }

  /**
   * If
   * * the given [expression] is a child of this list,
   * * the AST structure has been resolved,
   * * the function being invoked is known based on propagated type information,
   *   and
   * * the expression corresponds to one of the parameters of the function being
   *   invoked,
   * then return the parameter element representing the parameter to which the
   * value of the given expression will be bound. Otherwise, return `null`.
   */
  ParameterElement _getPropagatedParameterElementFor(Expression expression) {
    if (_correspondingPropagatedParameters == null ||
        _correspondingPropagatedParameters.length != _arguments.length) {
      // Either the AST structure has not been resolved, the invocation of which
      // this list is a part could not be resolved, or the argument list was
      // modified after the parameters were set.
      return null;
    }
    int index = _arguments.indexOf(expression);
    if (index < 0) {
      // The expression isn't a child of this node.
      return null;
    }
    return _correspondingPropagatedParameters[index];
  }

  /**
   * If
   * * the given [expression] is a child of this list,
   * * the AST structure has been resolved,
   * * the function being invoked is known based on static type information, and
   * * the expression corresponds to one of the parameters of the function being
   *   invoked,
   * then return the parameter element representing the parameter to which the
   * value of the given expression will be bound. Otherwise, return `null`.
   */
  ParameterElement _getStaticParameterElementFor(Expression expression) {
    if (_correspondingStaticParameters == null ||
        _correspondingStaticParameters.length != _arguments.length) {
      // Either the AST structure has not been resolved, the invocation of which
      // this list is a part could not be resolved, or the argument list was
      // modified after the parameters were set.
      return null;
    }
    int index = _arguments.indexOf(expression);
    if (index < 0) {
      // The expression isn't a child of this node.
      return null;
    }
    return _correspondingStaticParameters[index];
  }
}

/**
 * An as expression.
 *
 *    asExpression ::=
 *        [Expression] 'as' [TypeName]
 */
class AsExpressionImpl extends ExpressionImpl implements AsExpression {
  /**
   * The expression used to compute the value being cast.
   */
  Expression _expression;

  /**
   * The 'as' operator.
   */
  @override
  Token asOperator;

  /**
   * The type being cast to.
   */
  TypeAnnotation _type;

  /**
   * Initialize a newly created as expression.
   */
  AsExpressionImpl(
      ExpressionImpl expression, this.asOperator, TypeAnnotationImpl type) {
    _expression = _becomeParentOf(expression);
    _type = _becomeParentOf(type);
  }

  @override
  Token get beginToken => _expression.beginToken;

  @override
  Iterable<SyntacticEntity> get childEntities =>
      new ChildEntities()..add(_expression)..add(asOperator)..add(_type);

  @override
  Token get endToken => _type.endToken;

  @override
  Expression get expression => _expression;

  @override
  void set expression(Expression expression) {
    _expression = _becomeParentOf(expression as AstNodeImpl);
  }

  @override
  int get precedence => 7;

  @override
  TypeAnnotation get type => _type;

  @override
  void set type(TypeAnnotation type) {
    _type = _becomeParentOf(type as AstNodeImpl);
  }

  @override
  dynamic/*=E*/ accept/*<E>*/(AstVisitor/*<E>*/ visitor) =>
      visitor.visitAsExpression(this);

  @override
  void visitChildren(AstVisitor visitor) {
    _expression?.accept(visitor);
    _type?.accept(visitor);
  }
}

/**
 * An assert in the initializer list of a constructor.
 *
 *    assertInitializer ::=
 *        'assert' '(' [Expression] (',' [Expression])? ')'
 */
class AssertInitializerImpl extends ConstructorInitializerImpl
    implements AssertInitializer {
  @override
  Token assertKeyword;

  @override
  Token leftParenthesis;

  /**
   * The condition that is being asserted to be `true`.
   */
  Expression _condition;

  @override
  Token comma;

  /**
   * The message to report if the assertion fails, or `null` if no message was
   * supplied.
   */
  Expression _message;

  @override
  Token rightParenthesis;

  /**
   * Initialize a newly created assert initializer.
   */
  AssertInitializerImpl(
      this.assertKeyword,
      this.leftParenthesis,
      ExpressionImpl condition,
      this.comma,
      ExpressionImpl message,
      this.rightParenthesis) {
    _condition = _becomeParentOf(condition);
    _message = _becomeParentOf(message);
  }

  @override
  Token get beginToken => assertKeyword;

  @override
  Iterable<SyntacticEntity> get childEntities => new ChildEntities()
    ..add(assertKeyword)
    ..add(leftParenthesis)
    ..add(_condition)
    ..add(comma)
    ..add(_message)
    ..add(rightParenthesis);

  @override
  Expression get condition => _condition;

  @override
  void set condition(Expression condition) {
    _condition = _becomeParentOf(condition as AstNodeImpl);
  }

  @override
  Token get endToken => rightParenthesis;

  @override
  Expression get message => _message;

  @override
  void set message(Expression expression) {
    _message = _becomeParentOf(expression as AstNodeImpl);
  }

  @override
  dynamic/*=E*/ accept/*<E>*/(AstVisitor/*<E>*/ visitor) =>
      visitor.visitAssertInitializer(this);

  @override
  void visitChildren(AstVisitor visitor) {
    _condition?.accept(visitor);
    message?.accept(visitor);
  }
}

/**
 * An assert statement.
 *
 *    assertStatement ::=
 *        'assert' '(' [Expression] ')' ';'
 */
class AssertStatementImpl extends StatementImpl implements AssertStatement {
  @override
  Token assertKeyword;

  @override
  Token leftParenthesis;

  /**
   * The condition that is being asserted to be `true`.
   */
  Expression _condition;

  @override
  Token comma;

  /**
   * The message to report if the assertion fails, or `null` if no message was
   * supplied.
   */
  Expression _message;

  @override
  Token rightParenthesis;

  @override
  Token semicolon;

  /**
   * Initialize a newly created assert statement.
   */
  AssertStatementImpl(
      this.assertKeyword,
      this.leftParenthesis,
      ExpressionImpl condition,
      this.comma,
      ExpressionImpl message,
      this.rightParenthesis,
      this.semicolon) {
    _condition = _becomeParentOf(condition);
    _message = _becomeParentOf(message);
  }

  @override
  Token get beginToken => assertKeyword;

  @override
  Iterable<SyntacticEntity> get childEntities => new ChildEntities()
    ..add(assertKeyword)
    ..add(leftParenthesis)
    ..add(_condition)
    ..add(comma)
    ..add(_message)
    ..add(rightParenthesis)
    ..add(semicolon);

  @override
  Expression get condition => _condition;

  @override
  void set condition(Expression condition) {
    _condition = _becomeParentOf(condition as AstNodeImpl);
  }

  @override
  Token get endToken => semicolon;

  @override
  Expression get message => _message;

  @override
  void set message(Expression expression) {
    _message = _becomeParentOf(expression as AstNodeImpl);
  }

  @override
  dynamic/*=E*/ accept/*<E>*/(AstVisitor/*<E>*/ visitor) =>
      visitor.visitAssertStatement(this);

  @override
  void visitChildren(AstVisitor visitor) {
    _condition?.accept(visitor);
    message?.accept(visitor);
  }
}

/**
 * An assignment expression.
 *
 *    assignmentExpression ::=
 *        [Expression] operator [Expression]
 */
class AssignmentExpressionImpl extends ExpressionImpl
    implements AssignmentExpression {
  /**
   * The expression used to compute the left hand side.
   */
  Expression _leftHandSide;

  /**
   * The assignment operator being applied.
   */
  @override
  Token operator;

  /**
   * The expression used to compute the right hand side.
   */
  Expression _rightHandSide;

  /**
   * The element associated with the operator based on the static type of the
   * left-hand-side, or `null` if the AST structure has not been resolved, if
   * the operator is not a compound operator, or if the operator could not be
   * resolved.
   */
  @override
  MethodElement staticElement;

  /**
   * The element associated with the operator based on the propagated type of
   * the left-hand-side, or `null` if the AST structure has not been resolved,
   * if the operator is not a compound operator, or if the operator could not be
   * resolved.
   */
  @override
  MethodElement propagatedElement;

  /**
   * Initialize a newly created assignment expression.
   */
  AssignmentExpressionImpl(ExpressionImpl leftHandSide, this.operator,
      ExpressionImpl rightHandSide) {
    if (leftHandSide == null || rightHandSide == null) {
      String message;
      if (leftHandSide == null) {
        if (rightHandSide == null) {
          message = "Both the left-hand and right-hand sides are null";
        } else {
          message = "The left-hand size is null";
        }
      } else {
        message = "The right-hand size is null";
      }
      AnalysisEngine.instance.logger.logError(
          message, new CaughtException(new AnalysisException(message), null));
    }
    _leftHandSide = _becomeParentOf(leftHandSide);
    _rightHandSide = _becomeParentOf(rightHandSide);
  }

  @override
  Token get beginToken => _leftHandSide.beginToken;

  @override
  MethodElement get bestElement {
    MethodElement element = propagatedElement;
    if (element == null) {
      element = staticElement;
    }
    return element;
  }

  @override
  Iterable<SyntacticEntity> get childEntities => new ChildEntities()
    ..add(_leftHandSide)
    ..add(operator)
    ..add(_rightHandSide);

  @override
  Token get endToken => _rightHandSide.endToken;

  @override
  Expression get leftHandSide => _leftHandSide;

  @override
  void set leftHandSide(Expression expression) {
    _leftHandSide = _becomeParentOf(expression as AstNodeImpl);
  }

  @override
  int get precedence => 1;

  @override
  Expression get rightHandSide => _rightHandSide;

  @override
  void set rightHandSide(Expression expression) {
    _rightHandSide = _becomeParentOf(expression as AstNodeImpl);
  }

  /**
   * If the AST structure has been resolved, and the function being invoked is
   * known based on propagated type information, then return the parameter
   * element representing the parameter to which the value of the right operand
   * will be bound. Otherwise, return `null`.
   */
  ParameterElement get _propagatedParameterElementForRightHandSide {
    ExecutableElement executableElement = null;
    if (propagatedElement != null) {
      executableElement = propagatedElement;
    } else {
      Expression left = _leftHandSide;
      if (left is Identifier) {
        Element leftElement = left.propagatedElement;
        if (leftElement is ExecutableElement) {
          executableElement = leftElement;
        }
      } else if (left is PropertyAccess) {
        Element leftElement = left.propertyName.propagatedElement;
        if (leftElement is ExecutableElement) {
          executableElement = leftElement;
        }
      }
    }
    if (executableElement == null) {
      return null;
    }
    List<ParameterElement> parameters = executableElement.parameters;
    if (parameters.length < 1) {
      return null;
    }
    return parameters[0];
  }

  /**
   * If the AST structure has been resolved, and the function being invoked is
   * known based on static type information, then return the parameter element
   * representing the parameter to which the value of the right operand will be
   * bound. Otherwise, return `null`.
   */
  ParameterElement get _staticParameterElementForRightHandSide {
    ExecutableElement executableElement = null;
    if (staticElement != null) {
      executableElement = staticElement;
    } else {
      Expression left = _leftHandSide;
      if (left is Identifier) {
        Element leftElement = left.staticElement;
        if (leftElement is ExecutableElement) {
          executableElement = leftElement;
        }
      } else if (left is PropertyAccess) {
        Element leftElement = left.propertyName.staticElement;
        if (leftElement is ExecutableElement) {
          executableElement = leftElement;
        }
      }
    }
    if (executableElement == null) {
      return null;
    }
    List<ParameterElement> parameters = executableElement.parameters;
    if (parameters.length < 1) {
      return null;
    }
    return parameters[0];
  }

  @override
  dynamic/*=E*/ accept/*<E>*/(AstVisitor/*<E>*/ visitor) =>
      visitor.visitAssignmentExpression(this);

  @override
  void visitChildren(AstVisitor visitor) {
    _leftHandSide?.accept(visitor);
    _rightHandSide?.accept(visitor);
  }
}

/**
 * A node in the AST structure for a Dart program.
 */
abstract class AstNodeImpl implements AstNode {
  /**
   * The parent of the node, or `null` if the node is the root of an AST
   * structure.
   */
  AstNode _parent;

  /**
   * A table mapping the names of properties to their values, or `null` if this
   * node does not have any properties associated with it.
   */
  Map<String, Object> _propertyMap;

  @override
  int get end => offset + length;

  @override
  bool get isSynthetic => false;

  @override
  int get length {
    Token beginToken = this.beginToken;
    Token endToken = this.endToken;
    if (beginToken == null || endToken == null) {
      return -1;
    }
    return endToken.offset + endToken.length - beginToken.offset;
  }

  @override
  int get offset {
    Token beginToken = this.beginToken;
    if (beginToken == null) {
      return -1;
    }
    return beginToken.offset;
  }

  @override
  AstNode get parent => _parent;

  @override
  AstNode get root {
    AstNode root = this;
    AstNode parent = this.parent;
    while (parent != null) {
      root = parent;
      parent = root.parent;
    }
    return root;
  }

  @override
  AstNode/*=E*/ getAncestor/*<E extends AstNode>*/(
      Predicate<AstNode> predicate) {
    // TODO(brianwilkerson) It is a bug that this method can return `this`.
    AstNode node = this;
    while (node != null && !predicate(node)) {
      node = node.parent;
    }
    return node as AstNode/*=E*/;
  }

  @override
  Object/*=E*/ getProperty/*<E>*/(String name) {
    if (_propertyMap == null) {
      return null;
    }
    return _propertyMap[name] as Object/*=E*/;
  }

  @override
  void setProperty(String name, Object value) {
    if (value == null) {
      if (_propertyMap != null) {
        _propertyMap.remove(name);
        if (_propertyMap.isEmpty) {
          _propertyMap = null;
        }
      }
    } else {
      if (_propertyMap == null) {
        _propertyMap = new HashMap<String, Object>();
      }
      _propertyMap[name] = value;
    }
  }

  @override
  String toSource() {
    StringBuffer buffer = new StringBuffer();
    accept(new ToSourceVisitor2(buffer));
    return buffer.toString();
  }

  @override
  String toString() => toSource();

  /**
   * Make this node the parent of the given [child] node. Return the child node.
   */
  AstNode _becomeParentOf(AstNodeImpl child) {
    if (child != null) {
      child._parent = this;
    }
    return child;
  }
}

/**
 * An await expression.
 *
 *    awaitExpression ::=
 *        'await' [Expression]
 */
class AwaitExpressionImpl extends ExpressionImpl implements AwaitExpression {
  /**
   * The 'await' keyword.
   */
  @override
  Token awaitKeyword;

  /**
   * The expression whose value is being waited on.
   */
  Expression _expression;

  /**
   * Initialize a newly created await expression.
   */
  AwaitExpressionImpl(this.awaitKeyword, ExpressionImpl expression) {
    _expression = _becomeParentOf(expression);
  }

  @override
  Token get beginToken {
    if (awaitKeyword != null) {
      return awaitKeyword;
    }
    return _expression.beginToken;
  }

  @override
  Iterable<SyntacticEntity> get childEntities =>
      new ChildEntities()..add(awaitKeyword)..add(_expression);

  @override
  Token get endToken => _expression.endToken;

  @override
  Expression get expression => _expression;

  @override
  void set expression(Expression expression) {
    _expression = _becomeParentOf(expression as AstNodeImpl);
  }

  @override
  int get precedence => 0;

  @override
  dynamic/*=E*/ accept/*<E>*/(AstVisitor/*<E>*/ visitor) =>
      visitor.visitAwaitExpression(this);

  @override
  void visitChildren(AstVisitor visitor) {
    _expression?.accept(visitor);
  }
}

/**
 * A binary (infix) expression.
 *
 *    binaryExpression ::=
 *        [Expression] [Token] [Expression]
 */
class BinaryExpressionImpl extends ExpressionImpl implements BinaryExpression {
  /**
   * The expression used to compute the left operand.
   */
  Expression _leftOperand;

  /**
   * The binary operator being applied.
   */
  @override
  Token operator;

  /**
   * The expression used to compute the right operand.
   */
  Expression _rightOperand;

  /**
   * The element associated with the operator based on the static type of the
   * left operand, or `null` if the AST structure has not been resolved, if the
   * operator is not user definable, or if the operator could not be resolved.
   */
  @override
  MethodElement staticElement;

  /**
   * The element associated with the operator based on the propagated type of
   * the left operand, or `null` if the AST structure has not been resolved, if
   * the operator is not user definable, or if the operator could not be
   * resolved.
   */
  @override
  MethodElement propagatedElement;

  /**
   * Initialize a newly created binary expression.
   */
  BinaryExpressionImpl(
      ExpressionImpl leftOperand, this.operator, ExpressionImpl rightOperand) {
    _leftOperand = _becomeParentOf(leftOperand);
    _rightOperand = _becomeParentOf(rightOperand);
  }

  @override
  Token get beginToken => _leftOperand.beginToken;

  @override
  MethodElement get bestElement {
    MethodElement element = propagatedElement;
    if (element == null) {
      element = staticElement;
    }
    return element;
  }

  @override
  Iterable<SyntacticEntity> get childEntities =>
      new ChildEntities()..add(_leftOperand)..add(operator)..add(_rightOperand);

  @override
  Token get endToken => _rightOperand.endToken;

  @override
  Expression get leftOperand => _leftOperand;

  @override
  void set leftOperand(Expression expression) {
    _leftOperand = _becomeParentOf(expression as AstNodeImpl);
  }

  @override
  int get precedence => operator.type.precedence;

  @override
  Expression get rightOperand => _rightOperand;

  @override
  void set rightOperand(Expression expression) {
    _rightOperand = _becomeParentOf(expression as AstNodeImpl);
  }

  /**
   * If the AST structure has been resolved, and the function being invoked is
   * known based on propagated type information, then return the parameter
   * element representing the parameter to which the value of the right operand
   * will be bound. Otherwise, return `null`.
   */
  ParameterElement get _propagatedParameterElementForRightOperand {
    if (propagatedElement == null) {
      return null;
    }
    List<ParameterElement> parameters = propagatedElement.parameters;
    if (parameters.length < 1) {
      return null;
    }
    return parameters[0];
  }

  /**
   * If the AST structure has been resolved, and the function being invoked is
   * known based on static type information, then return the parameter element
   * representing the parameter to which the value of the right operand will be
   * bound. Otherwise, return `null`.
   */
  ParameterElement get _staticParameterElementForRightOperand {
    if (staticElement == null) {
      return null;
    }
    List<ParameterElement> parameters = staticElement.parameters;
    if (parameters.length < 1) {
      return null;
    }
    return parameters[0];
  }

  @override
  dynamic/*=E*/ accept/*<E>*/(AstVisitor/*<E>*/ visitor) =>
      visitor.visitBinaryExpression(this);

  @override
  void visitChildren(AstVisitor visitor) {
    _leftOperand?.accept(visitor);
    _rightOperand?.accept(visitor);
  }
}

/**
 * A function body that consists of a block of statements.
 *
 *    blockFunctionBody ::=
 *        ('async' | 'async' '*' | 'sync' '*')? [Block]
 */
class BlockFunctionBodyImpl extends FunctionBodyImpl
    implements BlockFunctionBody {
  /**
   * The token representing the 'async' or 'sync' keyword, or `null` if there is
   * no such keyword.
   */
  @override
  Token keyword;

  /**
   * The star optionally following the 'async' or 'sync' keyword, or `null` if
   * there is wither no such keyword or no star.
   */
  @override
  Token star;

  /**
   * The block representing the body of the function.
   */
  Block _block;

  /**
   * Initialize a newly created function body consisting of a block of
   * statements. The [keyword] can be `null` if there is no keyword specified
   * for the block. The [star] can be `null` if there is no star following the
   * keyword (and must be `null` if there is no keyword).
   */
  BlockFunctionBodyImpl(this.keyword, this.star, BlockImpl block) {
    _block = _becomeParentOf(block);
  }

  @override
  Token get beginToken {
    if (keyword != null) {
      return keyword;
    }
    return _block.beginToken;
  }

  @override
  Block get block => _block;

  @override
  void set block(Block block) {
    _block = _becomeParentOf(block as AstNodeImpl);
  }

  @override
  Iterable<SyntacticEntity> get childEntities =>
      new ChildEntities()..add(keyword)..add(star)..add(_block);

  @override
  Token get endToken => _block.endToken;

  @override
  bool get isAsynchronous => keyword != null && keyword.lexeme == Parser.ASYNC;

  @override
  bool get isGenerator => star != null;

  @override
  bool get isSynchronous => keyword == null || keyword.lexeme != Parser.ASYNC;

  @override
  dynamic/*=E*/ accept/*<E>*/(AstVisitor/*<E>*/ visitor) =>
      visitor.visitBlockFunctionBody(this);

  @override
  void visitChildren(AstVisitor visitor) {
    _block?.accept(visitor);
  }
}

/**
 * A sequence of statements.
 *
 *    block ::=
 *        '{' statement* '}'
 */
class BlockImpl extends StatementImpl implements Block {
  /**
   * The left curly bracket.
   */
  @override
  Token leftBracket;

  /**
   * The statements contained in the block.
   */
  NodeList<Statement> _statements;

  /**
   * The right curly bracket.
   */
  @override
  Token rightBracket;

  /**
   * Initialize a newly created block of code.
   */
  BlockImpl(this.leftBracket, List<Statement> statements, this.rightBracket) {
    _statements = new NodeListImpl<Statement>(this, statements);
  }

  @override
  Token get beginToken => leftBracket;

  @override
  Iterable<SyntacticEntity> get childEntities => new ChildEntities()
    ..add(leftBracket)
    ..addAll(_statements)
    ..add(rightBracket);

  @override
  Token get endToken => rightBracket;

  @override
  NodeList<Statement> get statements => _statements;

  @override
  dynamic/*=E*/ accept/*<E>*/(AstVisitor/*<E>*/ visitor) =>
      visitor.visitBlock(this);

  @override
  void visitChildren(AstVisitor visitor) {
    _statements.accept(visitor);
  }
}

/**
 * A boolean literal expression.
 *
 *    booleanLiteral ::=
 *        'false' | 'true'
 */
class BooleanLiteralImpl extends LiteralImpl implements BooleanLiteral {
  /**
   * The token representing the literal.
   */
  @override
  Token literal;

  /**
   * The value of the literal.
   */
  @override
  bool value = false;

  /**
   * Initialize a newly created boolean literal.
   */
  BooleanLiteralImpl(this.literal, this.value);

  @override
  Token get beginToken => literal;

  @override
  Iterable<SyntacticEntity> get childEntities =>
      new ChildEntities()..add(literal);

  @override
  Token get endToken => literal;

  @override
  bool get isSynthetic => literal.isSynthetic;

  @override
  dynamic/*=E*/ accept/*<E>*/(AstVisitor/*<E>*/ visitor) =>
      visitor.visitBooleanLiteral(this);

  @override
  void visitChildren(AstVisitor visitor) {
    // There are no children to visit.
  }
}

/**
 * A break statement.
 *
 *    breakStatement ::=
 *        'break' [SimpleIdentifier]? ';'
 */
class BreakStatementImpl extends StatementImpl implements BreakStatement {
  /**
   * The token representing the 'break' keyword.
   */
  @override
  Token breakKeyword;

  /**
   * The label associated with the statement, or `null` if there is no label.
   */
  SimpleIdentifier _label;

  /**
   * The semicolon terminating the statement.
   */
  @override
  Token semicolon;

  /**
   * The AstNode which this break statement is breaking from.  This will be
   * either a [Statement] (in the case of breaking out of a loop), a
   * [SwitchMember] (in the case of a labeled break statement whose label
   * matches a label on a switch case in an enclosing switch statement), or
   * `null` if the AST has not yet been resolved or if the target could not be
   * resolved. Note that if the source code has errors, the target might be
   * invalid (e.g. trying to break to a switch case).
   */
  @override
  AstNode target;

  /**
   * Initialize a newly created break statement. The [label] can be `null` if
   * there is no label associated with the statement.
   */
  BreakStatementImpl(
      this.breakKeyword, SimpleIdentifierImpl label, this.semicolon) {
    _label = _becomeParentOf(label);
  }

  @override
  Token get beginToken => breakKeyword;

  @override
  Iterable<SyntacticEntity> get childEntities =>
      new ChildEntities()..add(breakKeyword)..add(_label)..add(semicolon);

  @override
  Token get endToken => semicolon;

  @override
  SimpleIdentifier get label => _label;

  @override
  void set label(SimpleIdentifier identifier) {
    _label = _becomeParentOf(identifier as AstNodeImpl);
  }

  @override
  dynamic/*=E*/ accept/*<E>*/(AstVisitor/*<E>*/ visitor) =>
      visitor.visitBreakStatement(this);

  @override
  void visitChildren(AstVisitor visitor) {
    _label?.accept(visitor);
  }
}

/**
 * A sequence of cascaded expressions: expressions that share a common target.
 * There are three kinds of expressions that can be used in a cascade
 * expression: [IndexExpression], [MethodInvocation] and [PropertyAccess].
 *
 *    cascadeExpression ::=
 *        [Expression] cascadeSection*
 *
 *    cascadeSection ::=
 *        '..'  (cascadeSelector arguments*) (assignableSelector arguments*)*
 *        (assignmentOperator expressionWithoutCascade)?
 *
 *    cascadeSelector ::=
 *        '[ ' expression '] '
 *      | identifier
 */
class CascadeExpressionImpl extends ExpressionImpl
    implements CascadeExpression {
  /**
   * The target of the cascade sections.
   */
  Expression _target;

  /**
   * The cascade sections sharing the common target.
   */
  NodeList<Expression> _cascadeSections;

  /**
   * Initialize a newly created cascade expression. The list of
   * [cascadeSections] must contain at least one element.
   */
  CascadeExpressionImpl(
      ExpressionImpl target, List<Expression> cascadeSections) {
    _target = _becomeParentOf(target);
    _cascadeSections = new NodeListImpl<Expression>(this, cascadeSections);
  }

  @override
  Token get beginToken => _target.beginToken;

  @override
  NodeList<Expression> get cascadeSections => _cascadeSections;

  @override
  Iterable<SyntacticEntity> get childEntities => new ChildEntities()
    ..add(_target)
    ..addAll(_cascadeSections);

  @override
  Token get endToken => _cascadeSections.endToken;

  @override
  int get precedence => 2;

  @override
  Expression get target => _target;

  @override
  void set target(Expression target) {
    _target = _becomeParentOf(target as AstNodeImpl);
  }

  @override
  dynamic/*=E*/ accept/*<E>*/(AstVisitor/*<E>*/ visitor) =>
      visitor.visitCascadeExpression(this);

  @override
  void visitChildren(AstVisitor visitor) {
    _target?.accept(visitor);
    _cascadeSections.accept(visitor);
  }
}

/**
 * A catch clause within a try statement.
 *
 *    onPart ::=
 *        catchPart [Block]
 *      | 'on' type catchPart? [Block]
 *
 *    catchPart ::=
 *        'catch' '(' [SimpleIdentifier] (',' [SimpleIdentifier])? ')'
 */
class CatchClauseImpl extends AstNodeImpl implements CatchClause {
  /**
   * The token representing the 'on' keyword, or `null` if there is no 'on'
   * keyword.
   */
  @override
  Token onKeyword;

  /**
   * The type of exceptions caught by this catch clause, or `null` if this catch
   * clause catches every type of exception.
   */
  TypeAnnotation _exceptionType;

  /**
   * The token representing the 'catch' keyword, or `null` if there is no
   * 'catch' keyword.
   */
  @override
  Token catchKeyword;

  /**
   * The left parenthesis, or `null` if there is no 'catch' keyword.
   */
  @override
  Token leftParenthesis;

  /**
   * The parameter whose value will be the exception that was thrown, or `null`
   * if there is no 'catch' keyword.
   */
  SimpleIdentifier _exceptionParameter;

  /**
   * The comma separating the exception parameter from the stack trace
   * parameter, or `null` if there is no stack trace parameter.
   */
  @override
  Token comma;

  /**
   * The parameter whose value will be the stack trace associated with the
   * exception, or `null` if there is no stack trace parameter.
   */
  SimpleIdentifier _stackTraceParameter;

  /**
   * The right parenthesis, or `null` if there is no 'catch' keyword.
   */
  @override
  Token rightParenthesis;

  /**
   * The body of the catch block.
   */
  Block _body;

  /**
   * Initialize a newly created catch clause. The [onKeyword] and
   * [exceptionType] can be `null` if the clause will catch all exceptions. The
   * [comma] and [stackTraceParameter] can be `null` if the stack trace
   * parameter is not defined.
   */
  CatchClauseImpl(
      this.onKeyword,
      TypeAnnotationImpl exceptionType,
      this.catchKeyword,
      this.leftParenthesis,
      SimpleIdentifierImpl exceptionParameter,
      this.comma,
      SimpleIdentifierImpl stackTraceParameter,
      this.rightParenthesis,
      BlockImpl body) {
    _exceptionType = _becomeParentOf(exceptionType);
    _exceptionParameter = _becomeParentOf(exceptionParameter);
    _stackTraceParameter = _becomeParentOf(stackTraceParameter);
    _body = _becomeParentOf(body);
  }

  @override
  Token get beginToken {
    if (onKeyword != null) {
      return onKeyword;
    }
    return catchKeyword;
  }

  @override
  Block get body => _body;

  @override
  void set body(Block block) {
    _body = _becomeParentOf(block as AstNodeImpl);
  }

  @override
  Iterable<SyntacticEntity> get childEntities => new ChildEntities()
    ..add(onKeyword)
    ..add(_exceptionType)
    ..add(catchKeyword)
    ..add(leftParenthesis)
    ..add(_exceptionParameter)
    ..add(comma)
    ..add(_stackTraceParameter)
    ..add(rightParenthesis)
    ..add(_body);

  @override
  Token get endToken => _body.endToken;

  @override
  SimpleIdentifier get exceptionParameter => _exceptionParameter;

  @override
  void set exceptionParameter(SimpleIdentifier parameter) {
    _exceptionParameter = _becomeParentOf(parameter as AstNodeImpl);
  }

  @override
  TypeAnnotation get exceptionType => _exceptionType;

  @override
  void set exceptionType(TypeAnnotation exceptionType) {
    _exceptionType = _becomeParentOf(exceptionType as AstNodeImpl);
  }

  @override
  SimpleIdentifier get stackTraceParameter => _stackTraceParameter;

  @override
  void set stackTraceParameter(SimpleIdentifier parameter) {
    _stackTraceParameter = _becomeParentOf(parameter as AstNodeImpl);
  }

  @override
  dynamic/*=E*/ accept/*<E>*/(AstVisitor/*<E>*/ visitor) =>
      visitor.visitCatchClause(this);

  @override
  void visitChildren(AstVisitor visitor) {
    _exceptionType?.accept(visitor);
    _exceptionParameter?.accept(visitor);
    _stackTraceParameter?.accept(visitor);
    _body?.accept(visitor);
  }
}

/**
 * Helper class to allow iteration of child entities of an AST node.
 */
class ChildEntities extends Object
    with IterableMixin<SyntacticEntity>
    implements Iterable<SyntacticEntity> {
  /**
   * The list of child entities to be iterated over.
   */
  List<SyntacticEntity> _entities = [];

  @override
  Iterator<SyntacticEntity> get iterator => _entities.iterator;

  /**
   * Add an AST node or token as the next child entity, if it is not null.
   */
  void add(SyntacticEntity entity) {
    if (entity != null) {
      _entities.add(entity);
    }
  }

  /**
   * Add the given items as the next child entities, if [items] is not null.
   */
  void addAll(Iterable<SyntacticEntity> items) {
    if (items != null) {
      _entities.addAll(items);
    }
  }
}

/**
 * The declaration of a class.
 *
 *    classDeclaration ::=
 *        'abstract'? 'class' [SimpleIdentifier] [TypeParameterList]?
 *        ([ExtendsClause] [WithClause]?)?
 *        [ImplementsClause]?
 *        '{' [ClassMember]* '}'
 */
class ClassDeclarationImpl extends NamedCompilationUnitMemberImpl
    implements ClassDeclaration {
  /**
   * The 'abstract' keyword, or `null` if the keyword was absent.
   */
  @override
  Token abstractKeyword;

  /**
   * The token representing the 'class' keyword.
   */
  @override
  Token classKeyword;

  /**
   * The type parameters for the class, or `null` if the class does not have any
   * type parameters.
   */
  TypeParameterList _typeParameters;

  /**
   * The extends clause for the class, or `null` if the class does not extend
   * any other class.
   */
  ExtendsClause _extendsClause;

  /**
   * The with clause for the class, or `null` if the class does not have a with
   * clause.
   */
  WithClause _withClause;

  /**
   * The implements clause for the class, or `null` if the class does not
   * implement any interfaces.
   */
  ImplementsClause _implementsClause;

  /**
   * The native clause for the class, or `null` if the class does not have a
   * native clause.
   */
  NativeClause _nativeClause;

  /**
   * The left curly bracket.
   */
  @override
  Token leftBracket;

  /**
   * The members defined by the class.
   */
  NodeList<ClassMember> _members;

  /**
   * The right curly bracket.
   */
  @override
  Token rightBracket;

  /**
   * Initialize a newly created class declaration. Either or both of the
   * [comment] and [metadata] can be `null` if the class does not have the
   * corresponding attribute. The [abstractKeyword] can be `null` if the class
   * is not abstract. The [typeParameters] can be `null` if the class does not
   * have any type parameters. Any or all of the [extendsClause], [withClause],
   * and [implementsClause] can be `null` if the class does not have the
   * corresponding clause. The list of [members] can be `null` if the class does
   * not have any members.
   */
  ClassDeclarationImpl(
      Comment comment,
      List<Annotation> metadata,
      this.abstractKeyword,
      this.classKeyword,
      SimpleIdentifierImpl name,
      TypeParameterListImpl typeParameters,
      ExtendsClauseImpl extendsClause,
      WithClauseImpl withClause,
      ImplementsClauseImpl implementsClause,
      this.leftBracket,
      List<ClassMember> members,
      this.rightBracket)
      : super(comment, metadata, name) {
    _typeParameters = _becomeParentOf(typeParameters);
    _extendsClause = _becomeParentOf(extendsClause);
    _withClause = _becomeParentOf(withClause);
    _implementsClause = _becomeParentOf(implementsClause);
    _members = new NodeListImpl<ClassMember>(this, members);
  }

  @override
  Iterable<SyntacticEntity> get childEntities => super._childEntities
    ..add(abstractKeyword)
    ..add(classKeyword)
    ..add(_name)
    ..add(_typeParameters)
    ..add(_extendsClause)
    ..add(_withClause)
    ..add(_implementsClause)
    ..add(_nativeClause)
    ..add(leftBracket)
    ..addAll(members)
    ..add(rightBracket);

  @override
  ClassElement get element => _name?.staticElement as ClassElement;

  @override
  Token get endToken => rightBracket;

  @override
  ExtendsClause get extendsClause => _extendsClause;

  @override
  void set extendsClause(ExtendsClause extendsClause) {
    _extendsClause = _becomeParentOf(extendsClause as AstNodeImpl);
  }

  @override
  Token get firstTokenAfterCommentAndMetadata {
    if (abstractKeyword != null) {
      return abstractKeyword;
    }
    return classKeyword;
  }

  @override
  ImplementsClause get implementsClause => _implementsClause;

  @override
  void set implementsClause(ImplementsClause implementsClause) {
    _implementsClause = _becomeParentOf(implementsClause as AstNodeImpl);
  }

  @override
  bool get isAbstract => abstractKeyword != null;

  @override
  NodeList<ClassMember> get members => _members;

  @override
  NativeClause get nativeClause => _nativeClause;

  @override
  void set nativeClause(NativeClause nativeClause) {
    _nativeClause = _becomeParentOf(nativeClause as AstNodeImpl);
  }

  @override
  TypeParameterList get typeParameters => _typeParameters;

  @override
  void set typeParameters(TypeParameterList typeParameters) {
    _typeParameters = _becomeParentOf(typeParameters as AstNodeImpl);
  }

  @override
  WithClause get withClause => _withClause;

  @override
  void set withClause(WithClause withClause) {
    _withClause = _becomeParentOf(withClause as AstNodeImpl);
  }

  @override
  dynamic/*=E*/ accept/*<E>*/(AstVisitor/*<E>*/ visitor) =>
      visitor.visitClassDeclaration(this);

  @override
  ConstructorDeclaration getConstructor(String name) {
    int length = _members.length;
    for (int i = 0; i < length; i++) {
      ClassMember classMember = _members[i];
      if (classMember is ConstructorDeclaration) {
        ConstructorDeclaration constructor = classMember;
        SimpleIdentifier constructorName = constructor.name;
        if (name == null && constructorName == null) {
          return constructor;
        }
        if (constructorName != null && constructorName.name == name) {
          return constructor;
        }
      }
    }
    return null;
  }

  @override
  VariableDeclaration getField(String name) {
    int memberLength = _members.length;
    for (int i = 0; i < memberLength; i++) {
      ClassMember classMember = _members[i];
      if (classMember is FieldDeclaration) {
        FieldDeclaration fieldDeclaration = classMember;
        NodeList<VariableDeclaration> fields =
            fieldDeclaration.fields.variables;
        int fieldLength = fields.length;
        for (int i = 0; i < fieldLength; i++) {
          VariableDeclaration field = fields[i];
          SimpleIdentifier fieldName = field.name;
          if (fieldName != null && name == fieldName.name) {
            return field;
          }
        }
      }
    }
    return null;
  }

  @override
  MethodDeclaration getMethod(String name) {
    int length = _members.length;
    for (int i = 0; i < length; i++) {
      ClassMember classMember = _members[i];
      if (classMember is MethodDeclaration) {
        MethodDeclaration method = classMember;
        SimpleIdentifier methodName = method.name;
        if (methodName != null && name == methodName.name) {
          return method;
        }
      }
    }
    return null;
  }

  @override
  void visitChildren(AstVisitor visitor) {
    super.visitChildren(visitor);
    _name?.accept(visitor);
    _typeParameters?.accept(visitor);
    _extendsClause?.accept(visitor);
    _withClause?.accept(visitor);
    _implementsClause?.accept(visitor);
    _nativeClause?.accept(visitor);
    members.accept(visitor);
  }
}

/**
 * A node that declares a name within the scope of a class.
 */
abstract class ClassMemberImpl extends DeclarationImpl implements ClassMember {
  /**
   * Initialize a newly created member of a class. Either or both of the
   * [comment] and [metadata] can be `null` if the member does not have the
   * corresponding attribute.
   */
  ClassMemberImpl(Comment comment, List<Annotation> metadata)
      : super(comment, metadata);
}

/**
 * A class type alias.
 *
 *    classTypeAlias ::=
 *        [SimpleIdentifier] [TypeParameterList]? '=' 'abstract'? mixinApplication
 *
 *    mixinApplication ::=
 *        [TypeName] [WithClause] [ImplementsClause]? ';'
 */
class ClassTypeAliasImpl extends TypeAliasImpl implements ClassTypeAlias {
  /**
   * The type parameters for the class, or `null` if the class does not have any
   * type parameters.
   */
  TypeParameterList _typeParameters;

  /**
   * The token for the '=' separating the name from the definition.
   */
  @override
  Token equals;

  /**
   * The token for the 'abstract' keyword, or `null` if this is not defining an
   * abstract class.
   */
  @override
  Token abstractKeyword;

  /**
   * The name of the superclass of the class being declared.
   */
  TypeName _superclass;

  /**
   * The with clause for this class.
   */
  WithClause _withClause;

  /**
   * The implements clause for this class, or `null` if there is no implements
   * clause.
   */
  ImplementsClause _implementsClause;

  /**
   * Initialize a newly created class type alias. Either or both of the
   * [comment] and [metadata] can be `null` if the class type alias does not
   * have the corresponding attribute. The [typeParameters] can be `null` if the
   * class does not have any type parameters. The [abstractKeyword] can be
   * `null` if the class is not abstract. The [implementsClause] can be `null`
   * if the class does not implement any interfaces.
   */
  ClassTypeAliasImpl(
      CommentImpl comment,
      List<Annotation> metadata,
      Token keyword,
      SimpleIdentifierImpl name,
      TypeParameterListImpl typeParameters,
      this.equals,
      this.abstractKeyword,
      TypeNameImpl superclass,
      WithClauseImpl withClause,
      ImplementsClauseImpl implementsClause,
      Token semicolon)
      : super(comment, metadata, keyword, name, semicolon) {
    _typeParameters = _becomeParentOf(typeParameters);
    _superclass = _becomeParentOf(superclass);
    _withClause = _becomeParentOf(withClause);
    _implementsClause = _becomeParentOf(implementsClause);
  }

  @override
  Iterable<SyntacticEntity> get childEntities => super._childEntities
    ..add(typedefKeyword)
    ..add(_name)
    ..add(_typeParameters)
    ..add(equals)
    ..add(abstractKeyword)
    ..add(_superclass)
    ..add(_withClause)
    ..add(_implementsClause)
    ..add(semicolon);

  @override
  ClassElement get element => _name?.staticElement as ClassElement;

  @override
  Token get firstTokenAfterCommentAndMetadata {
    if (abstractKeyword != null) {
      return abstractKeyword;
    }
    return typedefKeyword;
  }

  @override
  ImplementsClause get implementsClause => _implementsClause;

  @override
  void set implementsClause(ImplementsClause implementsClause) {
    _implementsClause = _becomeParentOf(implementsClause as AstNodeImpl);
  }

  @override
  bool get isAbstract => abstractKeyword != null;

  @override
  TypeName get superclass => _superclass;

  @override
  void set superclass(TypeName superclass) {
    _superclass = _becomeParentOf(superclass as AstNodeImpl);
  }

  @override
  TypeParameterList get typeParameters => _typeParameters;

  @override
  void set typeParameters(TypeParameterList typeParameters) {
    _typeParameters = _becomeParentOf(typeParameters as AstNodeImpl);
  }

  @override
  WithClause get withClause => _withClause;

  @override
  void set withClause(WithClause withClause) {
    _withClause = _becomeParentOf(withClause as AstNodeImpl);
  }

  @override
  dynamic/*=E*/ accept/*<E>*/(AstVisitor/*<E>*/ visitor) =>
      visitor.visitClassTypeAlias(this);

  @override
  void visitChildren(AstVisitor visitor) {
    super.visitChildren(visitor);
    _name?.accept(visitor);
    _typeParameters?.accept(visitor);
    _superclass?.accept(visitor);
    _withClause?.accept(visitor);
    _implementsClause?.accept(visitor);
  }
}

/**
 * A combinator associated with an import or export directive.
 *
 *    combinator ::=
 *        [HideCombinator]
 *      | [ShowCombinator]
 */
abstract class CombinatorImpl extends AstNodeImpl implements Combinator {
  /**
   * The 'hide' or 'show' keyword specifying what kind of processing is to be
   * done on the names.
   */
  @override
  Token keyword;

  /**
   * Initialize a newly created combinator.
   */
  CombinatorImpl(this.keyword);

  @override
  Token get beginToken => keyword;
}

/**
 * A comment within the source code.
 *
 *    comment ::=
 *        endOfLineComment
 *      | blockComment
 *      | documentationComment
 *
 *    endOfLineComment ::=
 *        '//' (CHARACTER - EOL)* EOL
 *
 *    blockComment ::=
 *        '/ *' CHARACTER* '&#42;/'
 *
 *    documentationComment ::=
 *        '/ **' (CHARACTER | [CommentReference])* '&#42;/'
 *      | ('///' (CHARACTER - EOL)* EOL)+
 */
class CommentImpl extends AstNodeImpl implements Comment {
  /**
   * The tokens representing the comment.
   */
  @override
  final List<Token> tokens;

  /**
   * The type of the comment.
   */
  final CommentType _type;

  /**
   * The references embedded within the documentation comment. This list will be
   * empty unless this is a documentation comment that has references embedded
   * within it.
   */
  NodeList<CommentReference> _references;

  /**
   * Initialize a newly created comment. The list of [tokens] must contain at
   * least one token. The [_type] is the type of the comment. The list of
   * [references] can be empty if the comment does not contain any embedded
   * references.
   */
  CommentImpl(this.tokens, this._type, List<CommentReference> references) {
    _references = new NodeListImpl<CommentReference>(this, references);
  }

  @override
  Token get beginToken => tokens[0];

  @override
  Iterable<SyntacticEntity> get childEntities =>
      new ChildEntities()..addAll(tokens);

  @override
  Token get endToken => tokens[tokens.length - 1];

  @override
  bool get isBlock => _type == CommentType.BLOCK;

  @override
  bool get isDocumentation => _type == CommentType.DOCUMENTATION;

  @override
  bool get isEndOfLine => _type == CommentType.END_OF_LINE;

  @override
  NodeList<CommentReference> get references => _references;

  @override
  dynamic/*=E*/ accept/*<E>*/(AstVisitor/*<E>*/ visitor) =>
      visitor.visitComment(this);

  @override
  void visitChildren(AstVisitor visitor) {
    _references.accept(visitor);
  }

  /**
   * Create a block comment consisting of the given [tokens].
   */
  static Comment createBlockComment(List<Token> tokens) =>
      new CommentImpl(tokens, CommentType.BLOCK, null);

  /**
   * Create a documentation comment consisting of the given [tokens].
   */
  static Comment createDocumentationComment(List<Token> tokens) =>
      new CommentImpl(
          tokens, CommentType.DOCUMENTATION, new List<CommentReference>());

  /**
   * Create a documentation comment consisting of the given [tokens] and having
   * the given [references] embedded within it.
   */
  static Comment createDocumentationCommentWithReferences(
          List<Token> tokens, List<CommentReference> references) =>
      new CommentImpl(tokens, CommentType.DOCUMENTATION, references);

  /**
   * Create an end-of-line comment consisting of the given [tokens].
   */
  static Comment createEndOfLineComment(List<Token> tokens) =>
      new CommentImpl(tokens, CommentType.END_OF_LINE, null);
}

/**
 * A reference to a Dart element that is found within a documentation comment.
 *
 *    commentReference ::=
 *        '[' 'new'? [Identifier] ']'
 */
class CommentReferenceImpl extends AstNodeImpl implements CommentReference {
  /**
   * The token representing the 'new' keyword, or `null` if there was no 'new'
   * keyword.
   */
  @override
  Token newKeyword;

  /**
   * The identifier being referenced.
   */
  Identifier _identifier;

  /**
   * Initialize a newly created reference to a Dart element. The [newKeyword]
   * can be `null` if the reference is not to a constructor.
   */
  CommentReferenceImpl(this.newKeyword, IdentifierImpl identifier) {
    _identifier = _becomeParentOf(identifier);
  }

  @override
  Token get beginToken => _identifier.beginToken;

  @override
  Iterable<SyntacticEntity> get childEntities =>
      new ChildEntities()..add(newKeyword)..add(_identifier);

  @override
  Token get endToken => _identifier.endToken;

  @override
  Identifier get identifier => _identifier;

  @override
  void set identifier(Identifier identifier) {
    _identifier = _becomeParentOf(identifier as AstNodeImpl);
  }

  @override
  dynamic/*=E*/ accept/*<E>*/(AstVisitor/*<E>*/ visitor) =>
      visitor.visitCommentReference(this);

  @override
  void visitChildren(AstVisitor visitor) {
    _identifier?.accept(visitor);
  }
}

/**
 * The possible types of comments that are recognized by the parser.
 */
class CommentType {
  /**
   * A block comment.
   */
  static const CommentType BLOCK = const CommentType('BLOCK');

  /**
   * A documentation comment.
   */
  static const CommentType DOCUMENTATION = const CommentType('DOCUMENTATION');

  /**
   * An end-of-line comment.
   */
  static const CommentType END_OF_LINE = const CommentType('END_OF_LINE');

  /**
   * The name of the comment type.
   */
  final String name;

  /**
   * Initialize a newly created comment type to have the given [name].
   */
  const CommentType(this.name);

  @override
  String toString() => name;
}

/**
 * A compilation unit.
 *
 * While the grammar restricts the order of the directives and declarations
 * within a compilation unit, this class does not enforce those restrictions.
 * In particular, the children of a compilation unit will be visited in lexical
 * order even if lexical order does not conform to the restrictions of the
 * grammar.
 *
 *    compilationUnit ::=
 *        directives declarations
 *
 *    directives ::=
 *        [ScriptTag]? [LibraryDirective]? namespaceDirective* [PartDirective]*
 *      | [PartOfDirective]
 *
 *    namespaceDirective ::=
 *        [ImportDirective]
 *      | [ExportDirective]
 *
 *    declarations ::=
 *        [CompilationUnitMember]*
 */
class CompilationUnitImpl extends AstNodeImpl implements CompilationUnit {
  /**
   * The first token in the token stream that was parsed to form this
   * compilation unit.
   */
  @override
  Token beginToken;

  /**
   * The script tag at the beginning of the compilation unit, or `null` if there
   * is no script tag in this compilation unit.
   */
  ScriptTag _scriptTag;

  /**
   * The directives contained in this compilation unit.
   */
  NodeList<Directive> _directives;

  /**
   * The declarations contained in this compilation unit.
   */
  NodeList<CompilationUnitMember> _declarations;

  /**
   * The last token in the token stream that was parsed to form this compilation
   * unit. This token should always have a type of [TokenType.EOF].
   */
  @override
  Token endToken;

  /**
   * The element associated with this compilation unit, or `null` if the AST
   * structure has not been resolved.
   */
  @override
  CompilationUnitElement element;

  /**
   * The line information for this compilation unit.
   */
  @override
  LineInfo lineInfo;

  /**
   * Initialize a newly created compilation unit to have the given directives
   * and declarations. The [scriptTag] can be `null` if there is no script tag
   * in the compilation unit. The list of [directives] can be `null` if there
   * are no directives in the compilation unit. The list of [declarations] can
   * be `null` if there are no declarations in the compilation unit.
   */
  CompilationUnitImpl(
      this.beginToken,
      ScriptTagImpl scriptTag,
      List<Directive> directives,
      List<CompilationUnitMember> declarations,
      this.endToken) {
    _scriptTag = _becomeParentOf(scriptTag);
    _directives = new NodeListImpl<Directive>(this, directives);
    _declarations = new NodeListImpl<CompilationUnitMember>(this, declarations);
  }

  @override
  Iterable<SyntacticEntity> get childEntities {
    ChildEntities result = new ChildEntities()..add(_scriptTag);
    if (_directivesAreBeforeDeclarations) {
      result..addAll(_directives)..addAll(_declarations);
    } else {
      result.addAll(sortedDirectivesAndDeclarations);
    }
    return result;
  }

  @override
  NodeList<CompilationUnitMember> get declarations => _declarations;

  @override
  NodeList<Directive> get directives => _directives;

  @override
  int get length {
    Token endToken = this.endToken;
    if (endToken == null) {
      return 0;
    }
    return endToken.offset + endToken.length;
  }

  @override
  int get offset => 0;

  @override
  ScriptTag get scriptTag => _scriptTag;

  @override
  void set scriptTag(ScriptTag scriptTag) {
    _scriptTag = _becomeParentOf(scriptTag as AstNodeImpl);
  }

  @override
  List<AstNode> get sortedDirectivesAndDeclarations {
    return <AstNode>[]
      ..addAll(_directives)
      ..addAll(_declarations)
      ..sort(AstNode.LEXICAL_ORDER);
  }

  /**
   * Return `true` if all of the directives are lexically before any
   * declarations.
   */
  bool get _directivesAreBeforeDeclarations {
    if (_directives.isEmpty || _declarations.isEmpty) {
      return true;
    }
    Directive lastDirective = _directives[_directives.length - 1];
    CompilationUnitMember firstDeclaration = _declarations[0];
    return lastDirective.offset < firstDeclaration.offset;
  }

  @override
  dynamic/*=E*/ accept/*<E>*/(AstVisitor/*<E>*/ visitor) =>
      visitor.visitCompilationUnit(this);

  @override
  void visitChildren(AstVisitor visitor) {
    _scriptTag?.accept(visitor);
    if (_directivesAreBeforeDeclarations) {
      _directives.accept(visitor);
      _declarations.accept(visitor);
    } else {
      List<AstNode> sortedMembers = sortedDirectivesAndDeclarations;
      int length = sortedMembers.length;
      for (int i = 0; i < length; i++) {
        AstNode child = sortedMembers[i];
        child.accept(visitor);
      }
    }
  }
}

/**
 * A node that declares one or more names within the scope of a compilation
 * unit.
 *
 *    compilationUnitMember ::=
 *        [ClassDeclaration]
 *      | [TypeAlias]
 *      | [FunctionDeclaration]
 *      | [MethodDeclaration]
 *      | [VariableDeclaration]
 *      | [VariableDeclaration]
 */
abstract class CompilationUnitMemberImpl extends DeclarationImpl
    implements CompilationUnitMember {
  /**
   * Initialize a newly created generic compilation unit member. Either or both
   * of the [comment] and [metadata] can be `null` if the member does not have
   * the corresponding attribute.
   */
  CompilationUnitMemberImpl(Comment comment, List<Annotation> metadata)
      : super(comment, metadata);
}

/**
 * A conditional expression.
 *
 *    conditionalExpression ::=
 *        [Expression] '?' [Expression] ':' [Expression]
 */
class ConditionalExpressionImpl extends ExpressionImpl
    implements ConditionalExpression {
  /**
   * The condition used to determine which of the expressions is executed next.
   */
  Expression _condition;

  /**
   * The token used to separate the condition from the then expression.
   */
  @override
  Token question;

  /**
   * The expression that is executed if the condition evaluates to `true`.
   */
  Expression _thenExpression;

  /**
   * The token used to separate the then expression from the else expression.
   */
  @override
  Token colon;

  /**
   * The expression that is executed if the condition evaluates to `false`.
   */
  Expression _elseExpression;

  /**
   * Initialize a newly created conditional expression.
   */
  ConditionalExpressionImpl(
      ExpressionImpl condition,
      this.question,
      ExpressionImpl thenExpression,
      this.colon,
      ExpressionImpl elseExpression) {
    _condition = _becomeParentOf(condition);
    _thenExpression = _becomeParentOf(thenExpression);
    _elseExpression = _becomeParentOf(elseExpression);
  }

  @override
  Token get beginToken => _condition.beginToken;

  @override
  Iterable<SyntacticEntity> get childEntities => new ChildEntities()
    ..add(_condition)
    ..add(question)
    ..add(_thenExpression)
    ..add(colon)
    ..add(_elseExpression);

  @override
  Expression get condition => _condition;

  @override
  void set condition(Expression expression) {
    _condition = _becomeParentOf(expression as AstNodeImpl);
  }

  @override
  Expression get elseExpression => _elseExpression;

  @override
  void set elseExpression(Expression expression) {
    _elseExpression = _becomeParentOf(expression as AstNodeImpl);
  }

  @override
  Token get endToken => _elseExpression.endToken;

  @override
  int get precedence => 3;

  @override
  Expression get thenExpression => _thenExpression;

  @override
  void set thenExpression(Expression expression) {
    _thenExpression = _becomeParentOf(expression as AstNodeImpl);
  }

  @override
  dynamic/*=E*/ accept/*<E>*/(AstVisitor/*<E>*/ visitor) =>
      visitor.visitConditionalExpression(this);

  @override
  void visitChildren(AstVisitor visitor) {
    _condition?.accept(visitor);
    _thenExpression?.accept(visitor);
    _elseExpression?.accept(visitor);
  }
}

/**
 * A configuration in either an import or export directive.
 *
 *     configuration ::=
 *         'if' '(' test ')' uri
 *
 *     test ::=
 *         dottedName ('==' stringLiteral)?
 *
 *     dottedName ::=
 *         identifier ('.' identifier)*
 */
class ConfigurationImpl extends AstNodeImpl implements Configuration {
  @override
  Token ifKeyword;

  @override
  Token leftParenthesis;

  DottedName _name;

  @override
  Token equalToken;

  StringLiteral _value;

  @override
  Token rightParenthesis;

  StringLiteral _uri;

  @override
  Source uriSource;

  ConfigurationImpl(
      this.ifKeyword,
      this.leftParenthesis,
      DottedNameImpl name,
      this.equalToken,
      StringLiteralImpl value,
      this.rightParenthesis,
      StringLiteralImpl libraryUri) {
    _name = _becomeParentOf(name);
    _value = _becomeParentOf(value);
    _uri = _becomeParentOf(libraryUri);
  }

  @override
  Token get beginToken => ifKeyword;

  @override
  Iterable<SyntacticEntity> get childEntities => new ChildEntities()
    ..add(ifKeyword)
    ..add(leftParenthesis)
    ..add(_name)
    ..add(equalToken)
    ..add(_value)
    ..add(rightParenthesis)
    ..add(_uri);

  @override
  Token get endToken => _uri.endToken;

  @deprecated
  @override
  StringLiteral get libraryUri => _uri;

  @deprecated
  @override
  void set libraryUri(StringLiteral libraryUri) {
    _uri = _becomeParentOf(libraryUri as AstNodeImpl);
  }

  @override
  DottedName get name => _name;

  @override
  void set name(DottedName name) {
    _name = _becomeParentOf(name as AstNodeImpl);
  }

  @override
  StringLiteral get uri => _uri;

  @override
  void set uri(StringLiteral uri) {
    _uri = _becomeParentOf(uri as AstNodeImpl);
  }

  @override
  StringLiteral get value => _value;

  @override
  void set value(StringLiteral value) {
    _value = _becomeParentOf(value as AstNodeImpl);
  }

  @override
  dynamic/*=E*/ accept/*<E>*/(AstVisitor/*<E>*/ visitor) =>
      visitor.visitConfiguration(this);

  @override
  void visitChildren(AstVisitor visitor) {
    _name?.accept(visitor);
    _value?.accept(visitor);
    _uri?.accept(visitor);
  }
}

/**
 * A constructor declaration.
 *
 *    constructorDeclaration ::=
 *        constructorSignature [FunctionBody]?
 *      | constructorName formalParameterList ':' 'this' ('.' [SimpleIdentifier])? arguments
 *
 *    constructorSignature ::=
 *        'external'? constructorName formalParameterList initializerList?
 *      | 'external'? 'factory' factoryName formalParameterList initializerList?
 *      | 'external'? 'const'  constructorName formalParameterList initializerList?
 *
 *    constructorName ::=
 *        [SimpleIdentifier] ('.' [SimpleIdentifier])?
 *
 *    factoryName ::=
 *        [Identifier] ('.' [SimpleIdentifier])?
 *
 *    initializerList ::=
 *        ':' [ConstructorInitializer] (',' [ConstructorInitializer])*
 */
class ConstructorDeclarationImpl extends ClassMemberImpl
    implements ConstructorDeclaration {
  /**
   * The token for the 'external' keyword, or `null` if the constructor is not
   * external.
   */
  @override
  Token externalKeyword;

  /**
   * The token for the 'const' keyword, or `null` if the constructor is not a
   * const constructor.
   */
  @override
  Token constKeyword;

  /**
   * The token for the 'factory' keyword, or `null` if the constructor is not a
   * factory constructor.
   */
  @override
  Token factoryKeyword;

  /**
   * The type of object being created. This can be different than the type in
   * which the constructor is being declared if the constructor is the
   * implementation of a factory constructor.
   */
  Identifier _returnType;

  /**
   * The token for the period before the constructor name, or `null` if the
   * constructor being declared is unnamed.
   */
  @override
  Token period;

  /**
   * The name of the constructor, or `null` if the constructor being declared is
   * unnamed.
   */
  SimpleIdentifier _name;

  /**
   * The parameters associated with the constructor.
   */
  FormalParameterList _parameters;

  /**
   * The token for the separator (colon or equals) before the initializer list
   * or redirection, or `null` if there are no initializers.
   */
  @override
  Token separator;

  /**
   * The initializers associated with the constructor.
   */
  NodeList<ConstructorInitializer> _initializers;

  /**
   * The name of the constructor to which this constructor will be redirected,
   * or `null` if this is not a redirecting factory constructor.
   */
  ConstructorName _redirectedConstructor;

  /**
   * The body of the constructor, or `null` if the constructor does not have a
   * body.
   */
  FunctionBody _body;

  /**
   * The element associated with this constructor, or `null` if the AST
   * structure has not been resolved or if this constructor could not be
   * resolved.
   */
  @override
  ConstructorElement element;

  /**
   * Initialize a newly created constructor declaration. The [externalKeyword]
   * can be `null` if the constructor is not external. Either or both of the
   * [comment] and [metadata] can be `null` if the constructor does not have the
   * corresponding attribute. The [constKeyword] can be `null` if the
   * constructor cannot be used to create a constant. The [factoryKeyword] can
   * be `null` if the constructor is not a factory. The [period] and [name] can
   * both be `null` if the constructor is not a named constructor. The
   * [separator] can be `null` if the constructor does not have any initializers
   * and does not redirect to a different constructor. The list of
   * [initializers] can be `null` if the constructor does not have any
   * initializers. The [redirectedConstructor] can be `null` if the constructor
   * does not redirect to a different constructor. The [body] can be `null` if
   * the constructor does not have a body.
   */
  ConstructorDeclarationImpl(
      CommentImpl comment,
      List<Annotation> metadata,
      this.externalKeyword,
      this.constKeyword,
      this.factoryKeyword,
      IdentifierImpl returnType,
      this.period,
      SimpleIdentifierImpl name,
      FormalParameterListImpl parameters,
      this.separator,
      List<ConstructorInitializer> initializers,
      ConstructorNameImpl redirectedConstructor,
      FunctionBodyImpl body)
      : super(comment, metadata) {
    _returnType = _becomeParentOf(returnType);
    _name = _becomeParentOf(name);
    _parameters = _becomeParentOf(parameters);
    _initializers =
        new NodeListImpl<ConstructorInitializer>(this, initializers);
    _redirectedConstructor = _becomeParentOf(redirectedConstructor);
    _body = _becomeParentOf(body);
  }

  @override
  FunctionBody get body => _body;

  @override
  void set body(FunctionBody functionBody) {
    _body = _becomeParentOf(functionBody as AstNodeImpl);
  }

  @override
  Iterable<SyntacticEntity> get childEntities => super._childEntities
    ..add(externalKeyword)
    ..add(constKeyword)
    ..add(factoryKeyword)
    ..add(_returnType)
    ..add(period)
    ..add(_name)
    ..add(_parameters)
    ..add(separator)
    ..addAll(initializers)
    ..add(_redirectedConstructor)
    ..add(_body);

  @override
  Token get endToken {
    if (_body != null) {
      return _body.endToken;
    } else if (!_initializers.isEmpty) {
      return _initializers.endToken;
    }
    return _parameters.endToken;
  }

  @override
  Token get firstTokenAfterCommentAndMetadata {
    Token leftMost =
        Token.lexicallyFirst([externalKeyword, constKeyword, factoryKeyword]);
    if (leftMost != null) {
      return leftMost;
    }
    return _returnType.beginToken;
  }

  @override
  NodeList<ConstructorInitializer> get initializers => _initializers;

  @override
  SimpleIdentifier get name => _name;

  @override
  void set name(SimpleIdentifier identifier) {
    _name = _becomeParentOf(identifier as AstNodeImpl);
  }

  @override
  FormalParameterList get parameters => _parameters;

  @override
  void set parameters(FormalParameterList parameters) {
    _parameters = _becomeParentOf(parameters as AstNodeImpl);
  }

  @override
  ConstructorName get redirectedConstructor => _redirectedConstructor;

  @override
  void set redirectedConstructor(ConstructorName redirectedConstructor) {
    _redirectedConstructor =
        _becomeParentOf(redirectedConstructor as AstNodeImpl);
  }

  @override
  Identifier get returnType => _returnType;

  @override
  void set returnType(Identifier typeName) {
    _returnType = _becomeParentOf(typeName as AstNodeImpl);
  }

  @override
  dynamic/*=E*/ accept/*<E>*/(AstVisitor/*<E>*/ visitor) =>
      visitor.visitConstructorDeclaration(this);

  @override
  void visitChildren(AstVisitor visitor) {
    super.visitChildren(visitor);
    _returnType?.accept(visitor);
    _name?.accept(visitor);
    _parameters?.accept(visitor);
    _initializers.accept(visitor);
    _redirectedConstructor?.accept(visitor);
    _body?.accept(visitor);
  }
}

/**
 * The initialization of a field within a constructor's initialization list.
 *
 *    fieldInitializer ::=
 *        ('this' '.')? [SimpleIdentifier] '=' [Expression]
 */
class ConstructorFieldInitializerImpl extends ConstructorInitializerImpl
    implements ConstructorFieldInitializer {
  /**
   * The token for the 'this' keyword, or `null` if there is no 'this' keyword.
   */
  @override
  Token thisKeyword;

  /**
   * The token for the period after the 'this' keyword, or `null` if there is no
   * 'this' keyword.
   */
  @override
  Token period;

  /**
   * The name of the field being initialized.
   */
  SimpleIdentifier _fieldName;

  /**
   * The token for the equal sign between the field name and the expression.
   */
  @override
  Token equals;

  /**
   * The expression computing the value to which the field will be initialized.
   */
  Expression _expression;

  /**
   * Initialize a newly created field initializer to initialize the field with
   * the given name to the value of the given expression. The [thisKeyword] and
   * [period] can be `null` if the 'this' keyword was not specified.
   */
  ConstructorFieldInitializerImpl(this.thisKeyword, this.period,
      SimpleIdentifierImpl fieldName, this.equals, ExpressionImpl expression) {
    _fieldName = _becomeParentOf(fieldName);
    _expression = _becomeParentOf(expression);
  }

  @override
  Token get beginToken {
    if (thisKeyword != null) {
      return thisKeyword;
    }
    return _fieldName.beginToken;
  }

  @override
  Iterable<SyntacticEntity> get childEntities => new ChildEntities()
    ..add(thisKeyword)
    ..add(period)
    ..add(_fieldName)
    ..add(equals)
    ..add(_expression);

  @override
  Token get endToken => _expression.endToken;

  @override
  Expression get expression => _expression;

  @override
  void set expression(Expression expression) {
    _expression = _becomeParentOf(expression as AstNodeImpl);
  }

  @override
  SimpleIdentifier get fieldName => _fieldName;

  @override
  void set fieldName(SimpleIdentifier identifier) {
    _fieldName = _becomeParentOf(identifier as AstNodeImpl);
  }

  @override
  dynamic/*=E*/ accept/*<E>*/(AstVisitor/*<E>*/ visitor) =>
      visitor.visitConstructorFieldInitializer(this);

  @override
  void visitChildren(AstVisitor visitor) {
    _fieldName?.accept(visitor);
    _expression?.accept(visitor);
  }
}

/**
 * A node that can occur in the initializer list of a constructor declaration.
 *
 *    constructorInitializer ::=
 *        [SuperConstructorInvocation]
 *      | [ConstructorFieldInitializer]
 *      | [RedirectingConstructorInvocation]
 */
abstract class ConstructorInitializerImpl extends AstNodeImpl
    implements ConstructorInitializer {}

/**
 * The name of the constructor.
 *
 *    constructorName ::=
 *        type ('.' identifier)?
 */
class ConstructorNameImpl extends AstNodeImpl implements ConstructorName {
  /**
   * The name of the type defining the constructor.
   */
  TypeName _type;

  /**
   * The token for the period before the constructor name, or `null` if the
   * specified constructor is the unnamed constructor.
   */
  @override
  Token period;

  /**
   * The name of the constructor, or `null` if the specified constructor is the
   * unnamed constructor.
   */
  SimpleIdentifier _name;

  /**
   * The element associated with this constructor name based on static type
   * information, or `null` if the AST structure has not been resolved or if
   * this constructor name could not be resolved.
   */
  @override
  ConstructorElement staticElement;

  /**
   * Initialize a newly created constructor name. The [period] and [name] can be
   * `null` if the constructor being named is the unnamed constructor.
   */
  ConstructorNameImpl(
      TypeNameImpl type, this.period, SimpleIdentifierImpl name) {
    _type = _becomeParentOf(type);
    _name = _becomeParentOf(name);
  }

  @override
  Token get beginToken => _type.beginToken;

  @override
  Iterable<SyntacticEntity> get childEntities =>
      new ChildEntities()..add(_type)..add(period)..add(_name);

  @override
  Token get endToken {
    if (_name != null) {
      return _name.endToken;
    }
    return _type.endToken;
  }

  @override
  SimpleIdentifier get name => _name;

  @override
  void set name(SimpleIdentifier name) {
    _name = _becomeParentOf(name as AstNodeImpl);
  }

  @override
  TypeName get type => _type;

  @override
  void set type(TypeName type) {
    _type = _becomeParentOf(type as AstNodeImpl);
  }

  @override
  dynamic/*=E*/ accept/*<E>*/(AstVisitor/*<E>*/ visitor) =>
      visitor.visitConstructorName(this);

  @override
  void visitChildren(AstVisitor visitor) {
    _type?.accept(visitor);
    _name?.accept(visitor);
  }
}

/**
 * A continue statement.
 *
 *    continueStatement ::=
 *        'continue' [SimpleIdentifier]? ';'
 */
class ContinueStatementImpl extends StatementImpl implements ContinueStatement {
  /**
   * The token representing the 'continue' keyword.
   */
  @override
  Token continueKeyword;

  /**
   * The label associated with the statement, or `null` if there is no label.
   */
  SimpleIdentifier _label;

  /**
   * The semicolon terminating the statement.
   */
  @override
  Token semicolon;

  /**
   * The AstNode which this continue statement is continuing to.  This will be
   * either a Statement (in the case of continuing a loop) or a SwitchMember
   * (in the case of continuing from one switch case to another).  Null if the
   * AST has not yet been resolved or if the target could not be resolved.
   * Note that if the source code has errors, the target may be invalid (e.g.
   * the target may be in an enclosing function).
   */
  AstNode target;

  /**
   * Initialize a newly created continue statement. The [label] can be `null` if
   * there is no label associated with the statement.
   */
  ContinueStatementImpl(
      this.continueKeyword, SimpleIdentifierImpl label, this.semicolon) {
    _label = _becomeParentOf(label);
  }

  @override
  Token get beginToken => continueKeyword;

  @override
  Iterable<SyntacticEntity> get childEntities =>
      new ChildEntities()..add(continueKeyword)..add(_label)..add(semicolon);

  @override
  Token get endToken => semicolon;

  @override
  SimpleIdentifier get label => _label;

  @override
  void set label(SimpleIdentifier identifier) {
    _label = _becomeParentOf(identifier as AstNodeImpl);
  }

  @override
  dynamic/*=E*/ accept/*<E>*/(AstVisitor/*<E>*/ visitor) =>
      visitor.visitContinueStatement(this);

  @override
  void visitChildren(AstVisitor visitor) {
    _label?.accept(visitor);
  }
}

/**
 * A node that represents the declaration of one or more names. Each declared
 * name is visible within a name scope.
 */
abstract class DeclarationImpl extends AnnotatedNodeImpl
    implements Declaration {
  /**
   * Initialize a newly created declaration. Either or both of the [comment] and
   * [metadata] can be `null` if the declaration does not have the corresponding
   * attribute.
   */
  DeclarationImpl(Comment comment, List<Annotation> metadata)
      : super(comment, metadata);
}

/**
 * The declaration of a single identifier.
 *
 *    declaredIdentifier ::=
 *        [Annotation] finalConstVarOrType [SimpleIdentifier]
 */
class DeclaredIdentifierImpl extends DeclarationImpl
    implements DeclaredIdentifier {
  /**
   * The token representing either the 'final', 'const' or 'var' keyword, or
   * `null` if no keyword was used.
   */
  @override
  Token keyword;

  /**
   * The name of the declared type of the parameter, or `null` if the parameter
   * does not have a declared type.
   */
  TypeAnnotation _type;

  /**
   * The name of the variable being declared.
   */
  SimpleIdentifier _identifier;

  /**
   * Initialize a newly created formal parameter. Either or both of the
   * [comment] and [metadata] can be `null` if the declaration does not have the
   * corresponding attribute. The [keyword] can be `null` if a type name is
   * given. The [type] must be `null` if the keyword is 'var'.
   */
  DeclaredIdentifierImpl(CommentImpl comment, List<Annotation> metadata,
      this.keyword, TypeAnnotationImpl type, SimpleIdentifierImpl identifier)
      : super(comment, metadata) {
    _type = _becomeParentOf(type);
    _identifier = _becomeParentOf(identifier);
  }

  @override
  Iterable<SyntacticEntity> get childEntities =>
      super._childEntities..add(keyword)..add(_type)..add(_identifier);

  @override
  LocalVariableElement get element {
    if (_identifier == null) {
      return null;
    }
    return _identifier.staticElement as LocalVariableElement;
  }

  @override
  Token get endToken => _identifier.endToken;

  @override
  Token get firstTokenAfterCommentAndMetadata {
    if (keyword != null) {
      return keyword;
    } else if (_type != null) {
      return _type.beginToken;
    }
    return _identifier.beginToken;
  }

  @override
  SimpleIdentifier get identifier => _identifier;

  @override
  void set identifier(SimpleIdentifier identifier) {
    _identifier = _becomeParentOf(identifier as AstNodeImpl);
  }

  @override
  bool get isConst => keyword?.keyword == Keyword.CONST;

  @override
  bool get isFinal => keyword?.keyword == Keyword.FINAL;

  @override
  TypeAnnotation get type => _type;

  @override
  void set type(TypeAnnotation type) {
    _type = _becomeParentOf(type as AstNodeImpl);
  }

  @override
  dynamic/*=E*/ accept/*<E>*/(AstVisitor/*<E>*/ visitor) =>
      visitor.visitDeclaredIdentifier(this);

  @override
  void visitChildren(AstVisitor visitor) {
    super.visitChildren(visitor);
    _type?.accept(visitor);
    _identifier?.accept(visitor);
  }
}

/**
 * A simple identifier that declares a name.
 */
// TODO(rnystrom): Consider making this distinct from [SimpleIdentifier] and
// get rid of all of the:
//
//     if (node.inDeclarationContext()) { ... }
//
// code and instead visit this separately. A declaration is semantically pretty
// different from a use, so using the same node type doesn't seem to buy us
// much.
class DeclaredSimpleIdentifier extends SimpleIdentifierImpl {
  DeclaredSimpleIdentifier(Token token) : super(token);

  @override
  bool inDeclarationContext() => true;
}

/**
 * A formal parameter with a default value. There are two kinds of parameters
 * that are both represented by this class: named formal parameters and
 * positional formal parameters.
 *
 *    defaultFormalParameter ::=
 *        [NormalFormalParameter] ('=' [Expression])?
 *
 *    defaultNamedParameter ::=
 *        [NormalFormalParameter] (':' [Expression])?
 */
class DefaultFormalParameterImpl extends FormalParameterImpl
    implements DefaultFormalParameter {
  /**
   * The formal parameter with which the default value is associated.
   */
  NormalFormalParameter _parameter;

  /**
   * The kind of this parameter.
   */
  @override
  ParameterKind kind;

  /**
   * The token separating the parameter from the default value, or `null` if
   * there is no default value.
   */
  @override
  Token separator;

  /**
   * The expression computing the default value for the parameter, or `null` if
   * there is no default value.
   */
  Expression _defaultValue;

  /**
   * Initialize a newly created default formal parameter. The [separator] and
   * [defaultValue] can be `null` if there is no default value.
   */
  DefaultFormalParameterImpl(NormalFormalParameterImpl parameter, this.kind,
      this.separator, ExpressionImpl defaultValue) {
    _parameter = _becomeParentOf(parameter);
    _defaultValue = _becomeParentOf(defaultValue);
  }

  @override
  Token get beginToken => _parameter.beginToken;

  @override
  Iterable<SyntacticEntity> get childEntities =>
      new ChildEntities()..add(_parameter)..add(separator)..add(_defaultValue);

  @override
  Token get covariantKeyword => null;

  @override
  Expression get defaultValue => _defaultValue;

  @override
  void set defaultValue(Expression expression) {
    _defaultValue = _becomeParentOf(expression as AstNodeImpl);
  }

  @override
  Token get endToken {
    if (_defaultValue != null) {
      return _defaultValue.endToken;
    }
    return _parameter.endToken;
  }

  @override
  SimpleIdentifier get identifier => _parameter.identifier;

  @override
  bool get isConst => _parameter != null && _parameter.isConst;

  @override
  bool get isFinal => _parameter != null && _parameter.isFinal;

  @override
  NodeList<Annotation> get metadata => _parameter.metadata;

  @override
  NormalFormalParameter get parameter => _parameter;

  @override
  void set parameter(NormalFormalParameter formalParameter) {
    _parameter = _becomeParentOf(formalParameter as AstNodeImpl);
  }

  @override
  dynamic/*=E*/ accept/*<E>*/(AstVisitor/*<E>*/ visitor) =>
      visitor.visitDefaultFormalParameter(this);

  @override
  void visitChildren(AstVisitor visitor) {
    _parameter?.accept(visitor);
    _defaultValue?.accept(visitor);
  }
}

/**
 * A node that represents a directive.
 *
 *    directive ::=
 *        [ExportDirective]
 *      | [ImportDirective]
 *      | [LibraryDirective]
 *      | [PartDirective]
 *      | [PartOfDirective]
 */
abstract class DirectiveImpl extends AnnotatedNodeImpl implements Directive {
  /**
   * The element associated with this directive, or `null` if the AST structure
   * has not been resolved or if this directive could not be resolved.
   */
  Element _element;

  /**
   * Initialize a newly create directive. Either or both of the [comment] and
   * [metadata] can be `null` if the directive does not have the corresponding
   * attribute.
   */
  DirectiveImpl(Comment comment, List<Annotation> metadata)
      : super(comment, metadata);

  @override
  Element get element => _element;

  /**
   * Set the element associated with this directive to be the given [element].
   */
  void set element(Element element) {
    _element = element;
  }
}

/**
 * A do statement.
 *
 *    doStatement ::=
 *        'do' [Statement] 'while' '(' [Expression] ')' ';'
 */
class DoStatementImpl extends StatementImpl implements DoStatement {
  /**
   * The token representing the 'do' keyword.
   */
  @override
  Token doKeyword;

  /**
   * The body of the loop.
   */
  Statement _body;

  /**
   * The token representing the 'while' keyword.
   */
  @override
  Token whileKeyword;

  /**
   * The left parenthesis.
   */
  Token leftParenthesis;

  /**
   * The condition that determines when the loop will terminate.
   */
  Expression _condition;

  /**
   * The right parenthesis.
   */
  @override
  Token rightParenthesis;

  /**
   * The semicolon terminating the statement.
   */
  @override
  Token semicolon;

  /**
   * Initialize a newly created do loop.
   */
  DoStatementImpl(
      this.doKeyword,
      StatementImpl body,
      this.whileKeyword,
      this.leftParenthesis,
      ExpressionImpl condition,
      this.rightParenthesis,
      this.semicolon) {
    _body = _becomeParentOf(body);
    _condition = _becomeParentOf(condition);
  }

  @override
  Token get beginToken => doKeyword;

  @override
  Statement get body => _body;

  @override
  void set body(Statement statement) {
    _body = _becomeParentOf(statement as AstNodeImpl);
  }

  @override
  Iterable<SyntacticEntity> get childEntities => new ChildEntities()
    ..add(doKeyword)
    ..add(_body)
    ..add(whileKeyword)
    ..add(leftParenthesis)
    ..add(_condition)
    ..add(rightParenthesis)
    ..add(semicolon);

  @override
  Expression get condition => _condition;

  @override
  void set condition(Expression expression) {
    _condition = _becomeParentOf(expression as AstNodeImpl);
  }

  @override
  Token get endToken => semicolon;

  @override
  dynamic/*=E*/ accept/*<E>*/(AstVisitor/*<E>*/ visitor) =>
      visitor.visitDoStatement(this);

  @override
  void visitChildren(AstVisitor visitor) {
    _body?.accept(visitor);
    _condition?.accept(visitor);
  }
}

/**
 * A dotted name, used in a configuration within an import or export directive.
 *
 *    dottedName ::=
 *        [SimpleIdentifier] ('.' [SimpleIdentifier])*
 */
class DottedNameImpl extends AstNodeImpl implements DottedName {
  /**
   * The components of the identifier.
   */
  NodeList<SimpleIdentifier> _components;

  /**
   * Initialize a newly created dotted name.
   */
  DottedNameImpl(List<SimpleIdentifier> components) {
    _components = new NodeListImpl<SimpleIdentifier>(this, components);
  }

  @override
  Token get beginToken => _components.beginToken;

  @override
  // TODO(paulberry): add "." tokens.
  Iterable<SyntacticEntity> get childEntities =>
      new ChildEntities()..addAll(_components);

  @override
  NodeList<SimpleIdentifier> get components => _components;

  @override
  Token get endToken => _components.endToken;

  @override
  dynamic/*=E*/ accept/*<E>*/(AstVisitor/*<E>*/ visitor) =>
      visitor.visitDottedName(this);

  @override
  void visitChildren(AstVisitor visitor) {
    _components.accept(visitor);
  }
}

/**
 * A floating point literal expression.
 *
 *    doubleLiteral ::=
 *        decimalDigit+ ('.' decimalDigit*)? exponent?
 *      | '.' decimalDigit+ exponent?
 *
 *    exponent ::=
 *        ('e' | 'E') ('+' | '-')? decimalDigit+
 */
class DoubleLiteralImpl extends LiteralImpl implements DoubleLiteral {
  /**
   * The token representing the literal.
   */
  @override
  Token literal;

  /**
   * The value of the literal.
   */
  @override
  double value;

  /**
   * Initialize a newly created floating point literal.
   */
  DoubleLiteralImpl(this.literal, this.value);

  @override
  Token get beginToken => literal;

  @override
  Iterable<SyntacticEntity> get childEntities =>
      new ChildEntities()..add(literal);

  @override
  Token get endToken => literal;

  @override
  dynamic/*=E*/ accept/*<E>*/(AstVisitor/*<E>*/ visitor) =>
      visitor.visitDoubleLiteral(this);

  @override
  void visitChildren(AstVisitor visitor) {
    // There are no children to visit.
  }
}

/**
 * An empty function body, which can only appear in constructors or abstract
 * methods.
 *
 *    emptyFunctionBody ::=
 *        ';'
 */
class EmptyFunctionBodyImpl extends FunctionBodyImpl
    implements EmptyFunctionBody {
  /**
   * The token representing the semicolon that marks the end of the function
   * body.
   */
  @override
  Token semicolon;

  /**
   * Initialize a newly created function body.
   */
  EmptyFunctionBodyImpl(this.semicolon);

  @override
  Token get beginToken => semicolon;

  @override
  Iterable<SyntacticEntity> get childEntities =>
      new ChildEntities()..add(semicolon);

  @override
  Token get endToken => semicolon;

  @override
  dynamic/*=E*/ accept/*<E>*/(AstVisitor/*<E>*/ visitor) =>
      visitor.visitEmptyFunctionBody(this);

  @override
  void visitChildren(AstVisitor visitor) {
    // Empty function bodies have no children.
  }
}

/**
 * An empty statement.
 *
 *    emptyStatement ::=
 *        ';'
 */
class EmptyStatementImpl extends StatementImpl implements EmptyStatement {
  /**
   * The semicolon terminating the statement.
   */
  Token semicolon;

  /**
   * Initialize a newly created empty statement.
   */
  EmptyStatementImpl(this.semicolon);

  @override
  Token get beginToken => semicolon;

  @override
  Iterable<SyntacticEntity> get childEntities =>
      new ChildEntities()..add(semicolon);

  @override
  Token get endToken => semicolon;

  @override
  dynamic/*=E*/ accept/*<E>*/(AstVisitor/*<E>*/ visitor) =>
      visitor.visitEmptyStatement(this);

  @override
  void visitChildren(AstVisitor visitor) {
    // There are no children to visit.
  }
}

/**
 * The declaration of an enum constant.
 */
class EnumConstantDeclarationImpl extends DeclarationImpl
    implements EnumConstantDeclaration {
  /**
   * The name of the constant.
   */
  SimpleIdentifier _name;

  /**
   * Initialize a newly created enum constant declaration. Either or both of the
   * [comment] and [metadata] can be `null` if the constant does not have the
   * corresponding attribute. (Technically, enum constants cannot have metadata,
   * but we allow it for consistency.)
   */
  EnumConstantDeclarationImpl(
      CommentImpl comment, List<Annotation> metadata, SimpleIdentifierImpl name)
      : super(comment, metadata) {
    _name = _becomeParentOf(name);
  }

  @override
  Iterable<SyntacticEntity> get childEntities =>
      super._childEntities..add(_name);

  @override
  FieldElement get element => _name?.staticElement as FieldElement;

  @override
  Token get endToken => _name.endToken;

  @override
  Token get firstTokenAfterCommentAndMetadata => _name.beginToken;

  @override
  SimpleIdentifier get name => _name;

  @override
  void set name(SimpleIdentifier name) {
    _name = _becomeParentOf(name as AstNodeImpl);
  }

  @override
  dynamic/*=E*/ accept/*<E>*/(AstVisitor/*<E>*/ visitor) =>
      visitor.visitEnumConstantDeclaration(this);

  @override
  void visitChildren(AstVisitor visitor) {
    super.visitChildren(visitor);
    _name?.accept(visitor);
  }
}

/**
 * The declaration of an enumeration.
 *
 *    enumType ::=
 *        metadata 'enum' [SimpleIdentifier] '{' [SimpleIdentifier] (',' [SimpleIdentifier])* (',')? '}'
 */
class EnumDeclarationImpl extends NamedCompilationUnitMemberImpl
    implements EnumDeclaration {
  /**
   * The 'enum' keyword.
   */
  @override
  Token enumKeyword;

  /**
   * The left curly bracket.
   */
  @override
  Token leftBracket;

  /**
   * The enumeration constants being declared.
   */
  NodeList<EnumConstantDeclaration> _constants;

  /**
   * The right curly bracket.
   */
  @override
  Token rightBracket;

  /**
   * Initialize a newly created enumeration declaration. Either or both of the
   * [comment] and [metadata] can be `null` if the declaration does not have the
   * corresponding attribute. The list of [constants] must contain at least one
   * value.
   */
  EnumDeclarationImpl(
      Comment comment,
      List<Annotation> metadata,
      this.enumKeyword,
      SimpleIdentifier name,
      this.leftBracket,
      List<EnumConstantDeclaration> constants,
      this.rightBracket)
      : super(comment, metadata, name) {
    _constants = new NodeListImpl<EnumConstantDeclaration>(this, constants);
  }

  @override
  // TODO(brianwilkerson) Add commas?
  Iterable<SyntacticEntity> get childEntities => super._childEntities
    ..add(enumKeyword)
    ..add(_name)
    ..add(leftBracket)
    ..addAll(_constants)
    ..add(rightBracket);

  @override
  NodeList<EnumConstantDeclaration> get constants => _constants;

  @override
  ClassElement get element => _name?.staticElement as ClassElement;

  @override
  Token get endToken => rightBracket;

  @override
  Token get firstTokenAfterCommentAndMetadata => enumKeyword;

  @override
  dynamic/*=E*/ accept/*<E>*/(AstVisitor/*<E>*/ visitor) =>
      visitor.visitEnumDeclaration(this);

  @override
  void visitChildren(AstVisitor visitor) {
    super.visitChildren(visitor);
    _name?.accept(visitor);
    _constants.accept(visitor);
  }
}

/**
 * Ephemeral identifiers are created as needed to mimic the presence of an empty
 * identifier.
 */
class EphemeralIdentifier extends SimpleIdentifierImpl {
  EphemeralIdentifier(AstNode parent, int location)
      : super(new StringToken(TokenType.IDENTIFIER, "", location)) {
    (parent as AstNodeImpl)._becomeParentOf(this);
  }
}

/**
 * An export directive.
 *
 *    exportDirective ::=
 *        [Annotation] 'export' [StringLiteral] [Combinator]* ';'
 */
class ExportDirectiveImpl extends NamespaceDirectiveImpl
    implements ExportDirective {
  /**
   * Initialize a newly created export directive. Either or both of the
   * [comment] and [metadata] can be `null` if the directive does not have the
   * corresponding attribute. The list of [combinators] can be `null` if there
   * are no combinators.
   */
  ExportDirectiveImpl(
      Comment comment,
      List<Annotation> metadata,
      Token keyword,
      StringLiteral libraryUri,
      List<Configuration> configurations,
      List<Combinator> combinators,
      Token semicolon)
      : super(comment, metadata, keyword, libraryUri, configurations,
            combinators, semicolon);

  @override
  Iterable<SyntacticEntity> get childEntities => super._childEntities
    ..add(_uri)
    ..addAll(combinators)
    ..add(semicolon);

  @override
  ExportElement get element => super.element as ExportElement;

  @override
  LibraryElement get uriElement {
    if (element != null) {
      return element.exportedLibrary;
    }
    return null;
  }

  @override
  dynamic/*=E*/ accept/*<E>*/(AstVisitor/*<E>*/ visitor) =>
      visitor.visitExportDirective(this);

  @override
  void visitChildren(AstVisitor visitor) {
    super.visitChildren(visitor);
    combinators.accept(visitor);
  }
}

/**
 * A function body consisting of a single expression.
 *
 *    expressionFunctionBody ::=
 *        'async'? '=>' [Expression] ';'
 */
class ExpressionFunctionBodyImpl extends FunctionBodyImpl
    implements ExpressionFunctionBody {
  /**
   * The token representing the 'async' keyword, or `null` if there is no such
   * keyword.
   */
  @override
  Token keyword;

  /**
   * The token introducing the expression that represents the body of the
   * function.
   */
  @override
  Token functionDefinition;

  /**
   * The expression representing the body of the function.
   */
  Expression _expression;

  /**
   * The semicolon terminating the statement.
   */
  @override
  Token semicolon;

  /**
   * Initialize a newly created function body consisting of a block of
   * statements. The [keyword] can be `null` if the function body is not an
   * async function body.
   */
  ExpressionFunctionBodyImpl(this.keyword, this.functionDefinition,
      ExpressionImpl expression, this.semicolon) {
    _expression = _becomeParentOf(expression);
  }

  @override
  Token get beginToken {
    if (keyword != null) {
      return keyword;
    }
    return functionDefinition;
  }

  @override
  Iterable<SyntacticEntity> get childEntities => new ChildEntities()
    ..add(keyword)
    ..add(functionDefinition)
    ..add(_expression)
    ..add(semicolon);

  @override
  Token get endToken {
    if (semicolon != null) {
      return semicolon;
    }
    return _expression.endToken;
  }

  @override
  Expression get expression => _expression;

  @override
  void set expression(Expression expression) {
    _expression = _becomeParentOf(expression as AstNodeImpl);
  }

  @override
  bool get isAsynchronous => keyword != null;

  @override
  bool get isSynchronous => keyword == null;

  @override
  dynamic/*=E*/ accept/*<E>*/(AstVisitor/*<E>*/ visitor) =>
      visitor.visitExpressionFunctionBody(this);

  @override
  void visitChildren(AstVisitor visitor) {
    _expression?.accept(visitor);
  }
}

/**
 * A node that represents an expression.
 *
 *    expression ::=
 *        [AssignmentExpression]
 *      | [ConditionalExpression] cascadeSection*
 *      | [ThrowExpression]
 */
abstract class ExpressionImpl extends AstNodeImpl implements Expression {
  /**
   * The static type of this expression, or `null` if the AST structure has not
   * been resolved.
   */
  @override
  DartType staticType;

  /**
   * The propagated type of this expression, or `null` if type propagation has
   * not been performed on the AST structure.
   */
  @override
  DartType propagatedType;

  /**
   * Return the best parameter element information available for this
   * expression. If type propagation was able to find a better parameter element
   * than static analysis, that type will be returned. Otherwise, the result of
   * static analysis will be returned.
   */
  ParameterElement get bestParameterElement {
    ParameterElement propagatedElement = propagatedParameterElement;
    if (propagatedElement != null) {
      return propagatedElement;
    }
    return staticParameterElement;
  }

  @override
  DartType get bestType {
    if (propagatedType != null) {
      return propagatedType;
    } else if (staticType != null) {
      return staticType;
    }
    return DynamicTypeImpl.instance;
  }

  @override
  bool get isAssignable => false;

  @override
  ParameterElement get propagatedParameterElement {
    AstNode parent = this.parent;
    if (parent is ArgumentListImpl) {
      return parent._getPropagatedParameterElementFor(this);
    } else if (parent is IndexExpressionImpl) {
      if (identical(parent.index, this)) {
        return parent._propagatedParameterElementForIndex;
      }
    } else if (parent is BinaryExpressionImpl) {
      if (identical(parent.rightOperand, this)) {
        return parent._propagatedParameterElementForRightOperand;
      }
    } else if (parent is AssignmentExpressionImpl) {
      if (identical(parent.rightHandSide, this)) {
        return parent._propagatedParameterElementForRightHandSide;
      }
    } else if (parent is PrefixExpressionImpl) {
      return parent._propagatedParameterElementForOperand;
    } else if (parent is PostfixExpressionImpl) {
      return parent._propagatedParameterElementForOperand;
    }
    return null;
  }

  @override
  ParameterElement get staticParameterElement {
    AstNode parent = this.parent;
    if (parent is ArgumentListImpl) {
      return parent._getStaticParameterElementFor(this);
    } else if (parent is IndexExpressionImpl) {
      if (identical(parent.index, this)) {
        return parent._staticParameterElementForIndex;
      }
    } else if (parent is BinaryExpressionImpl) {
      if (identical(parent.rightOperand, this)) {
        return parent._staticParameterElementForRightOperand;
      }
    } else if (parent is AssignmentExpressionImpl) {
      if (identical(parent.rightHandSide, this)) {
        return parent._staticParameterElementForRightHandSide;
      }
    } else if (parent is PrefixExpressionImpl) {
      return parent._staticParameterElementForOperand;
    } else if (parent is PostfixExpressionImpl) {
      return parent._staticParameterElementForOperand;
    }
    return null;
  }

  @override
  Expression get unParenthesized => this;
}

/**
 * An expression used as a statement.
 *
 *    expressionStatement ::=
 *        [Expression]? ';'
 */
class ExpressionStatementImpl extends StatementImpl
    implements ExpressionStatement {
  /**
   * The expression that comprises the statement.
   */
  Expression _expression;

  /**
   * The semicolon terminating the statement, or `null` if the expression is a
   * function expression and therefore isn't followed by a semicolon.
   */
  @override
  Token semicolon;

  /**
   * Initialize a newly created expression statement.
   */
  ExpressionStatementImpl(ExpressionImpl expression, this.semicolon) {
    _expression = _becomeParentOf(expression);
  }

  @override
  Token get beginToken => _expression.beginToken;

  @override
  Iterable<SyntacticEntity> get childEntities =>
      new ChildEntities()..add(_expression)..add(semicolon);

  @override
  Token get endToken {
    if (semicolon != null) {
      return semicolon;
    }
    return _expression.endToken;
  }

  @override
  Expression get expression => _expression;

  @override
  void set expression(Expression expression) {
    _expression = _becomeParentOf(expression as AstNodeImpl);
  }

  @override
  bool get isSynthetic => _expression.isSynthetic && semicolon.isSynthetic;

  @override
  dynamic/*=E*/ accept/*<E>*/(AstVisitor/*<E>*/ visitor) =>
      visitor.visitExpressionStatement(this);

  @override
  void visitChildren(AstVisitor visitor) {
    _expression?.accept(visitor);
  }
}

/**
 * The "extends" clause in a class declaration.
 *
 *    extendsClause ::=
 *        'extends' [TypeName]
 */
class ExtendsClauseImpl extends AstNodeImpl implements ExtendsClause {
  /**
   * The token representing the 'extends' keyword.
   */
  @override
  Token extendsKeyword;

  /**
   * The name of the class that is being extended.
   */
  TypeName _superclass;

  /**
   * Initialize a newly created extends clause.
   */
  ExtendsClauseImpl(this.extendsKeyword, TypeNameImpl superclass) {
    _superclass = _becomeParentOf(superclass);
  }

  @override
  Token get beginToken => extendsKeyword;

  @override
  Iterable<SyntacticEntity> get childEntities =>
      new ChildEntities()..add(extendsKeyword)..add(_superclass);

  @override
  Token get endToken => _superclass.endToken;

  @override
  TypeName get superclass => _superclass;

  @override
  void set superclass(TypeName name) {
    _superclass = _becomeParentOf(name as AstNodeImpl);
  }

  @override
  dynamic/*=E*/ accept/*<E>*/(AstVisitor/*<E>*/ visitor) =>
      visitor.visitExtendsClause(this);

  @override
  void visitChildren(AstVisitor visitor) {
    _superclass?.accept(visitor);
  }
}

/**
 * The declaration of one or more fields of the same type.
 *
 *    fieldDeclaration ::=
 *        'static'? [VariableDeclarationList] ';'
 */
class FieldDeclarationImpl extends ClassMemberImpl implements FieldDeclaration {
  /**
   * The 'covariant' keyword, or `null` if the keyword was not used.
   */
  @override
  Token covariantKeyword;

  /**
   * The token representing the 'static' keyword, or `null` if the fields are
   * not static.
   */
  @override
  Token staticKeyword;

  /**
   * The fields being declared.
   */
  VariableDeclarationList _fieldList;

  /**
   * The semicolon terminating the declaration.
   */
  @override
  Token semicolon;

  /**
   * Initialize a newly created field declaration. Either or both of the
   * [comment] and [metadata] can be `null` if the declaration does not have the
   * corresponding attribute. The [staticKeyword] can be `null` if the field is
   * not a static field.
   */
  FieldDeclarationImpl(
      CommentImpl comment,
      List<Annotation> metadata,
      this.covariantKeyword,
      this.staticKeyword,
      VariableDeclarationListImpl fieldList,
      this.semicolon)
      : super(comment, metadata) {
    _fieldList = _becomeParentOf(fieldList);
  }

  @override
  Iterable<SyntacticEntity> get childEntities =>
      super._childEntities..add(staticKeyword)..add(_fieldList)..add(semicolon);

  @override
  Element get element => null;

  @override
  Token get endToken => semicolon;

  @override
  VariableDeclarationList get fields => _fieldList;

  @override
  void set fields(VariableDeclarationList fields) {
    _fieldList = _becomeParentOf(fields as AstNodeImpl);
  }

  @override
  Token get firstTokenAfterCommentAndMetadata {
    if (covariantKeyword != null) {
      return covariantKeyword;
    } else if (staticKeyword != null) {
      return staticKeyword;
    }
    return _fieldList.beginToken;
  }

  @override
  bool get isStatic => staticKeyword != null;

  @override
  dynamic/*=E*/ accept/*<E>*/(AstVisitor/*<E>*/ visitor) =>
      visitor.visitFieldDeclaration(this);

  @override
  void visitChildren(AstVisitor visitor) {
    super.visitChildren(visitor);
    _fieldList?.accept(visitor);
  }
}

/**
 * A field formal parameter.
 *
 *    fieldFormalParameter ::=
 *        ('final' [TypeName] | 'const' [TypeName] | 'var' | [TypeName])?
 *        'this' '.' [SimpleIdentifier] ([TypeParameterList]? [FormalParameterList])?
 */
class FieldFormalParameterImpl extends NormalFormalParameterImpl
    implements FieldFormalParameter {
  /**
   * The token representing either the 'final', 'const' or 'var' keyword, or
   * `null` if no keyword was used.
   */
  @override
  Token keyword;

  /**
   * The name of the declared type of the parameter, or `null` if the parameter
   * does not have a declared type.
   */
  TypeAnnotation _type;

  /**
   * The token representing the 'this' keyword.
   */
  @override
  Token thisKeyword;

  /**
   * The token representing the period.
   */
  @override
  Token period;

  /**
   * The type parameters associated with the method, or `null` if the method is
   * not a generic method.
   */
  TypeParameterList _typeParameters;

  /**
   * The parameters of the function-typed parameter, or `null` if this is not a
   * function-typed field formal parameter.
   */
  FormalParameterList _parameters;

  /**
   * Initialize a newly created formal parameter. Either or both of the
   * [comment] and [metadata] can be `null` if the parameter does not have the
   * corresponding attribute. The [keyword] can be `null` if there is a type.
   * The [type] must be `null` if the keyword is 'var'. The [thisKeyword] and
   * [period] can be `null` if the keyword 'this' was not provided.  The
   * [parameters] can be `null` if this is not a function-typed field formal
   * parameter.
   */
  FieldFormalParameterImpl(
      CommentImpl comment,
      List<Annotation> metadata,
      Token covariantKeyword,
      this.keyword,
      TypeAnnotationImpl type,
      this.thisKeyword,
      this.period,
      SimpleIdentifierImpl identifier,
      TypeParameterListImpl typeParameters,
      FormalParameterListImpl parameters)
      : super(comment, metadata, covariantKeyword, identifier) {
    _type = _becomeParentOf(type);
    _typeParameters = _becomeParentOf(typeParameters);
    _parameters = _becomeParentOf(parameters);
  }

  @override
  Token get beginToken {
    NodeList<Annotation> metadata = this.metadata;
    if (!metadata.isEmpty) {
      return metadata.beginToken;
    } else if (covariantKeyword != null) {
      return covariantKeyword;
    } else if (keyword != null) {
      return keyword;
    } else if (_type != null) {
      return _type.beginToken;
    }
    return thisKeyword;
  }

  @override
  Iterable<SyntacticEntity> get childEntities => super._childEntities
    ..add(keyword)
    ..add(_type)
    ..add(thisKeyword)
    ..add(period)
    ..add(identifier)
    ..add(_parameters);

  @override
  Token get endToken {
    if (_parameters != null) {
      return _parameters.endToken;
    }
    return identifier.endToken;
  }

  @override
  bool get isConst => keyword?.keyword == Keyword.CONST;

  @override
  bool get isFinal => keyword?.keyword == Keyword.FINAL;

  @override
  FormalParameterList get parameters => _parameters;

  @override
  void set parameters(FormalParameterList parameters) {
    _parameters = _becomeParentOf(parameters as AstNodeImpl);
  }

  @override
  TypeAnnotation get type => _type;

  @override
  void set type(TypeAnnotation type) {
    _type = _becomeParentOf(type as AstNodeImpl);
  }

  @override
  TypeParameterList get typeParameters => _typeParameters;

  @override
  void set typeParameters(TypeParameterList typeParameters) {
    _typeParameters = _becomeParentOf(typeParameters as AstNodeImpl);
  }

  @override
  dynamic/*=E*/ accept/*<E>*/(AstVisitor/*<E>*/ visitor) =>
      visitor.visitFieldFormalParameter(this);

  @override
  void visitChildren(AstVisitor visitor) {
    super.visitChildren(visitor);
    _type?.accept(visitor);
    identifier?.accept(visitor);
    _typeParameters?.accept(visitor);
    _parameters?.accept(visitor);
  }
}

/**
 * A for-each statement.
 *
 *    forEachStatement ::=
 *        'await'? 'for' '(' [DeclaredIdentifier] 'in' [Expression] ')' [Block]
 *      | 'await'? 'for' '(' [SimpleIdentifier] 'in' [Expression] ')' [Block]
 */
class ForEachStatementImpl extends StatementImpl implements ForEachStatement {
  /**
   * The token representing the 'await' keyword, or `null` if there is no
   * 'await' keyword.
   */
  @override
  Token awaitKeyword;

  /**
   * The token representing the 'for' keyword.
   */
  @override
  Token forKeyword;

  /**
   * The left parenthesis.
   */
  @override
  Token leftParenthesis;

  /**
   * The declaration of the loop variable, or `null` if the loop variable is a
   * simple identifier.
   */
  DeclaredIdentifier _loopVariable;

  /**
   * The loop variable, or `null` if the loop variable is declared in the 'for'.
   */
  SimpleIdentifier _identifier;

  /**
   * The token representing the 'in' keyword.
   */
  @override
  Token inKeyword;

  /**
   * The expression evaluated to produce the iterator.
   */
  Expression _iterable;

  /**
   * The right parenthesis.
   */
  @override
  Token rightParenthesis;

  /**
   * The body of the loop.
   */
  Statement _body;

  /**
   * Initialize a newly created for-each statement whose loop control variable
   * is declared internally (in the for-loop part). The [awaitKeyword] can be
   * `null` if this is not an asynchronous for loop.
   */
  ForEachStatementImpl.withDeclaration(
      this.awaitKeyword,
      this.forKeyword,
      this.leftParenthesis,
      DeclaredIdentifierImpl loopVariable,
      this.inKeyword,
      ExpressionImpl iterator,
      this.rightParenthesis,
      StatementImpl body) {
    _loopVariable = _becomeParentOf(loopVariable);
    _iterable = _becomeParentOf(iterator);
    _body = _becomeParentOf(body);
  }

  /**
   * Initialize a newly created for-each statement whose loop control variable
   * is declared outside the for loop. The [awaitKeyword] can be `null` if this
   * is not an asynchronous for loop.
   */
  ForEachStatementImpl.withReference(
      this.awaitKeyword,
      this.forKeyword,
      this.leftParenthesis,
      SimpleIdentifierImpl identifier,
      this.inKeyword,
      ExpressionImpl iterator,
      this.rightParenthesis,
      StatementImpl body) {
    _identifier = _becomeParentOf(identifier);
    _iterable = _becomeParentOf(iterator);
    _body = _becomeParentOf(body);
  }

  @override
  Token get beginToken => forKeyword;

  @override
  Statement get body => _body;

  @override
  void set body(Statement statement) {
    _body = _becomeParentOf(statement as AstNodeImpl);
  }

  @override
  Iterable<SyntacticEntity> get childEntities => new ChildEntities()
    ..add(awaitKeyword)
    ..add(forKeyword)
    ..add(leftParenthesis)
    ..add(_loopVariable)
    ..add(_identifier)
    ..add(inKeyword)
    ..add(_iterable)
    ..add(rightParenthesis)
    ..add(_body);

  @override
  Token get endToken => _body.endToken;

  @override
  SimpleIdentifier get identifier => _identifier;

  @override
  void set identifier(SimpleIdentifier identifier) {
    _identifier = _becomeParentOf(identifier as AstNodeImpl);
  }

  @override
  Expression get iterable => _iterable;

  @override
  void set iterable(Expression expression) {
    _iterable = _becomeParentOf(expression as AstNodeImpl);
  }

  @override
  DeclaredIdentifier get loopVariable => _loopVariable;

  @override
  void set loopVariable(DeclaredIdentifier variable) {
    _loopVariable = _becomeParentOf(variable as AstNodeImpl);
  }

  @override
  dynamic/*=E*/ accept/*<E>*/(AstVisitor/*<E>*/ visitor) =>
      visitor.visitForEachStatement(this);

  @override
  void visitChildren(AstVisitor visitor) {
    _loopVariable?.accept(visitor);
    _identifier?.accept(visitor);
    _iterable?.accept(visitor);
    _body?.accept(visitor);
  }
}

/**
 * A node representing a parameter to a function.
 *
 *    formalParameter ::=
 *        [NormalFormalParameter]
 *      | [DefaultFormalParameter]
 */
abstract class FormalParameterImpl extends AstNodeImpl
    implements FormalParameter {
  @override
  ParameterElement get element {
    SimpleIdentifier identifier = this.identifier;
    if (identifier == null) {
      return null;
    }
    return identifier.staticElement as ParameterElement;
  }
}

/**
 * The formal parameter list of a method declaration, function declaration, or
 * function type alias.
 *
 * While the grammar requires all optional formal parameters to follow all of
 * the normal formal parameters and at most one grouping of optional formal
 * parameters, this class does not enforce those constraints. All parameters are
 * flattened into a single list, which can have any or all kinds of parameters
 * (normal, named, and positional) in any order.
 *
 *    formalParameterList ::=
 *        '(' ')'
 *      | '(' normalFormalParameters (',' optionalFormalParameters)? ')'
 *      | '(' optionalFormalParameters ')'
 *
 *    normalFormalParameters ::=
 *        [NormalFormalParameter] (',' [NormalFormalParameter])*
 *
 *    optionalFormalParameters ::=
 *        optionalPositionalFormalParameters
 *      | namedFormalParameters
 *
 *    optionalPositionalFormalParameters ::=
 *        '[' [DefaultFormalParameter] (',' [DefaultFormalParameter])* ']'
 *
 *    namedFormalParameters ::=
 *        '{' [DefaultFormalParameter] (',' [DefaultFormalParameter])* '}'
 */
class FormalParameterListImpl extends AstNodeImpl
    implements FormalParameterList {
  /**
   * The left parenthesis.
   */
  @override
  Token leftParenthesis;

  /**
   * The parameters associated with the method.
   */
  NodeList<FormalParameter> _parameters;

  /**
   * The left square bracket ('[') or left curly brace ('{') introducing the
   * optional parameters, or `null` if there are no optional parameters.
   */
  @override
  Token leftDelimiter;

  /**
   * The right square bracket (']') or right curly brace ('}') terminating the
   * optional parameters, or `null` if there are no optional parameters.
   */
  @override
  Token rightDelimiter;

  /**
   * The right parenthesis.
   */
  @override
  Token rightParenthesis;

  /**
   * Initialize a newly created parameter list. The list of [parameters] can be
   * `null` if there are no parameters. The [leftDelimiter] and [rightDelimiter]
   * can be `null` if there are no optional parameters.
   */
  FormalParameterListImpl(
      this.leftParenthesis,
      List<FormalParameter> parameters,
      this.leftDelimiter,
      this.rightDelimiter,
      this.rightParenthesis) {
    _parameters = new NodeListImpl<FormalParameter>(this, parameters);
  }

  @override
  Token get beginToken => leftParenthesis;

  @override
  Iterable<SyntacticEntity> get childEntities {
    // TODO(paulberry): include commas.
    ChildEntities result = new ChildEntities()..add(leftParenthesis);
    bool leftDelimiterNeeded = leftDelimiter != null;
    int length = _parameters.length;
    for (int i = 0; i < length; i++) {
      FormalParameter parameter = _parameters[i];
      if (leftDelimiterNeeded && leftDelimiter.offset < parameter.offset) {
        result.add(leftDelimiter);
        leftDelimiterNeeded = false;
      }
      result.add(parameter);
    }
    return result..add(rightDelimiter)..add(rightParenthesis);
  }

  @override
  Token get endToken => rightParenthesis;

  @override
  List<ParameterElement> get parameterElements {
    int count = _parameters.length;
    List<ParameterElement> types = new List<ParameterElement>(count);
    for (int i = 0; i < count; i++) {
      types[i] = _parameters[i].element;
    }
    return types;
  }

  @override
  NodeList<FormalParameter> get parameters => _parameters;

  @override
  dynamic/*=E*/ accept/*<E>*/(AstVisitor/*<E>*/ visitor) =>
      visitor.visitFormalParameterList(this);

  @override
  void visitChildren(AstVisitor visitor) {
    _parameters.accept(visitor);
  }
}

/**
 * A for statement.
 *
 *    forStatement ::=
 *        'for' '(' forLoopParts ')' [Statement]
 *
 *    forLoopParts ::=
 *        forInitializerStatement ';' [Expression]? ';' [Expression]?
 *
 *    forInitializerStatement ::=
 *        [DefaultFormalParameter]
 *      | [Expression]?
 */
class ForStatementImpl extends StatementImpl implements ForStatement {
  /**
   * The token representing the 'for' keyword.
   */
  @override
  Token forKeyword;

  /**
   * The left parenthesis.
   */
  @override
  Token leftParenthesis;

  /**
   * The declaration of the loop variables, or `null` if there are no variables.
   * Note that a for statement cannot have both a variable list and an
   * initialization expression, but can validly have neither.
   */
  VariableDeclarationList _variableList;

  /**
   * The initialization expression, or `null` if there is no initialization
   * expression. Note that a for statement cannot have both a variable list and
   * an initialization expression, but can validly have neither.
   */
  Expression _initialization;

  /**
   * The semicolon separating the initializer and the condition.
   */
  @override
  Token leftSeparator;

  /**
   * The condition used to determine when to terminate the loop, or `null` if
   * there is no condition.
   */
  Expression _condition;

  /**
   * The semicolon separating the condition and the updater.
   */
  @override
  Token rightSeparator;

  /**
   * The list of expressions run after each execution of the loop body.
   */
  NodeList<Expression> _updaters;

  /**
   * The right parenthesis.
   */
  @override
  Token rightParenthesis;

  /**
   * The body of the loop.
   */
  Statement _body;

  /**
   * Initialize a newly created for statement. Either the [variableList] or the
   * [initialization] must be `null`. Either the [condition] and the list of
   * [updaters] can be `null` if the loop does not have the corresponding
   * attribute.
   */
  ForStatementImpl(
      this.forKeyword,
      this.leftParenthesis,
      VariableDeclarationListImpl variableList,
      ExpressionImpl initialization,
      this.leftSeparator,
      ExpressionImpl condition,
      this.rightSeparator,
      List<Expression> updaters,
      this.rightParenthesis,
      StatementImpl body) {
    _variableList = _becomeParentOf(variableList);
    _initialization = _becomeParentOf(initialization);
    _condition = _becomeParentOf(condition);
    _updaters = new NodeListImpl<Expression>(this, updaters);
    _body = _becomeParentOf(body);
  }

  @override
  Token get beginToken => forKeyword;

  @override
  Statement get body => _body;

  @override
  void set body(Statement statement) {
    _body = _becomeParentOf(statement as AstNodeImpl);
  }

  @override
  Iterable<SyntacticEntity> get childEntities => new ChildEntities()
    ..add(forKeyword)
    ..add(leftParenthesis)
    ..add(_variableList)
    ..add(_initialization)
    ..add(leftSeparator)
    ..add(_condition)
    ..add(rightSeparator)
    ..addAll(_updaters)
    ..add(rightParenthesis)
    ..add(_body);

  @override
  Expression get condition => _condition;

  @override
  void set condition(Expression expression) {
    _condition = _becomeParentOf(expression as AstNodeImpl);
  }

  @override
  Token get endToken => _body.endToken;

  @override
  Expression get initialization => _initialization;

  @override
  void set initialization(Expression initialization) {
    _initialization = _becomeParentOf(initialization as AstNodeImpl);
  }

  @override
  NodeList<Expression> get updaters => _updaters;

  @override
  VariableDeclarationList get variables => _variableList;

  @override
  void set variables(VariableDeclarationList variableList) {
    _variableList = _becomeParentOf(variableList as AstNodeImpl);
  }

  @override
  dynamic/*=E*/ accept/*<E>*/(AstVisitor/*<E>*/ visitor) =>
      visitor.visitForStatement(this);

  @override
  void visitChildren(AstVisitor visitor) {
    _variableList?.accept(visitor);
    _initialization?.accept(visitor);
    _condition?.accept(visitor);
    _updaters.accept(visitor);
    _body?.accept(visitor);
  }
}

/**
 * A node representing the body of a function or method.
 *
 *    functionBody ::=
 *        [BlockFunctionBody]
 *      | [EmptyFunctionBody]
 *      | [ExpressionFunctionBody]
 */
abstract class FunctionBodyImpl extends AstNodeImpl implements FunctionBody {
  /**
   * Additional information about local variables and parameters that are
   * declared within this function body or any enclosing function body.  `null`
   * if resolution has not yet been performed.
   */
  LocalVariableInfo localVariableInfo;

  /**
   * Return `true` if this function body is asynchronous.
   */
  @override
  bool get isAsynchronous => false;

  /**
   * Return `true` if this function body is a generator.
   */
  @override
  bool get isGenerator => false;

  /**
   * Return `true` if this function body is synchronous.
   */
  @override
  bool get isSynchronous => true;

  /**
   * Return the token representing the 'async' or 'sync' keyword, or `null` if
   * there is no such keyword.
   */
  @override
  Token get keyword => null;

  /**
   * Return the star following the 'async' or 'sync' keyword, or `null` if there
   * is no star.
   */
  @override
  Token get star => null;

  @override
  bool isPotentiallyMutatedInClosure(VariableElement variable) {
    if (localVariableInfo == null) {
      throw new StateError('Resolution has not yet been performed');
    }
    return localVariableInfo.potentiallyMutatedInClosure.contains(variable);
  }

  @override
  bool isPotentiallyMutatedInScope(VariableElement variable) {
    if (localVariableInfo == null) {
      throw new StateError('Resolution has not yet been performed');
    }
    return localVariableInfo.potentiallyMutatedInScope.contains(variable);
  }
}

/**
 * A top-level declaration.
 *
 *    functionDeclaration ::=
 *        'external' functionSignature
 *      | functionSignature [FunctionBody]
 *
 *    functionSignature ::=
 *        [Type]? ('get' | 'set')? [SimpleIdentifier] [FormalParameterList]
 */
class FunctionDeclarationImpl extends NamedCompilationUnitMemberImpl
    implements FunctionDeclaration {
  /**
   * The token representing the 'external' keyword, or `null` if this is not an
   * external function.
   */
  @override
  Token externalKeyword;

  /**
   * The return type of the function, or `null` if no return type was declared.
   */
  TypeAnnotation _returnType;

  /**
   * The token representing the 'get' or 'set' keyword, or `null` if this is a
   * function declaration rather than a property declaration.
   */
  @override
  Token propertyKeyword;

  /**
   * The function expression being wrapped.
   */
  FunctionExpression _functionExpression;

  /**
   * Initialize a newly created function declaration. Either or both of the
   * [comment] and [metadata] can be `null` if the function does not have the
   * corresponding attribute. The [externalKeyword] can be `null` if the
   * function is not an external function. The [returnType] can be `null` if no
   * return type was specified. The [propertyKeyword] can be `null` if the
   * function is neither a getter or a setter.
   */
  FunctionDeclarationImpl(
      CommentImpl comment,
      List<Annotation> metadata,
      this.externalKeyword,
      TypeAnnotationImpl returnType,
      this.propertyKeyword,
      SimpleIdentifierImpl name,
      FunctionExpressionImpl functionExpression)
      : super(comment, metadata, name) {
    _returnType = _becomeParentOf(returnType);
    _functionExpression = _becomeParentOf(functionExpression);
  }

  @override
  Iterable<SyntacticEntity> get childEntities => super._childEntities
    ..add(externalKeyword)
    ..add(_returnType)
    ..add(propertyKeyword)
    ..add(_name)
    ..add(_functionExpression);

  @override
  ExecutableElement get element => _name?.staticElement as ExecutableElement;

  @override
  Token get endToken => _functionExpression.endToken;

  @override
  Token get firstTokenAfterCommentAndMetadata {
    if (externalKeyword != null) {
      return externalKeyword;
    } else if (_returnType != null) {
      return _returnType.beginToken;
    } else if (propertyKeyword != null) {
      return propertyKeyword;
    } else if (_name != null) {
      return _name.beginToken;
    }
    return _functionExpression.beginToken;
  }

  @override
  FunctionExpression get functionExpression => _functionExpression;

  @override
  void set functionExpression(FunctionExpression functionExpression) {
    _functionExpression = _becomeParentOf(functionExpression as AstNodeImpl);
  }

  @override
  bool get isGetter => propertyKeyword?.keyword == Keyword.GET;

  @override
  bool get isSetter => propertyKeyword?.keyword == Keyword.SET;

  @override
  TypeAnnotation get returnType => _returnType;

  @override
  void set returnType(TypeAnnotation type) {
    _returnType = _becomeParentOf(type as AstNodeImpl);
  }

  @override
  dynamic/*=E*/ accept/*<E>*/(AstVisitor/*<E>*/ visitor) =>
      visitor.visitFunctionDeclaration(this);

  @override
  void visitChildren(AstVisitor visitor) {
    super.visitChildren(visitor);
    _returnType?.accept(visitor);
    _name?.accept(visitor);
    _functionExpression?.accept(visitor);
  }
}

/**
 * A [FunctionDeclaration] used as a statement.
 */
class FunctionDeclarationStatementImpl extends StatementImpl
    implements FunctionDeclarationStatement {
  /**
   * The function declaration being wrapped.
   */
  FunctionDeclaration _functionDeclaration;

  /**
   * Initialize a newly created function declaration statement.
   */
  FunctionDeclarationStatementImpl(
      FunctionDeclarationImpl functionDeclaration) {
    _functionDeclaration = _becomeParentOf(functionDeclaration);
  }

  @override
  Token get beginToken => _functionDeclaration.beginToken;

  @override
  Iterable<SyntacticEntity> get childEntities =>
      new ChildEntities()..add(_functionDeclaration);

  @override
  Token get endToken => _functionDeclaration.endToken;

  @override
  FunctionDeclaration get functionDeclaration => _functionDeclaration;

  @override
  void set functionDeclaration(FunctionDeclaration functionDeclaration) {
    _functionDeclaration = _becomeParentOf(functionDeclaration as AstNodeImpl);
  }

  @override
  dynamic/*=E*/ accept/*<E>*/(AstVisitor/*<E>*/ visitor) =>
      visitor.visitFunctionDeclarationStatement(this);

  @override
  void visitChildren(AstVisitor visitor) {
    _functionDeclaration?.accept(visitor);
  }
}

/**
 * A function expression.
 *
 *    functionExpression ::=
 *        [TypeParameterList]? [FormalParameterList] [FunctionBody]
 */
class FunctionExpressionImpl extends ExpressionImpl
    implements FunctionExpression {
  /**
   * The type parameters associated with the method, or `null` if the method is
   * not a generic method.
   */
  TypeParameterList _typeParameters;

  /**
   * The parameters associated with the function.
   */
  FormalParameterList _parameters;

  /**
   * The body of the function, or `null` if this is an external function.
   */
  FunctionBody _body;

  /**
   * The element associated with the function, or `null` if the AST structure
   * has not been resolved.
   */
  @override
  ExecutableElement element;

  /**
   * Initialize a newly created function declaration.
   */
  FunctionExpressionImpl(TypeParameterListImpl typeParameters,
      FormalParameterListImpl parameters, FunctionBodyImpl body) {
    _typeParameters = _becomeParentOf(typeParameters);
    _parameters = _becomeParentOf(parameters);
    _body = _becomeParentOf(body);
  }

  @override
  Token get beginToken {
    if (_typeParameters != null) {
      return _typeParameters.beginToken;
    } else if (_parameters != null) {
      return _parameters.beginToken;
    } else if (_body != null) {
      return _body.beginToken;
    }
    // This should never be reached because external functions must be named,
    // hence either the body or the name should be non-null.
    throw new StateError("Non-external functions must have a body");
  }

  @override
  FunctionBody get body => _body;

  @override
  void set body(FunctionBody functionBody) {
    _body = _becomeParentOf(functionBody as AstNodeImpl);
  }

  @override
  Iterable<SyntacticEntity> get childEntities =>
      new ChildEntities()..add(_parameters)..add(_body);

  @override
  Token get endToken {
    if (_body != null) {
      return _body.endToken;
    } else if (_parameters != null) {
      return _parameters.endToken;
    }
    // This should never be reached because external functions must be named,
    // hence either the body or the name should be non-null.
    throw new StateError("Non-external functions must have a body");
  }

  @override
  FormalParameterList get parameters => _parameters;

  @override
  void set parameters(FormalParameterList parameters) {
    _parameters = _becomeParentOf(parameters as AstNodeImpl);
  }

  @override
  int get precedence => 16;

  @override
  TypeParameterList get typeParameters => _typeParameters;

  @override
  void set typeParameters(TypeParameterList typeParameters) {
    _typeParameters = _becomeParentOf(typeParameters as AstNodeImpl);
  }

  @override
  dynamic/*=E*/ accept/*<E>*/(AstVisitor/*<E>*/ visitor) =>
      visitor.visitFunctionExpression(this);

  @override
  void visitChildren(AstVisitor visitor) {
    _typeParameters?.accept(visitor);
    _parameters?.accept(visitor);
    _body?.accept(visitor);
  }
}

/**
 * The invocation of a function resulting from evaluating an expression.
 * Invocations of methods and other forms of functions are represented by
 * [MethodInvocation] nodes. Invocations of getters and setters are represented
 * by either [PrefixedIdentifier] or [PropertyAccess] nodes.
 *
 *    functionExpressionInvocation ::=
 *        [Expression] [TypeArgumentList]? [ArgumentList]
 */
class FunctionExpressionInvocationImpl extends InvocationExpressionImpl
    implements FunctionExpressionInvocation {
  /**
   * The expression producing the function being invoked.
   */
  Expression _function;

  /**
   * The element associated with the function being invoked based on static type
   * information, or `null` if the AST structure has not been resolved or the
   * function could not be resolved.
   */
  @override
  ExecutableElement staticElement;

  /**
   * The element associated with the function being invoked based on propagated
   * type information, or `null` if the AST structure has not been resolved or
   * the function could not be resolved.
   */
  @override
  ExecutableElement propagatedElement;

  /**
   * Initialize a newly created function expression invocation.
   */
  FunctionExpressionInvocationImpl(ExpressionImpl function,
      TypeArgumentListImpl typeArguments, ArgumentListImpl argumentList)
      : super(typeArguments, argumentList) {
    _function = _becomeParentOf(function);
  }

  @override
  Token get beginToken => _function.beginToken;

  @override
  ExecutableElement get bestElement {
    ExecutableElement element = propagatedElement;
    if (element == null) {
      element = staticElement;
    }
    return element;
  }

  @override
  Iterable<SyntacticEntity> get childEntities =>
      new ChildEntities()..add(_function)..add(_argumentList);

  @override
  Token get endToken => _argumentList.endToken;

  @override
  Expression get function => _function;

  @override
  void set function(Expression expression) {
    _function = _becomeParentOf(expression as AstNodeImpl);
  }

  @override
  int get precedence => 15;

  @override
  dynamic/*=E*/ accept/*<E>*/(AstVisitor/*<E>*/ visitor) =>
      visitor.visitFunctionExpressionInvocation(this);

  @override
  void visitChildren(AstVisitor visitor) {
    _function?.accept(visitor);
    _typeArguments?.accept(visitor);
    _argumentList?.accept(visitor);
  }
}

/**
 * A function type alias.
 *
 *    functionTypeAlias ::=
 *        functionPrefix [TypeParameterList]? [FormalParameterList] ';'
 *
 *    functionPrefix ::=
 *        [TypeName]? [SimpleIdentifier]
 */
class FunctionTypeAliasImpl extends TypeAliasImpl implements FunctionTypeAlias {
  /**
   * The name of the return type of the function type being defined, or `null`
   * if no return type was given.
   */
  TypeAnnotation _returnType;

  /**
   * The type parameters for the function type, or `null` if the function type
   * does not have any type parameters.
   */
  TypeParameterList _typeParameters;

  /**
   * The parameters associated with the function type.
   */
  FormalParameterList _parameters;

  /**
   * Initialize a newly created function type alias. Either or both of the
   * [comment] and [metadata] can be `null` if the function does not have the
   * corresponding attribute. The [returnType] can be `null` if no return type
   * was specified. The [typeParameters] can be `null` if the function has no
   * type parameters.
   */
  FunctionTypeAliasImpl(
      CommentImpl comment,
      List<Annotation> metadata,
      Token keyword,
      TypeAnnotationImpl returnType,
      SimpleIdentifierImpl name,
      TypeParameterListImpl typeParameters,
      FormalParameterListImpl parameters,
      Token semicolon)
      : super(comment, metadata, keyword, name, semicolon) {
    _returnType = _becomeParentOf(returnType);
    _typeParameters = _becomeParentOf(typeParameters);
    _parameters = _becomeParentOf(parameters);
  }

  @override
  Iterable<SyntacticEntity> get childEntities => super._childEntities
    ..add(typedefKeyword)
    ..add(_returnType)
    ..add(_name)
    ..add(_typeParameters)
    ..add(_parameters)
    ..add(semicolon);

  @override
  FunctionTypeAliasElement get element =>
      _name?.staticElement as FunctionTypeAliasElement;

  @override
  FormalParameterList get parameters => _parameters;

  @override
  void set parameters(FormalParameterList parameters) {
    _parameters = _becomeParentOf(parameters as AstNodeImpl);
  }

  @override
  TypeAnnotation get returnType => _returnType;

  @override
  void set returnType(TypeAnnotation type) {
    _returnType = _becomeParentOf(type as AstNodeImpl);
  }

  @override
  TypeParameterList get typeParameters => _typeParameters;

  @override
  void set typeParameters(TypeParameterList typeParameters) {
    _typeParameters = _becomeParentOf(typeParameters as AstNodeImpl);
  }

  @override
  dynamic/*=E*/ accept/*<E>*/(AstVisitor/*<E>*/ visitor) =>
      visitor.visitFunctionTypeAlias(this);

  @override
  void visitChildren(AstVisitor visitor) {
    super.visitChildren(visitor);
    _returnType?.accept(visitor);
    _name?.accept(visitor);
    _typeParameters?.accept(visitor);
    _parameters?.accept(visitor);
  }
}

/**
 * A function-typed formal parameter.
 *
 *    functionSignature ::=
 *        [TypeName]? [SimpleIdentifier] [TypeParameterList]? [FormalParameterList]
 */
class FunctionTypedFormalParameterImpl extends NormalFormalParameterImpl
    implements FunctionTypedFormalParameter {
  /**
   * The return type of the function, or `null` if the function does not have a
   * return type.
   */
  TypeAnnotation _returnType;

  /**
   * The type parameters associated with the function, or `null` if the function
   * is not a generic function.
   */
  TypeParameterList _typeParameters;

  /**
   * The parameters of the function-typed parameter.
   */
  FormalParameterList _parameters;

  @override
  Token question;

  /**
   * Initialize a newly created formal parameter. Either or both of the
   * [comment] and [metadata] can be `null` if the parameter does not have the
   * corresponding attribute. The [returnType] can be `null` if no return type
   * was specified.
   */
  FunctionTypedFormalParameterImpl(
      CommentImpl comment,
      List<Annotation> metadata,
      Token covariantKeyword,
      TypeAnnotationImpl returnType,
      SimpleIdentifierImpl identifier,
      TypeParameterListImpl typeParameters,
      FormalParameterListImpl parameters,
      this.question)
      : super(comment, metadata, covariantKeyword, identifier) {
    _returnType = _becomeParentOf(returnType);
    _typeParameters = _becomeParentOf(typeParameters);
    _parameters = _becomeParentOf(parameters);
  }

  @override
  Token get beginToken {
    NodeList<Annotation> metadata = this.metadata;
    if (!metadata.isEmpty) {
      return metadata.beginToken;
    } else if (covariantKeyword != null) {
      return covariantKeyword;
    } else if (_returnType != null) {
      return _returnType.beginToken;
    }
    return identifier.beginToken;
  }

  @override
  Iterable<SyntacticEntity> get childEntities =>
      super._childEntities..add(_returnType)..add(identifier)..add(parameters);

  @override
  Token get endToken => _parameters.endToken;

  @override
  bool get isConst => false;

  @override
  bool get isFinal => false;

  @override
  FormalParameterList get parameters => _parameters;

  @override
  void set parameters(FormalParameterList parameters) {
    _parameters = _becomeParentOf(parameters as AstNodeImpl);
  }

  @override
  TypeAnnotation get returnType => _returnType;

  @override
  void set returnType(TypeAnnotation type) {
    _returnType = _becomeParentOf(type as AstNodeImpl);
  }

  @override
  TypeParameterList get typeParameters => _typeParameters;

  @override
  void set typeParameters(TypeParameterList typeParameters) {
    _typeParameters = _becomeParentOf(typeParameters as AstNodeImpl);
  }

  @override
  dynamic/*=E*/ accept/*<E>*/(AstVisitor/*<E>*/ visitor) =>
      visitor.visitFunctionTypedFormalParameter(this);

  @override
  void visitChildren(AstVisitor visitor) {
    super.visitChildren(visitor);
    _returnType?.accept(visitor);
    identifier?.accept(visitor);
    _typeParameters?.accept(visitor);
    _parameters?.accept(visitor);
  }
}

/**
 * An anonymous function type.
 *
 *    functionType ::=
 *        [TypeAnnotation]? 'Function' [TypeParameterList]? [FormalParameterList]
 *
 * where the FormalParameterList is being used to represent the following
 * grammar, despite the fact that FormalParameterList can represent a much
 * larger grammar than the one below. This is done in order to simplify the
 * implementation.
 *
 *    parameterTypeList ::=
 *        () |
 *        ( normalParameterTypes ,? ) |
 *        ( normalParameterTypes , optionalParameterTypes ) |
 *        ( optionalParameterTypes )
 *    namedParameterTypes ::=
 *        { namedParameterType (, namedParameterType)* ,? }
 *    namedParameterType ::=
 *        [TypeAnnotation]? [SimpleIdentifier]
 *    normalParameterTypes ::=
 *        normalParameterType (, normalParameterType)*
 *    normalParameterType ::=
 *        [TypeAnnotation] [SimpleIdentifier]?
 *    optionalParameterTypes ::=
 *        optionalPositionalParameterTypes | namedParameterTypes
 *    optionalPositionalParameterTypes ::=
 *        [ normalParameterTypes ,? ]
 */
class GenericFunctionTypeImpl extends TypeAnnotationImpl
    implements GenericFunctionType {
  /**
   * The name of the return type of the function type being defined, or
   * `null` if no return type was given.
   */
  TypeAnnotation _returnType;

  @override
  Token functionKeyword;

  /**
   * The type parameters for the function type, or `null` if the function type
   * does not have any type parameters.
   */
  TypeParameterList _typeParameters;

  /**
   * The parameters associated with the function type.
   */
  FormalParameterList _parameters;

  @override
  DartType type;

  /**
   * Initialize a newly created generic function type.
   */
  GenericFunctionTypeImpl(
      TypeAnnotationImpl returnType,
      this.functionKeyword,
      TypeParameterListImpl typeParameters,
      FormalParameterListImpl parameters) {
    _returnType = _becomeParentOf(returnType);
    _typeParameters = _becomeParentOf(typeParameters);
    _parameters = _becomeParentOf(parameters);
  }

  @override
  Token get beginToken =>
      _returnType == null ? functionKeyword : _returnType.beginToken;

  @override
  Iterable<SyntacticEntity> get childEntities => new ChildEntities()
    ..add(_returnType)
    ..add(functionKeyword)
    ..add(_typeParameters)
    ..add(_parameters);

  @override
  Token get endToken => _parameters.endToken;

  @override
  FormalParameterList get parameters => _parameters;

  @override
  void set parameters(FormalParameterList parameters) {
    _parameters = _becomeParentOf(parameters as AstNodeImpl);
  }

  @override
  TypeAnnotation get returnType => _returnType;

  @override
  void set returnType(TypeAnnotation type) {
    _returnType = _becomeParentOf(type as AstNodeImpl);
  }

  /**
   * Return the type parameters for the function type, or `null` if the function
   * type does not have any type parameters.
   */
  TypeParameterList get typeParameters => _typeParameters;

  /**
   * Set the type parameters for the function type to the given list of
   * [typeParameters].
   */
  void set typeParameters(TypeParameterList typeParameters) {
    _typeParameters = _becomeParentOf(typeParameters as AstNodeImpl);
  }

  // TODO: implement type
  @override
  dynamic/*=E*/ accept/*<E>*/(AstVisitor/*<E>*/ visitor) {
    return visitor.visitGenericFunctionType(this);
  }

  @override
  void visitChildren(AstVisitor visitor) {
    _returnType?.accept(visitor);
    _typeParameters?.accept(visitor);
    _parameters?.accept(visitor);
  }
}

/**
 * A generic type alias.
 *
 *    functionTypeAlias ::=
 *        metadata 'typedef' [SimpleIdentifier] [TypeParameterList]? = [FunctionType] ';'
 */
class GenericTypeAliasImpl extends TypeAliasImpl implements GenericTypeAlias {
  /**
   * The type parameters for the function type, or `null` if the function
   * type does not have any type parameters.
   */
  TypeParameterList _typeParameters;

  @override
  Token equals;

  /**
   * The type of function being defined by the alias.
   */
  GenericFunctionType _functionType;

  /**
   * Returns a newly created generic type alias. Either or both of the
   * [comment] and [metadata] can be `null` if the variable list does not have
   * the corresponding attribute. The [typeParameters] can be `null` if there
   * are no type parameters.
   */
  GenericTypeAliasImpl(
      Comment comment,
      List<Annotation> metadata,
      Token typedefToken,
      SimpleIdentifier name,
      TypeParameterListImpl typeParameters,
      this.equals,
      GenericFunctionTypeImpl functionType,
      Token semicolon)
      : super(comment, metadata, typedefToken, name, semicolon) {
    _typeParameters = _becomeParentOf(typeParameters);
    _functionType = _becomeParentOf(functionType);
  }

  @override
  Iterable<SyntacticEntity> get childEntities => new ChildEntities()
    ..addAll(metadata)
    ..add(typedefKeyword)
    ..add(name)
    ..add(_typeParameters)
    ..add(equals)
    ..add(_functionType);
<<<<<<< HEAD
  @override
  Element get element => null;
=======

  @override
  Element get element => name.staticElement;
>>>>>>> 7fe4c099

  @override
  GenericFunctionType get functionType => _functionType;

  @override
  void set functionType(GenericFunctionType functionType) {
    _functionType = _becomeParentOf(functionType as AstNodeImpl);
  }

  @override
  TypeParameterList get typeParameters => _typeParameters;

  @override
  void set typeParameters(TypeParameterList typeParameters) {
    _typeParameters = _becomeParentOf(typeParameters as AstNodeImpl);
  }

  @override
  dynamic/*=E*/ accept/*<E>*/(AstVisitor/*<E>*/ visitor) {
    return visitor.visitGenericTypeAlias(this);
  }

<<<<<<< HEAD
  // TODO: implement element
=======
>>>>>>> 7fe4c099
  @override
  void visitChildren(AstVisitor visitor) {
    super.visitChildren(visitor);
    name?.accept(visitor);
    _typeParameters?.accept(visitor);
    _functionType?.accept(visitor);
  }
}

/**
 * A combinator that restricts the names being imported to those that are not in
 * a given list.
 *
 *    hideCombinator ::=
 *        'hide' [SimpleIdentifier] (',' [SimpleIdentifier])*
 */
class HideCombinatorImpl extends CombinatorImpl implements HideCombinator {
  /**
   * The list of names from the library that are hidden by this combinator.
   */
  NodeList<SimpleIdentifier> _hiddenNames;

  /**
   * Initialize a newly created import show combinator.
   */
  HideCombinatorImpl(Token keyword, List<SimpleIdentifier> hiddenNames)
      : super(keyword) {
    _hiddenNames = new NodeListImpl<SimpleIdentifier>(this, hiddenNames);
  }

  @override
  Iterable<SyntacticEntity> get childEntities => new ChildEntities()
    ..add(keyword)
    ..addAll(_hiddenNames);

  @override
  Token get endToken => _hiddenNames.endToken;

  @override
  NodeList<SimpleIdentifier> get hiddenNames => _hiddenNames;

  @override
  dynamic/*=E*/ accept/*<E>*/(AstVisitor/*<E>*/ visitor) =>
      visitor.visitHideCombinator(this);

  @override
  void visitChildren(AstVisitor visitor) {
    _hiddenNames.accept(visitor);
  }
}

/**
 * A node that represents an identifier.
 *
 *    identifier ::=
 *        [SimpleIdentifier]
 *      | [PrefixedIdentifier]
 */
abstract class IdentifierImpl extends ExpressionImpl implements Identifier {
  /**
   * Return the best element available for this operator. If resolution was able
   * to find a better element based on type propagation, that element will be
   * returned. Otherwise, the element found using the result of static analysis
   * will be returned. If resolution has not been performed, then `null` will be
   * returned.
   */
  Element get bestElement;

  @override
  bool get isAssignable => true;
}

/**
 * An if statement.
 *
 *    ifStatement ::=
 *        'if' '(' [Expression] ')' [Statement] ('else' [Statement])?
 */
class IfStatementImpl extends StatementImpl implements IfStatement {
  /**
   * The token representing the 'if' keyword.
   */
  @override
  Token ifKeyword;

  /**
   * The left parenthesis.
   */
  @override
  Token leftParenthesis;

  /**
   * The condition used to determine which of the statements is executed next.
   */
  Expression _condition;

  /**
   * The right parenthesis.
   */
  @override
  Token rightParenthesis;

  /**
   * The statement that is executed if the condition evaluates to `true`.
   */
  Statement _thenStatement;

  /**
   * The token representing the 'else' keyword, or `null` if there is no else
   * statement.
   */
  @override
  Token elseKeyword;

  /**
   * The statement that is executed if the condition evaluates to `false`, or
   * `null` if there is no else statement.
   */
  Statement _elseStatement;

  /**
   * Initialize a newly created if statement. The [elseKeyword] and
   * [elseStatement] can be `null` if there is no else clause.
   */
  IfStatementImpl(
      this.ifKeyword,
      this.leftParenthesis,
      ExpressionImpl condition,
      this.rightParenthesis,
      StatementImpl thenStatement,
      this.elseKeyword,
      StatementImpl elseStatement) {
    _condition = _becomeParentOf(condition);
    _thenStatement = _becomeParentOf(thenStatement);
    _elseStatement = _becomeParentOf(elseStatement);
  }

  @override
  Token get beginToken => ifKeyword;

  @override
  Iterable<SyntacticEntity> get childEntities => new ChildEntities()
    ..add(ifKeyword)
    ..add(leftParenthesis)
    ..add(_condition)
    ..add(rightParenthesis)
    ..add(_thenStatement)
    ..add(elseKeyword)
    ..add(_elseStatement);

  @override
  Expression get condition => _condition;

  @override
  void set condition(Expression expression) {
    _condition = _becomeParentOf(expression as AstNodeImpl);
  }

  @override
  Statement get elseStatement => _elseStatement;

  @override
  void set elseStatement(Statement statement) {
    _elseStatement = _becomeParentOf(statement as AstNodeImpl);
  }

  @override
  Token get endToken {
    if (_elseStatement != null) {
      return _elseStatement.endToken;
    }
    return _thenStatement.endToken;
  }

  @override
  Statement get thenStatement => _thenStatement;

  @override
  void set thenStatement(Statement statement) {
    _thenStatement = _becomeParentOf(statement as AstNodeImpl);
  }

  @override
  dynamic/*=E*/ accept/*<E>*/(AstVisitor/*<E>*/ visitor) =>
      visitor.visitIfStatement(this);

  @override
  void visitChildren(AstVisitor visitor) {
    _condition?.accept(visitor);
    _thenStatement?.accept(visitor);
    _elseStatement?.accept(visitor);
  }
}

/**
 * The "implements" clause in an class declaration.
 *
 *    implementsClause ::=
 *        'implements' [TypeName] (',' [TypeName])*
 */
class ImplementsClauseImpl extends AstNodeImpl implements ImplementsClause {
  /**
   * The token representing the 'implements' keyword.
   */
  @override
  Token implementsKeyword;

  /**
   * The interfaces that are being implemented.
   */
  NodeList<TypeName> _interfaces;

  /**
   * Initialize a newly created implements clause.
   */
  ImplementsClauseImpl(this.implementsKeyword, List<TypeName> interfaces) {
    _interfaces = new NodeListImpl<TypeName>(this, interfaces);
  }

  @override
  Token get beginToken => implementsKeyword;

  @override
  // TODO(paulberry): add commas.
  Iterable<SyntacticEntity> get childEntities => new ChildEntities()
    ..add(implementsKeyword)
    ..addAll(interfaces);

  @override
  Token get endToken => _interfaces.endToken;

  @override
  NodeList<TypeName> get interfaces => _interfaces;

  @override
  dynamic/*=E*/ accept/*<E>*/(AstVisitor/*<E>*/ visitor) =>
      visitor.visitImplementsClause(this);

  @override
  void visitChildren(AstVisitor visitor) {
    _interfaces.accept(visitor);
  }
}

/**
 * An import directive.
 *
 *    importDirective ::=
 *        [Annotation] 'import' [StringLiteral] ('as' identifier)? [Combinator]* ';'
 *      | [Annotation] 'import' [StringLiteral] 'deferred' 'as' identifier [Combinator]* ';'
 */
class ImportDirectiveImpl extends NamespaceDirectiveImpl
    implements ImportDirective {
  /**
   * The token representing the 'deferred' keyword, or `null` if the imported is
   * not deferred.
   */
  Token deferredKeyword;

  /**
   * The token representing the 'as' keyword, or `null` if the imported names are
   * not prefixed.
   */
  @override
  Token asKeyword;

  /**
   * The prefix to be used with the imported names, or `null` if the imported
   * names are not prefixed.
   */
  SimpleIdentifier _prefix;

  /**
   * Initialize a newly created import directive. Either or both of the
   * [comment] and [metadata] can be `null` if the function does not have the
   * corresponding attribute. The [deferredKeyword] can be `null` if the import
   * is not deferred. The [asKeyword] and [prefix] can be `null` if the import
   * does not specify a prefix. The list of [combinators] can be `null` if there
   * are no combinators.
   */
  ImportDirectiveImpl(
      CommentImpl comment,
      List<Annotation> metadata,
      Token keyword,
      StringLiteralImpl libraryUri,
      List<Configuration> configurations,
      this.deferredKeyword,
      this.asKeyword,
      SimpleIdentifierImpl prefix,
      List<Combinator> combinators,
      Token semicolon)
      : super(comment, metadata, keyword, libraryUri, configurations,
            combinators, semicolon) {
    _prefix = _becomeParentOf(prefix);
  }

  @override
  Iterable<SyntacticEntity> get childEntities => super._childEntities
    ..add(_uri)
    ..add(deferredKeyword)
    ..add(asKeyword)
    ..add(_prefix)
    ..addAll(combinators)
    ..add(semicolon);

  @override
  ImportElement get element => super.element as ImportElement;

  @override
  SimpleIdentifier get prefix => _prefix;

  @override
  void set prefix(SimpleIdentifier identifier) {
    _prefix = _becomeParentOf(identifier as AstNodeImpl);
  }

  @override
  LibraryElement get uriElement {
    ImportElement element = this.element;
    if (element == null) {
      return null;
    }
    return element.importedLibrary;
  }

  @override
  dynamic/*=E*/ accept/*<E>*/(AstVisitor/*<E>*/ visitor) =>
      visitor.visitImportDirective(this);

  @override
  void visitChildren(AstVisitor visitor) {
    super.visitChildren(visitor);
    _prefix?.accept(visitor);
    combinators.accept(visitor);
  }
}

/**
 * An index expression.
 *
 *    indexExpression ::=
 *        [Expression] '[' [Expression] ']'
 */
class IndexExpressionImpl extends ExpressionImpl implements IndexExpression {
  /**
   * The expression used to compute the object being indexed, or `null` if this
   * index expression is part of a cascade expression.
   */
  Expression _target;

  /**
   * The period ("..") before a cascaded index expression, or `null` if this
   * index expression is not part of a cascade expression.
   */
  @override
  Token period;

  /**
   * The left square bracket.
   */
  @override
  Token leftBracket;

  /**
   * The expression used to compute the index.
   */
  Expression _index;

  /**
   * The right square bracket.
   */
  @override
  Token rightBracket;

  /**
   * The element associated with the operator based on the static type of the
   * target, or `null` if the AST structure has not been resolved or if the
   * operator could not be resolved.
   */
  @override
  MethodElement staticElement;

  /**
   * The element associated with the operator based on the propagated type of
   * the target, or `null` if the AST structure has not been resolved or if the
   * operator could not be resolved.
   */

  @override
  MethodElement propagatedElement;

  /**
   * If this expression is both in a getter and setter context, the
   * [AuxiliaryElements] will be set to hold onto the static and propagated
   * information. The auxiliary element will hold onto the elements from the
   * getter context.
   */
  AuxiliaryElements auxiliaryElements = null;

  /**
   * Initialize a newly created index expression.
   */
  IndexExpressionImpl.forCascade(
      this.period, this.leftBracket, ExpressionImpl index, this.rightBracket) {
    _index = _becomeParentOf(index);
  }

  /**
   * Initialize a newly created index expression.
   */
  IndexExpressionImpl.forTarget(ExpressionImpl target, this.leftBracket,
      ExpressionImpl index, this.rightBracket) {
    _target = _becomeParentOf(target);
    _index = _becomeParentOf(index);
  }

  @override
  Token get beginToken {
    if (_target != null) {
      return _target.beginToken;
    }
    return period;
  }

  @override
  MethodElement get bestElement {
    MethodElement element = propagatedElement;
    if (element == null) {
      element = staticElement;
    }
    return element;
  }

  @override
  Iterable<SyntacticEntity> get childEntities => new ChildEntities()
    ..add(_target)
    ..add(period)
    ..add(leftBracket)
    ..add(_index)
    ..add(rightBracket);

  @override
  Token get endToken => rightBracket;

  @override
  Expression get index => _index;

  @override
  void set index(Expression expression) {
    _index = _becomeParentOf(expression as AstNodeImpl);
  }

  @override
  bool get isAssignable => true;

  @override
  bool get isCascaded => period != null;

  @override
  int get precedence => 15;

  @override
  Expression get realTarget {
    if (isCascaded) {
      AstNode ancestor = parent;
      while (ancestor is! CascadeExpression) {
        if (ancestor == null) {
          return _target;
        }
        ancestor = ancestor.parent;
      }
      return (ancestor as CascadeExpression).target;
    }
    return _target;
  }

  @override
  Expression get target => _target;

  @override
  void set target(Expression expression) {
    _target = _becomeParentOf(expression as AstNodeImpl);
  }

  /**
   * If the AST structure has been resolved, and the function being invoked is
   * known based on propagated type information, then return the parameter
   * element representing the parameter to which the value of the index
   * expression will be bound. Otherwise, return `null`.
   */
  ParameterElement get _propagatedParameterElementForIndex {
    if (propagatedElement == null) {
      return null;
    }
    List<ParameterElement> parameters = propagatedElement.parameters;
    if (parameters.length < 1) {
      return null;
    }
    return parameters[0];
  }

  /**
   * If the AST structure has been resolved, and the function being invoked is
   * known based on static type information, then return the parameter element
   * representing the parameter to which the value of the index expression will
   * be bound. Otherwise, return `null`.
   */
  ParameterElement get _staticParameterElementForIndex {
    if (staticElement == null) {
      return null;
    }
    List<ParameterElement> parameters = staticElement.parameters;
    if (parameters.length < 1) {
      return null;
    }
    return parameters[0];
  }

  @override
  dynamic/*=E*/ accept/*<E>*/(AstVisitor/*<E>*/ visitor) =>
      visitor.visitIndexExpression(this);

  @override
  bool inGetterContext() {
    // TODO(brianwilkerson) Convert this to a getter.
    AstNode parent = this.parent;
    if (parent is AssignmentExpression) {
      AssignmentExpression assignment = parent;
      if (identical(assignment.leftHandSide, this) &&
          assignment.operator.type == TokenType.EQ) {
        return false;
      }
    }
    return true;
  }

  @override
  bool inSetterContext() {
    // TODO(brianwilkerson) Convert this to a getter.
    AstNode parent = this.parent;
    if (parent is PrefixExpression) {
      return parent.operator.type.isIncrementOperator;
    } else if (parent is PostfixExpression) {
      return true;
    } else if (parent is AssignmentExpression) {
      return identical(parent.leftHandSide, this);
    }
    return false;
  }

  @override
  void visitChildren(AstVisitor visitor) {
    _target?.accept(visitor);
    _index?.accept(visitor);
  }
}

/**
 * An instance creation expression.
 *
 *    newExpression ::=
 *        ('new' | 'const') [TypeName] ('.' [SimpleIdentifier])? [ArgumentList]
 */
class InstanceCreationExpressionImpl extends ExpressionImpl
    implements InstanceCreationExpression {
  /**
   * The 'new' or 'const' keyword used to indicate how an object should be
   * created.
   */
  @override
  Token keyword;

  /**
   * The name of the constructor to be invoked.
   */
  ConstructorName _constructorName;

  /**
   * The list of arguments to the constructor.
   */
  ArgumentList _argumentList;

  /**
   * The element associated with the constructor based on static type
   * information, or `null` if the AST structure has not been resolved or if the
   * constructor could not be resolved.
   */
  @override
  ConstructorElement staticElement;

  /**
   * Initialize a newly created instance creation expression.
   */
  InstanceCreationExpressionImpl(this.keyword,
      ConstructorNameImpl constructorName, ArgumentListImpl argumentList) {
    _constructorName = _becomeParentOf(constructorName);
    _argumentList = _becomeParentOf(argumentList);
  }

  @override
  ArgumentList get argumentList => _argumentList;

  @override
  void set argumentList(ArgumentList argumentList) {
    _argumentList = _becomeParentOf(argumentList as AstNodeImpl);
  }

  @override
  Token get beginToken => keyword;

  @override
  Iterable<SyntacticEntity> get childEntities => new ChildEntities()
    ..add(keyword)
    ..add(_constructorName)
    ..add(_argumentList);

  @override
  ConstructorName get constructorName => _constructorName;

  @override
  void set constructorName(ConstructorName name) {
    _constructorName = _becomeParentOf(name as AstNodeImpl);
  }

  @override
  Token get endToken => _argumentList.endToken;

  @override
  bool get isConst => keyword?.keyword == Keyword.CONST;

  @override
  int get precedence => 16;

  @override
  dynamic/*=E*/ accept/*<E>*/(AstVisitor/*<E>*/ visitor) =>
      visitor.visitInstanceCreationExpression(this);

  @override
  void visitChildren(AstVisitor visitor) {
    _constructorName?.accept(visitor);
    _argumentList?.accept(visitor);
  }
}

/**
 * An integer literal expression.
 *
 *    integerLiteral ::=
 *        decimalIntegerLiteral
 *      | hexadecimalIntegerLiteral
 *
 *    decimalIntegerLiteral ::=
 *        decimalDigit+
 *
 *    hexadecimalIntegerLiteral ::=
 *        '0x' hexadecimalDigit+
 *      | '0X' hexadecimalDigit+
 */
class IntegerLiteralImpl extends LiteralImpl implements IntegerLiteral {
  /**
   * The token representing the literal.
   */
  @override
  Token literal;

  /**
   * The value of the literal.
   */
  @override
  int value = 0;

  /**
   * Initialize a newly created integer literal.
   */
  IntegerLiteralImpl(this.literal, this.value);

  @override
  Token get beginToken => literal;

  @override
  Iterable<SyntacticEntity> get childEntities =>
      new ChildEntities()..add(literal);

  @override
  Token get endToken => literal;

  @override
  dynamic/*=E*/ accept/*<E>*/(AstVisitor/*<E>*/ visitor) =>
      visitor.visitIntegerLiteral(this);

  @override
  void visitChildren(AstVisitor visitor) {
    // There are no children to visit.
  }
}

/**
 * A node within a [StringInterpolation].
 *
 *    interpolationElement ::=
 *        [InterpolationExpression]
 *      | [InterpolationString]
 */
abstract class InterpolationElementImpl extends AstNodeImpl
    implements InterpolationElement {}

/**
 * An expression embedded in a string interpolation.
 *
 *    interpolationExpression ::=
 *        '$' [SimpleIdentifier]
 *      | '$' '{' [Expression] '}'
 */
class InterpolationExpressionImpl extends InterpolationElementImpl
    implements InterpolationExpression {
  /**
   * The token used to introduce the interpolation expression; either '$' if the
   * expression is a simple identifier or '${' if the expression is a full
   * expression.
   */
  @override
  Token leftBracket;

  /**
   * The expression to be evaluated for the value to be converted into a string.
   */
  Expression _expression;

  /**
   * The right curly bracket, or `null` if the expression is an identifier
   * without brackets.
   */
  @override
  Token rightBracket;

  /**
   * Initialize a newly created interpolation expression.
   */
  InterpolationExpressionImpl(
      this.leftBracket, ExpressionImpl expression, this.rightBracket) {
    _expression = _becomeParentOf(expression);
  }

  @override
  Token get beginToken => leftBracket;

  @override
  Iterable<SyntacticEntity> get childEntities => new ChildEntities()
    ..add(leftBracket)
    ..add(_expression)
    ..add(rightBracket);

  @override
  Token get endToken {
    if (rightBracket != null) {
      return rightBracket;
    }
    return _expression.endToken;
  }

  @override
  Expression get expression => _expression;

  @override
  void set expression(Expression expression) {
    _expression = _becomeParentOf(expression as AstNodeImpl);
  }

  @override
  dynamic/*=E*/ accept/*<E>*/(AstVisitor/*<E>*/ visitor) =>
      visitor.visitInterpolationExpression(this);

  @override
  void visitChildren(AstVisitor visitor) {
    _expression?.accept(visitor);
  }
}

/**
 * A non-empty substring of an interpolated string.
 *
 *    interpolationString ::=
 *        characters
 */
class InterpolationStringImpl extends InterpolationElementImpl
    implements InterpolationString {
  /**
   * The characters that will be added to the string.
   */
  @override
  Token contents;

  /**
   * The value of the literal.
   */
  @override
  String value;

  /**
   * Initialize a newly created string of characters that are part of a string
   * interpolation.
   */
  InterpolationStringImpl(this.contents, this.value);

  @override
  Token get beginToken => contents;

  @override
  Iterable<SyntacticEntity> get childEntities =>
      new ChildEntities()..add(contents);

  @override
  int get contentsEnd {
    String lexeme = contents.lexeme;
    return offset + new StringLexemeHelper(lexeme, true, true).end;
  }

  @override
  int get contentsOffset {
    int offset = contents.offset;
    String lexeme = contents.lexeme;
    return offset + new StringLexemeHelper(lexeme, true, true).start;
  }

  @override
  Token get endToken => contents;

  @override
  dynamic/*=E*/ accept/*<E>*/(AstVisitor/*<E>*/ visitor) =>
      visitor.visitInterpolationString(this);

  @override
  void visitChildren(AstVisitor visitor) {}
}

/**
 * Common base class for [FunctionExpressionInvocationImpl] and
 * [MethodInvocationImpl].
 */
abstract class InvocationExpressionImpl extends ExpressionImpl
    implements InvocationExpression {
  /**
   * The list of arguments to the function.
   */
  ArgumentList _argumentList;

  /**
   * The type arguments to be applied to the method being invoked, or `null` if
   * no type arguments were provided.
   */
  TypeArgumentList _typeArguments;

  @override
  DartType propagatedInvokeType;

  @override
  DartType staticInvokeType;

  /**
   * Initialize a newly created invocation.
   */
  InvocationExpressionImpl(
      TypeArgumentListImpl typeArguments, ArgumentListImpl argumentList) {
    _typeArguments = _becomeParentOf(typeArguments);
    _argumentList = _becomeParentOf(argumentList);
  }

  @override
  ArgumentList get argumentList => _argumentList;

  void set argumentList(ArgumentList argumentList) {
    _argumentList = _becomeParentOf(argumentList as AstNodeImpl);
  }

  @override
  TypeArgumentList get typeArguments => _typeArguments;

  void set typeArguments(TypeArgumentList typeArguments) {
    _typeArguments = _becomeParentOf(typeArguments as AstNodeImpl);
  }
}

/**
 * An is expression.
 *
 *    isExpression ::=
 *        [Expression] 'is' '!'? [TypeName]
 */
class IsExpressionImpl extends ExpressionImpl implements IsExpression {
  /**
   * The expression used to compute the value whose type is being tested.
   */
  Expression _expression;

  /**
   * The is operator.
   */
  @override
  Token isOperator;

  /**
   * The not operator, or `null` if the sense of the test is not negated.
   */
  @override
  Token notOperator;

  /**
   * The name of the type being tested for.
   */
  TypeAnnotation _type;

  /**
   * Initialize a newly created is expression. The [notOperator] can be `null`
   * if the sense of the test is not negated.
   */
  IsExpressionImpl(ExpressionImpl expression, this.isOperator, this.notOperator,
      TypeAnnotationImpl type) {
    _expression = _becomeParentOf(expression);
    _type = _becomeParentOf(type);
  }

  @override
  Token get beginToken => _expression.beginToken;

  @override
  Iterable<SyntacticEntity> get childEntities => new ChildEntities()
    ..add(_expression)
    ..add(isOperator)
    ..add(notOperator)
    ..add(_type);

  @override
  Token get endToken => _type.endToken;

  @override
  Expression get expression => _expression;

  @override
  void set expression(Expression expression) {
    _expression = _becomeParentOf(expression as AstNodeImpl);
  }

  @override
  int get precedence => 7;

  @override
  TypeAnnotation get type => _type;

  @override
  void set type(TypeAnnotation type) {
    _type = _becomeParentOf(type as AstNodeImpl);
  }

  @override
  dynamic/*=E*/ accept/*<E>*/(AstVisitor/*<E>*/ visitor) =>
      visitor.visitIsExpression(this);

  @override
  void visitChildren(AstVisitor visitor) {
    _expression?.accept(visitor);
    _type?.accept(visitor);
  }
}

/**
 * A statement that has a label associated with them.
 *
 *    labeledStatement ::=
 *       [Label]+ [Statement]
 */
class LabeledStatementImpl extends StatementImpl implements LabeledStatement {
  /**
   * The labels being associated with the statement.
   */
  NodeList<Label> _labels;

  /**
   * The statement with which the labels are being associated.
   */
  Statement _statement;

  /**
   * Initialize a newly created labeled statement.
   */
  LabeledStatementImpl(List<Label> labels, StatementImpl statement) {
    _labels = new NodeListImpl<Label>(this, labels);
    _statement = _becomeParentOf(statement);
  }

  @override
  Token get beginToken {
    if (!_labels.isEmpty) {
      return _labels.beginToken;
    }
    return _statement.beginToken;
  }

  @override
  Iterable<SyntacticEntity> get childEntities => new ChildEntities()
    ..addAll(_labels)
    ..add(_statement);

  @override
  Token get endToken => _statement.endToken;

  @override
  NodeList<Label> get labels => _labels;

  @override
  Statement get statement => _statement;

  @override
  void set statement(Statement statement) {
    _statement = _becomeParentOf(statement as AstNodeImpl);
  }

  @override
  Statement get unlabeled => _statement.unlabeled;

  @override
  dynamic/*=E*/ accept/*<E>*/(AstVisitor/*<E>*/ visitor) =>
      visitor.visitLabeledStatement(this);

  @override
  void visitChildren(AstVisitor visitor) {
    _labels.accept(visitor);
    _statement?.accept(visitor);
  }
}

/**
 * A label on either a [LabeledStatement] or a [NamedExpression].
 *
 *    label ::=
 *        [SimpleIdentifier] ':'
 */
class LabelImpl extends AstNodeImpl implements Label {
  /**
   * The label being associated with the statement.
   */
  SimpleIdentifier _label;

  /**
   * The colon that separates the label from the statement.
   */
  @override
  Token colon;

  /**
   * Initialize a newly created label.
   */
  LabelImpl(SimpleIdentifierImpl label, this.colon) {
    _label = _becomeParentOf(label);
  }

  @override
  Token get beginToken => _label.beginToken;

  @override
  Iterable<SyntacticEntity> get childEntities =>
      new ChildEntities()..add(_label)..add(colon);

  @override
  Token get endToken => colon;

  @override
  SimpleIdentifier get label => _label;

  @override
  void set label(SimpleIdentifier label) {
    _label = _becomeParentOf(label as AstNodeImpl);
  }

  @override
  dynamic/*=E*/ accept/*<E>*/(AstVisitor/*<E>*/ visitor) =>
      visitor.visitLabel(this);

  @override
  void visitChildren(AstVisitor visitor) {
    _label?.accept(visitor);
  }
}

/**
 * A library directive.
 *
 *    libraryDirective ::=
 *        [Annotation] 'library' [Identifier] ';'
 */
class LibraryDirectiveImpl extends DirectiveImpl implements LibraryDirective {
  /**
   * The token representing the 'library' keyword.
   */
  @override
  Token libraryKeyword;

  /**
   * The name of the library being defined.
   */
  LibraryIdentifier _name;

  /**
   * The semicolon terminating the directive.
   */
  @override
  Token semicolon;

  /**
   * Initialize a newly created library directive. Either or both of the
   * [comment] and [metadata] can be `null` if the directive does not have the
   * corresponding attribute.
   */
  LibraryDirectiveImpl(CommentImpl comment, List<Annotation> metadata,
      this.libraryKeyword, LibraryIdentifierImpl name, this.semicolon)
      : super(comment, metadata) {
    _name = _becomeParentOf(name);
  }

  @override
  Iterable<SyntacticEntity> get childEntities =>
      super._childEntities..add(libraryKeyword)..add(_name)..add(semicolon);

  @override
  Token get endToken => semicolon;

  @override
  Token get firstTokenAfterCommentAndMetadata => libraryKeyword;

  @override
  Token get keyword => libraryKeyword;

  @override
  LibraryIdentifier get name => _name;

  @override
  void set name(LibraryIdentifier name) {
    _name = _becomeParentOf(name as AstNodeImpl);
  }

  @override
  dynamic/*=E*/ accept/*<E>*/(AstVisitor/*<E>*/ visitor) =>
      visitor.visitLibraryDirective(this);

  @override
  void visitChildren(AstVisitor visitor) {
    super.visitChildren(visitor);
    _name?.accept(visitor);
  }
}

/**
 * The identifier for a library.
 *
 *    libraryIdentifier ::=
 *        [SimpleIdentifier] ('.' [SimpleIdentifier])*
 */
class LibraryIdentifierImpl extends IdentifierImpl
    implements LibraryIdentifier {
  /**
   * The components of the identifier.
   */
  NodeList<SimpleIdentifier> _components;

  /**
   * Initialize a newly created prefixed identifier.
   */
  LibraryIdentifierImpl(List<SimpleIdentifier> components) {
    _components = new NodeListImpl<SimpleIdentifier>(this, components);
  }

  @override
  Token get beginToken => _components.beginToken;

  @override
  Element get bestElement => staticElement;

  @override
  // TODO(paulberry): add "." tokens.
  Iterable<SyntacticEntity> get childEntities =>
      new ChildEntities()..addAll(_components);

  @override
  NodeList<SimpleIdentifier> get components => _components;

  @override
  Token get endToken => _components.endToken;

  @override
  String get name {
    StringBuffer buffer = new StringBuffer();
    bool needsPeriod = false;
    int length = _components.length;
    for (int i = 0; i < length; i++) {
      SimpleIdentifier identifier = _components[i];
      if (needsPeriod) {
        buffer.write(".");
      } else {
        needsPeriod = true;
      }
      buffer.write(identifier.name);
    }
    return buffer.toString();
  }

  @override
  int get precedence => 15;

  @override
  Element get propagatedElement => null;

  @override
  Element get staticElement => null;

  @override
  dynamic/*=E*/ accept/*<E>*/(AstVisitor/*<E>*/ visitor) =>
      visitor.visitLibraryIdentifier(this);

  @override
  void visitChildren(AstVisitor visitor) {
    _components.accept(visitor);
  }
}

/**
 * A list literal.
 *
 *    listLiteral ::=
 *        'const'? ('<' [TypeName] '>')? '[' ([Expression] ','?)? ']'
 */
class ListLiteralImpl extends TypedLiteralImpl implements ListLiteral {
  /**
   * The left square bracket.
   */
  @override
  Token leftBracket;

  /**
   * The expressions used to compute the elements of the list.
   */
  NodeList<Expression> _elements;

  /**
   * The right square bracket.
   */
  @override
  Token rightBracket;

  /**
   * Initialize a newly created list literal. The [constKeyword] can be `null`
   * if the literal is not a constant. The [typeArguments] can be `null` if no
   * type arguments were declared. The list of [elements] can be `null` if the
   * list is empty.
   */
  ListLiteralImpl(Token constKeyword, TypeArgumentList typeArguments,
      this.leftBracket, List<Expression> elements, this.rightBracket)
      : super(constKeyword, typeArguments) {
    _elements = new NodeListImpl<Expression>(this, elements);
  }

  @override
  Token get beginToken {
    if (constKeyword != null) {
      return constKeyword;
    }
    TypeArgumentList typeArguments = this.typeArguments;
    if (typeArguments != null) {
      return typeArguments.beginToken;
    }
    return leftBracket;
  }

  @override
  // TODO(paulberry): add commas.
  Iterable<SyntacticEntity> get childEntities => super._childEntities
    ..add(leftBracket)
    ..addAll(_elements)
    ..add(rightBracket);

  @override
  NodeList<Expression> get elements => _elements;

  @override
  Token get endToken => rightBracket;

  @override
  dynamic/*=E*/ accept/*<E>*/(AstVisitor/*<E>*/ visitor) =>
      visitor.visitListLiteral(this);

  @override
  void visitChildren(AstVisitor visitor) {
    super.visitChildren(visitor);
    _elements.accept(visitor);
  }
}

/**
 * A node that represents a literal expression.
 *
 *    literal ::=
 *        [BooleanLiteral]
 *      | [DoubleLiteral]
 *      | [IntegerLiteral]
 *      | [ListLiteral]
 *      | [MapLiteral]
 *      | [NullLiteral]
 *      | [StringLiteral]
 */
abstract class LiteralImpl extends ExpressionImpl implements Literal {
  @override
  int get precedence => 16;
}

/**
 * Additional information about local variables within a function or method
 * produced at resolution time.
 */
class LocalVariableInfo {
  /**
   * The set of local variables and parameters that are potentially mutated
   * within a local function other than the function in which they are declared.
   */
  final Set<VariableElement> potentiallyMutatedInClosure =
      new Set<VariableElement>();

  /**
   * The set of local variables and parameters that are potentiall mutated
   * within the scope of their declarations.
   */
  final Set<VariableElement> potentiallyMutatedInScope =
      new Set<VariableElement>();
}

/**
 * A single key/value pair in a map literal.
 *
 *    mapLiteralEntry ::=
 *        [Expression] ':' [Expression]
 */
class MapLiteralEntryImpl extends AstNodeImpl implements MapLiteralEntry {
  /**
   * The expression computing the key with which the value will be associated.
   */
  Expression _key;

  /**
   * The colon that separates the key from the value.
   */
  @override
  Token separator;

  /**
   * The expression computing the value that will be associated with the key.
   */
  Expression _value;

  /**
   * Initialize a newly created map literal entry.
   */
  MapLiteralEntryImpl(
      ExpressionImpl key, this.separator, ExpressionImpl value) {
    _key = _becomeParentOf(key);
    _value = _becomeParentOf(value);
  }

  @override
  Token get beginToken => _key.beginToken;

  @override
  Iterable<SyntacticEntity> get childEntities =>
      new ChildEntities()..add(_key)..add(separator)..add(_value);

  @override
  Token get endToken => _value.endToken;

  @override
  Expression get key => _key;

  @override
  void set key(Expression string) {
    _key = _becomeParentOf(string as AstNodeImpl);
  }

  @override
  Expression get value => _value;

  @override
  void set value(Expression expression) {
    _value = _becomeParentOf(expression as AstNodeImpl);
  }

  @override
  dynamic/*=E*/ accept/*<E>*/(AstVisitor/*<E>*/ visitor) =>
      visitor.visitMapLiteralEntry(this);

  @override
  void visitChildren(AstVisitor visitor) {
    _key?.accept(visitor);
    _value?.accept(visitor);
  }
}

/**
 * A literal map.
 *
 *    mapLiteral ::=
 *        'const'? ('<' [TypeName] (',' [TypeName])* '>')?
 *        '{' ([MapLiteralEntry] (',' [MapLiteralEntry])* ','?)? '}'
 */
class MapLiteralImpl extends TypedLiteralImpl implements MapLiteral {
  /**
   * The left curly bracket.
   */
  @override
  Token leftBracket;

  /**
   * The entries in the map.
   */
  NodeList<MapLiteralEntry> _entries;

  /**
   * The right curly bracket.
   */
  @override
  Token rightBracket;

  /**
   * Initialize a newly created map literal. The [constKeyword] can be `null` if
   * the literal is not a constant. The [typeArguments] can be `null` if no type
   * arguments were declared. The [entries] can be `null` if the map is empty.
   */
  MapLiteralImpl(Token constKeyword, TypeArgumentList typeArguments,
      this.leftBracket, List<MapLiteralEntry> entries, this.rightBracket)
      : super(constKeyword, typeArguments) {
    _entries = new NodeListImpl<MapLiteralEntry>(this, entries);
  }

  @override
  Token get beginToken {
    if (constKeyword != null) {
      return constKeyword;
    }
    TypeArgumentList typeArguments = this.typeArguments;
    if (typeArguments != null) {
      return typeArguments.beginToken;
    }
    return leftBracket;
  }

  @override
  // TODO(paulberry): add commas.
  Iterable<SyntacticEntity> get childEntities => super._childEntities
    ..add(leftBracket)
    ..addAll(entries)
    ..add(rightBracket);

  @override
  Token get endToken => rightBracket;

  @override
  NodeList<MapLiteralEntry> get entries => _entries;

  @override
  dynamic/*=E*/ accept/*<E>*/(AstVisitor/*<E>*/ visitor) =>
      visitor.visitMapLiteral(this);

  @override
  void visitChildren(AstVisitor visitor) {
    super.visitChildren(visitor);
    _entries.accept(visitor);
  }
}

/**
 * A method declaration.
 *
 *    methodDeclaration ::=
 *        methodSignature [FunctionBody]
 *
 *    methodSignature ::=
 *        'external'? ('abstract' | 'static')? [Type]? ('get' | 'set')?
 *        methodName [TypeParameterList] [FormalParameterList]
 *
 *    methodName ::=
 *        [SimpleIdentifier]
 *      | 'operator' [SimpleIdentifier]
 */
class MethodDeclarationImpl extends ClassMemberImpl
    implements MethodDeclaration {
  /**
   * The token for the 'external' keyword, or `null` if the constructor is not
   * external.
   */
  @override
  Token externalKeyword;

  /**
   * The token representing the 'abstract' or 'static' keyword, or `null` if
   * neither modifier was specified.
   */
  @override
  Token modifierKeyword;

  /**
   * The return type of the method, or `null` if no return type was declared.
   */
  TypeAnnotation _returnType;

  /**
   * The token representing the 'get' or 'set' keyword, or `null` if this is a
   * method declaration rather than a property declaration.
   */
  @override
  Token propertyKeyword;

  /**
   * The token representing the 'operator' keyword, or `null` if this method
   * does not declare an operator.
   */
  @override
  Token operatorKeyword;

  /**
   * The name of the method.
   */
  SimpleIdentifier _name;

  /**
   * The type parameters associated with the method, or `null` if the method is
   * not a generic method.
   */
  TypeParameterList _typeParameters;

  /**
   * The parameters associated with the method, or `null` if this method
   * declares a getter.
   */
  FormalParameterList _parameters;

  /**
   * The body of the method.
   */
  FunctionBody _body;

  /**
   * Initialize a newly created method declaration. Either or both of the
   * [comment] and [metadata] can be `null` if the declaration does not have the
   * corresponding attribute. The [externalKeyword] can be `null` if the method
   * is not external. The [modifierKeyword] can be `null` if the method is
   * neither abstract nor static. The [returnType] can be `null` if no return
   * type was specified. The [propertyKeyword] can be `null` if the method is
   * neither a getter or a setter. The [operatorKeyword] can be `null` if the
   * method does not implement an operator. The [parameters] must be `null` if
   * this method declares a getter.
   */
  MethodDeclarationImpl(
      CommentImpl comment,
      List<Annotation> metadata,
      this.externalKeyword,
      this.modifierKeyword,
      TypeAnnotationImpl returnType,
      this.propertyKeyword,
      this.operatorKeyword,
      SimpleIdentifierImpl name,
      TypeParameterListImpl typeParameters,
      FormalParameterListImpl parameters,
      FunctionBodyImpl body)
      : super(comment, metadata) {
    _returnType = _becomeParentOf(returnType);
    _name = _becomeParentOf(name);
    _typeParameters = _becomeParentOf(typeParameters);
    _parameters = _becomeParentOf(parameters);
    _body = _becomeParentOf(body);
  }

  @override
  FunctionBody get body => _body;

  @override
  void set body(FunctionBody functionBody) {
    _body = _becomeParentOf(functionBody as AstNodeImpl);
  }

  @override
  Iterable<SyntacticEntity> get childEntities => super._childEntities
    ..add(externalKeyword)
    ..add(modifierKeyword)
    ..add(_returnType)
    ..add(propertyKeyword)
    ..add(operatorKeyword)
    ..add(_name)
    ..add(_parameters)
    ..add(_body);

  /**
   * Return the element associated with this method, or `null` if the AST
   * structure has not been resolved. The element can either be a
   * [MethodElement], if this represents the declaration of a normal method, or
   * a [PropertyAccessorElement] if this represents the declaration of either a
   * getter or a setter.
   */
  @override
  ExecutableElement get element => _name?.staticElement as ExecutableElement;

  @override
  Token get endToken => _body.endToken;

  @override
  Token get firstTokenAfterCommentAndMetadata {
    if (externalKeyword != null) {
      return externalKeyword;
    } else if (modifierKeyword != null) {
      return modifierKeyword;
    } else if (_returnType != null) {
      return _returnType.beginToken;
    } else if (propertyKeyword != null) {
      return propertyKeyword;
    } else if (operatorKeyword != null) {
      return operatorKeyword;
    }
    return _name.beginToken;
  }

  @override
  bool get isAbstract {
    FunctionBody body = _body;
    return externalKeyword == null &&
        (body is EmptyFunctionBody && !body.semicolon.isSynthetic);
  }

  @override
  bool get isGetter => propertyKeyword?.keyword == Keyword.GET;

  @override
  bool get isOperator => operatorKeyword != null;

  @override
  bool get isSetter => propertyKeyword?.keyword == Keyword.SET;

  @override
  bool get isStatic => modifierKeyword?.keyword == Keyword.STATIC;

  @override
  SimpleIdentifier get name => _name;

  @override
  void set name(SimpleIdentifier identifier) {
    _name = _becomeParentOf(identifier as AstNodeImpl);
  }

  @override
  FormalParameterList get parameters => _parameters;

  @override
  void set parameters(FormalParameterList parameters) {
    _parameters = _becomeParentOf(parameters as AstNodeImpl);
  }

  @override
  TypeAnnotation get returnType => _returnType;

  @override
  void set returnType(TypeAnnotation type) {
    _returnType = _becomeParentOf(type as AstNodeImpl);
  }

  @override
  TypeParameterList get typeParameters => _typeParameters;

  @override
  void set typeParameters(TypeParameterList typeParameters) {
    _typeParameters = _becomeParentOf(typeParameters as AstNodeImpl);
  }

  @override
  dynamic/*=E*/ accept/*<E>*/(AstVisitor/*<E>*/ visitor) =>
      visitor.visitMethodDeclaration(this);

  @override
  void visitChildren(AstVisitor visitor) {
    super.visitChildren(visitor);
    _returnType?.accept(visitor);
    _name?.accept(visitor);
    _typeParameters?.accept(visitor);
    _parameters?.accept(visitor);
    _body?.accept(visitor);
  }
}

/**
 * The invocation of either a function or a method. Invocations of functions
 * resulting from evaluating an expression are represented by
 * [FunctionExpressionInvocation] nodes. Invocations of getters and setters are
 * represented by either [PrefixedIdentifier] or [PropertyAccess] nodes.
 *
 *    methodInvocation ::=
 *        ([Expression] '.')? [SimpleIdentifier] [TypeArgumentList]? [ArgumentList]
 */
class MethodInvocationImpl extends InvocationExpressionImpl
    implements MethodInvocation {
  /**
   * The expression producing the object on which the method is defined, or
   * `null` if there is no target (that is, the target is implicitly `this`).
   */
  Expression _target;

  /**
   * The operator that separates the target from the method name, or `null`
   * if there is no target. In an ordinary method invocation this will be a
   * period ('.'). In a cascade section this will be the cascade operator
   * ('..').
   */
  @override
  Token operator;

  /**
   * The name of the method being invoked.
   */
  SimpleIdentifier _methodName;

  /**
   * Initialize a newly created method invocation. The [target] and [operator]
   * can be `null` if there is no target.
   */
  MethodInvocationImpl(
      ExpressionImpl target,
      this.operator,
      SimpleIdentifierImpl methodName,
      TypeArgumentListImpl typeArguments,
      ArgumentListImpl argumentList)
      : super(typeArguments, argumentList) {
    _target = _becomeParentOf(target);
    _methodName = _becomeParentOf(methodName);
  }

  @override
  Token get beginToken {
    if (_target != null) {
      return _target.beginToken;
    } else if (operator != null) {
      return operator;
    }
    return _methodName.beginToken;
  }

  @override
  Iterable<SyntacticEntity> get childEntities => new ChildEntities()
    ..add(_target)
    ..add(operator)
    ..add(_methodName)
    ..add(_argumentList);

  @override
  Token get endToken => _argumentList.endToken;

  @override
  Expression get function => methodName;

  @override
  bool get isCascaded =>
      operator != null && operator.type == TokenType.PERIOD_PERIOD;

  @override
  SimpleIdentifier get methodName => _methodName;

  @override
  void set methodName(SimpleIdentifier identifier) {
    _methodName = _becomeParentOf(identifier as AstNodeImpl);
  }

  @override
  int get precedence => 15;

  @override
  Expression get realTarget {
    if (isCascaded) {
      AstNode ancestor = parent;
      while (ancestor is! CascadeExpression) {
        if (ancestor == null) {
          return _target;
        }
        ancestor = ancestor.parent;
      }
      return (ancestor as CascadeExpression).target;
    }
    return _target;
  }

  @override
  Expression get target => _target;

  @override
  void set target(Expression expression) {
    _target = _becomeParentOf(expression as AstNodeImpl);
  }

  @override
  dynamic/*=E*/ accept/*<E>*/(AstVisitor/*<E>*/ visitor) =>
      visitor.visitMethodInvocation(this);

  @override
  void visitChildren(AstVisitor visitor) {
    _target?.accept(visitor);
    _methodName?.accept(visitor);
    _typeArguments?.accept(visitor);
    _argumentList?.accept(visitor);
  }
}

/**
 * A node that declares a single name within the scope of a compilation unit.
 */
abstract class NamedCompilationUnitMemberImpl extends CompilationUnitMemberImpl
    implements NamedCompilationUnitMember {
  /**
   * The name of the member being declared.
   */
  SimpleIdentifier _name;

  /**
   * Initialize a newly created compilation unit member with the given [name].
   * Either or both of the [comment] and [metadata] can be `null` if the member
   * does not have the corresponding attribute.
   */
  NamedCompilationUnitMemberImpl(
      CommentImpl comment, List<Annotation> metadata, SimpleIdentifierImpl name)
      : super(comment, metadata) {
    _name = _becomeParentOf(name);
  }

  @override
  SimpleIdentifier get name => _name;

  @override
  void set name(SimpleIdentifier identifier) {
    _name = _becomeParentOf(identifier as AstNodeImpl);
  }
}

/**
 * An expression that has a name associated with it. They are used in method
 * invocations when there are named parameters.
 *
 *    namedExpression ::=
 *        [Label] [Expression]
 */
class NamedExpressionImpl extends ExpressionImpl implements NamedExpression {
  /**
   * The name associated with the expression.
   */
  Label _name;

  /**
   * The expression with which the name is associated.
   */
  Expression _expression;

  /**
   * Initialize a newly created named expression..
   */
  NamedExpressionImpl(LabelImpl name, ExpressionImpl expression) {
    _name = _becomeParentOf(name);
    _expression = _becomeParentOf(expression);
  }

  @override
  Token get beginToken => _name.beginToken;

  @override
  Iterable<SyntacticEntity> get childEntities =>
      new ChildEntities()..add(_name)..add(_expression);

  @override
  ParameterElement get element {
    Element element = _name.label.staticElement;
    if (element is ParameterElement) {
      return element;
    }
    return null;
  }

  @override
  Token get endToken => _expression.endToken;

  @override
  Expression get expression => _expression;

  @override
  void set expression(Expression expression) {
    _expression = _becomeParentOf(expression as AstNodeImpl);
  }

  @override
  Label get name => _name;

  @override
  void set name(Label identifier) {
    _name = _becomeParentOf(identifier as AstNodeImpl);
  }

  @override
  int get precedence => 0;

  @override
  dynamic/*=E*/ accept/*<E>*/(AstVisitor/*<E>*/ visitor) =>
      visitor.visitNamedExpression(this);

  @override
  void visitChildren(AstVisitor visitor) {
    _name?.accept(visitor);
    _expression?.accept(visitor);
  }
}

/**
 * A node that represents a directive that impacts the namespace of a library.
 *
 *    directive ::=
 *        [ExportDirective]
 *      | [ImportDirective]
 */
abstract class NamespaceDirectiveImpl extends UriBasedDirectiveImpl
    implements NamespaceDirective {
  /**
   * The token representing the 'import' or 'export' keyword.
   */
  @override
  Token keyword;

  /**
   * The configurations used to control which library will actually be loaded at
   * run-time.
   */
  NodeList<Configuration> _configurations;

  /**
   * The combinators used to control which names are imported or exported.
   */
  NodeList<Combinator> _combinators;

  /**
   * The semicolon terminating the directive.
   */
  @override
  Token semicolon;

  @override
  String selectedUriContent;

  @override
  Source selectedSource;

  /**
   * Initialize a newly created namespace directive. Either or both of the
   * [comment] and [metadata] can be `null` if the directive does not have the
   * corresponding attribute. The list of [combinators] can be `null` if there
   * are no combinators.
   */
  NamespaceDirectiveImpl(
      Comment comment,
      List<Annotation> metadata,
      this.keyword,
      StringLiteral libraryUri,
      List<Configuration> configurations,
      List<Combinator> combinators,
      this.semicolon)
      : super(comment, metadata, libraryUri) {
    _configurations = new NodeListImpl<Configuration>(this, configurations);
    _combinators = new NodeListImpl<Combinator>(this, combinators);
  }

  @override
  NodeList<Combinator> get combinators => _combinators;

  @override
  NodeList<Configuration> get configurations => _configurations;

  @override
  Token get endToken => semicolon;

  @override
  Token get firstTokenAfterCommentAndMetadata => keyword;

  @deprecated
  @override
  Source get source => selectedSource;

  @deprecated
  @override
  void set source(Source source) {
    selectedSource = source;
  }

  @override
  LibraryElement get uriElement;
}

/**
 * The "native" clause in an class declaration.
 *
 *    nativeClause ::=
 *        'native' [StringLiteral]
 */
class NativeClauseImpl extends AstNodeImpl implements NativeClause {
  /**
   * The token representing the 'native' keyword.
   */
  @override
  Token nativeKeyword;

  /**
   * The name of the native object that implements the class.
   */
  StringLiteral _name;

  /**
   * Initialize a newly created native clause.
   */
  NativeClauseImpl(this.nativeKeyword, StringLiteralImpl name) {
    _name = _becomeParentOf(name);
  }

  @override
  Token get beginToken => nativeKeyword;

  @override
  Iterable<SyntacticEntity> get childEntities =>
      new ChildEntities()..add(nativeKeyword)..add(_name);

  @override
  Token get endToken => _name.endToken;

  @override
  StringLiteral get name => _name;

  @override
  void set name(StringLiteral name) {
    _name = _becomeParentOf(name as AstNodeImpl);
  }

  @override
  dynamic/*=E*/ accept/*<E>*/(AstVisitor/*<E>*/ visitor) =>
      visitor.visitNativeClause(this);

  @override
  void visitChildren(AstVisitor visitor) {
    _name?.accept(visitor);
  }
}

/**
 * A function body that consists of a native keyword followed by a string
 * literal.
 *
 *    nativeFunctionBody ::=
 *        'native' [SimpleStringLiteral] ';'
 */
class NativeFunctionBodyImpl extends FunctionBodyImpl
    implements NativeFunctionBody {
  /**
   * The token representing 'native' that marks the start of the function body.
   */
  @override
  Token nativeKeyword;

  /**
   * The string literal, after the 'native' token.
   */
  StringLiteral _stringLiteral;

  /**
   * The token representing the semicolon that marks the end of the function
   * body.
   */
  @override
  Token semicolon;

  /**
   * Initialize a newly created function body consisting of the 'native' token,
   * a string literal, and a semicolon.
   */
  NativeFunctionBodyImpl(
      this.nativeKeyword, StringLiteralImpl stringLiteral, this.semicolon) {
    _stringLiteral = _becomeParentOf(stringLiteral);
  }

  @override
  Token get beginToken => nativeKeyword;

  @override
  Iterable<SyntacticEntity> get childEntities => new ChildEntities()
    ..add(nativeKeyword)
    ..add(_stringLiteral)
    ..add(semicolon);

  @override
  Token get endToken => semicolon;

  @override
  StringLiteral get stringLiteral => _stringLiteral;

  @override
  void set stringLiteral(StringLiteral stringLiteral) {
    _stringLiteral = _becomeParentOf(stringLiteral as AstNodeImpl);
  }

  @override
  dynamic/*=E*/ accept/*<E>*/(AstVisitor/*<E>*/ visitor) =>
      visitor.visitNativeFunctionBody(this);

  @override
  void visitChildren(AstVisitor visitor) {
    _stringLiteral?.accept(visitor);
  }
}

/**
 * A list of AST nodes that have a common parent.
 */
class NodeListImpl<E extends AstNode> extends Object
    with ListMixin<E>
    implements NodeList<E> {
  /**
   * The node that is the parent of each of the elements in the list.
   */
  AstNodeImpl _owner;

  /**
   * The elements contained in the list.
   */
  List<E> _elements = <E>[];

  /**
   * Initialize a newly created list of nodes such that all of the nodes that
   * are added to the list will have their parent set to the given [owner]. The
   * list will initially be populated with the given [elements].
   */
  NodeListImpl(this._owner, [List<E> elements]) {
    addAll(elements);
  }

  @override
  Token get beginToken {
    if (_elements.length == 0) {
      return null;
    }
    return _elements[0].beginToken;
  }

  @override
  Token get endToken {
    int length = _elements.length;
    if (length == 0) {
      return null;
    }
    return _elements[length - 1].endToken;
  }

  int get length => _elements.length;

  @deprecated // Never intended for public use.
  @override
  void set length(int newLength) {
    throw new UnsupportedError("Cannot resize NodeList.");
  }

  @override
  AstNode get owner => _owner;

  @override
  void set owner(AstNode value) {
    _owner = value as AstNodeImpl;
  }

  E operator [](int index) {
    if (index < 0 || index >= _elements.length) {
      throw new RangeError("Index: $index, Size: ${_elements.length}");
    }
    return _elements[index];
  }

  void operator []=(int index, E node) {
    if (index < 0 || index >= _elements.length) {
      throw new RangeError("Index: $index, Size: ${_elements.length}");
    }
    _owner._becomeParentOf(node as AstNodeImpl);
    _elements[index] = node;
  }

  @override
  accept(AstVisitor visitor) {
    int length = _elements.length;
    for (var i = 0; i < length; i++) {
      _elements[i].accept(visitor);
    }
  }

  @override
  void add(E node) {
    insert(length, node);
  }

  @override
  bool addAll(Iterable<E> nodes) {
    if (nodes != null && !nodes.isEmpty) {
      if (nodes is List<E>) {
        int length = nodes.length;
        for (int i = 0; i < length; i++) {
          E node = nodes[i];
          _elements.add(node);
          _owner._becomeParentOf(node as AstNodeImpl);
        }
      } else {
        for (E node in nodes) {
          _elements.add(node);
          _owner._becomeParentOf(node as AstNodeImpl);
        }
      }
      return true;
    }
    return false;
  }

  @override
  void clear() {
    _elements = <E>[];
  }

  @override
  void insert(int index, E node) {
    int length = _elements.length;
    if (index < 0 || index > length) {
      throw new RangeError("Index: $index, Size: ${_elements.length}");
    }
    _owner._becomeParentOf(node as AstNodeImpl);
    if (length == 0) {
      _elements.add(node);
    } else {
      _elements.insert(index, node);
    }
  }

  @override
  E removeAt(int index) {
    if (index < 0 || index >= _elements.length) {
      throw new RangeError("Index: $index, Size: ${_elements.length}");
    }
    E removedNode = _elements[index];
    _elements.removeAt(index);
    return removedNode;
  }
}

/**
 * A formal parameter that is required (is not optional).
 *
 *    normalFormalParameter ::=
 *        [FunctionTypedFormalParameter]
 *      | [FieldFormalParameter]
 *      | [SimpleFormalParameter]
 */
abstract class NormalFormalParameterImpl extends FormalParameterImpl
    implements NormalFormalParameter {
  /**
   * The documentation comment associated with this parameter, or `null` if this
   * parameter does not have a documentation comment associated with it.
   */
  Comment _comment;

  /**
   * The annotations associated with this parameter.
   */
  NodeList<Annotation> _metadata;

  /**
   * The 'covariant' keyword, or `null` if the keyword was not used.
   */
  Token covariantKeyword;

  /**
   * The name of the parameter being declared.
   */
  SimpleIdentifier _identifier;

  /**
   * Initialize a newly created formal parameter. Either or both of the
   * [comment] and [metadata] can be `null` if the parameter does not have the
   * corresponding attribute.
   */
  NormalFormalParameterImpl(CommentImpl comment, List<Annotation> metadata,
      this.covariantKeyword, SimpleIdentifierImpl identifier) {
    _comment = _becomeParentOf(comment);
    _metadata = new NodeListImpl<Annotation>(this, metadata);
    _identifier = _becomeParentOf(identifier);
  }

  @override
  Comment get documentationComment => _comment;

  @override
  void set documentationComment(Comment comment) {
    _comment = _becomeParentOf(comment as AstNodeImpl);
  }

  @override
  SimpleIdentifier get identifier => _identifier;

  @override
  void set identifier(SimpleIdentifier identifier) {
    _identifier = _becomeParentOf(identifier as AstNodeImpl);
  }

  @override
  ParameterKind get kind {
    AstNode parent = this.parent;
    if (parent is DefaultFormalParameter) {
      return parent.kind;
    }
    return ParameterKind.REQUIRED;
  }

  @override
  NodeList<Annotation> get metadata => _metadata;

  @override
  void set metadata(List<Annotation> metadata) {
    _metadata.clear();
    _metadata.addAll(metadata);
  }

  @override
  List<AstNode> get sortedCommentAndAnnotations {
    return <AstNode>[]
      ..add(_comment)
      ..addAll(_metadata)
      ..sort(AstNode.LEXICAL_ORDER);
  }

  ChildEntities get _childEntities {
    ChildEntities result = new ChildEntities();
    if (_commentIsBeforeAnnotations()) {
      result
        ..add(_comment)
        ..addAll(_metadata);
    } else {
      result.addAll(sortedCommentAndAnnotations);
    }
    if (covariantKeyword != null) {
      result.add(covariantKeyword);
    }
    return result;
  }

  @override
  void visitChildren(AstVisitor visitor) {
    //
    // Note that subclasses are responsible for visiting the identifier because
    // they often need to visit other nodes before visiting the identifier.
    //
    if (_commentIsBeforeAnnotations()) {
      _comment?.accept(visitor);
      _metadata.accept(visitor);
    } else {
      List<AstNode> children = sortedCommentAndAnnotations;
      int length = children.length;
      for (int i = 0; i < length; i++) {
        children[i].accept(visitor);
      }
    }
  }

  /**
   * Return `true` if the comment is lexically before any annotations.
   */
  bool _commentIsBeforeAnnotations() {
    if (_comment == null || _metadata.isEmpty) {
      return true;
    }
    Annotation firstAnnotation = _metadata[0];
    return _comment.offset < firstAnnotation.offset;
  }
}

/**
 * A null literal expression.
 *
 *    nullLiteral ::=
 *        'null'
 */
class NullLiteralImpl extends LiteralImpl implements NullLiteral {
  /**
   * The token representing the literal.
   */
  Token literal;

  /**
   * Initialize a newly created null literal.
   */
  NullLiteralImpl(this.literal);

  @override
  Token get beginToken => literal;

  @override
  Iterable<SyntacticEntity> get childEntities =>
      new ChildEntities()..add(literal);

  @override
  Token get endToken => literal;

  @override
  dynamic/*=E*/ accept/*<E>*/(AstVisitor/*<E>*/ visitor) =>
      visitor.visitNullLiteral(this);

  @override
  void visitChildren(AstVisitor visitor) {
    // There are no children to visit.
  }
}

/**
 * A parenthesized expression.
 *
 *    parenthesizedExpression ::=
 *        '(' [Expression] ')'
 */
class ParenthesizedExpressionImpl extends ExpressionImpl
    implements ParenthesizedExpression {
  /**
   * The left parenthesis.
   */
  Token leftParenthesis;

  /**
   * The expression within the parentheses.
   */
  Expression _expression;

  /**
   * The right parenthesis.
   */
  Token rightParenthesis;

  /**
   * Initialize a newly created parenthesized expression.
   */
  ParenthesizedExpressionImpl(
      this.leftParenthesis, ExpressionImpl expression, this.rightParenthesis) {
    _expression = _becomeParentOf(expression);
  }

  @override
  Token get beginToken => leftParenthesis;

  @override
  Iterable<SyntacticEntity> get childEntities => new ChildEntities()
    ..add(leftParenthesis)
    ..add(_expression)
    ..add(rightParenthesis);

  @override
  Token get endToken => rightParenthesis;

  @override
  Expression get expression => _expression;

  @override
  void set expression(Expression expression) {
    _expression = _becomeParentOf(expression as AstNodeImpl);
  }

  @override
  int get precedence => 15;

  @override
  Expression get unParenthesized {
    // This is somewhat inefficient, but it avoids a stack overflow in the
    // degenerate case.
    Expression expression = _expression;
    while (expression is ParenthesizedExpressionImpl) {
      expression = (expression as ParenthesizedExpressionImpl)._expression;
    }
    return expression;
  }

  @override
  dynamic/*=E*/ accept/*<E>*/(AstVisitor/*<E>*/ visitor) =>
      visitor.visitParenthesizedExpression(this);

  @override
  void visitChildren(AstVisitor visitor) {
    _expression?.accept(visitor);
  }
}

/**
 * A part directive.
 *
 *    partDirective ::=
 *        [Annotation] 'part' [StringLiteral] ';'
 */
class PartDirectiveImpl extends UriBasedDirectiveImpl implements PartDirective {
  /**
   * The token representing the 'part' keyword.
   */
  @override
  Token partKeyword;

  /**
   * The semicolon terminating the directive.
   */
  @override
  Token semicolon;

  /**
   * Initialize a newly created part directive. Either or both of the [comment]
   * and [metadata] can be `null` if the directive does not have the
   * corresponding attribute.
   */
  PartDirectiveImpl(Comment comment, List<Annotation> metadata,
      this.partKeyword, StringLiteral partUri, this.semicolon)
      : super(comment, metadata, partUri);

  @override
  Iterable<SyntacticEntity> get childEntities =>
      super._childEntities..add(partKeyword)..add(_uri)..add(semicolon);

  @override
  Token get endToken => semicolon;

  @override
  Token get firstTokenAfterCommentAndMetadata => partKeyword;

  @override
  Token get keyword => partKeyword;

  @override
  CompilationUnitElement get uriElement => element as CompilationUnitElement;

  @override
  dynamic/*=E*/ accept/*<E>*/(AstVisitor/*<E>*/ visitor) =>
      visitor.visitPartDirective(this);
}

/**
 * A part-of directive.
 *
 *    partOfDirective ::=
 *        [Annotation] 'part' 'of' [Identifier] ';'
 */
class PartOfDirectiveImpl extends DirectiveImpl implements PartOfDirective {
  /**
   * The token representing the 'part' keyword.
   */
  @override
  Token partKeyword;

  /**
   * The token representing the 'of' keyword.
   */
  @override
  Token ofKeyword;

  /**
   * The URI of the library that the containing compilation unit is part of.
   */
  StringLiteralImpl _uri;

  /**
   * The name of the library that the containing compilation unit is part of, or
   * `null` if no name was given (typically because a library URI was provided).
   */
  LibraryIdentifier _libraryName;

  /**
   * The semicolon terminating the directive.
   */
  @override
  Token semicolon;

  /**
   * Initialize a newly created part-of directive. Either or both of the
   * [comment] and [metadata] can be `null` if the directive does not have the
   * corresponding attribute.
   */
  PartOfDirectiveImpl(
      CommentImpl comment,
      List<Annotation> metadata,
      this.partKeyword,
      this.ofKeyword,
      StringLiteralImpl uri,
      LibraryIdentifierImpl libraryName,
      this.semicolon)
      : super(comment, metadata) {
    _uri = _becomeParentOf(uri);
    _libraryName = _becomeParentOf(libraryName);
  }

  @override
  Iterable<SyntacticEntity> get childEntities => super._childEntities
    ..add(partKeyword)
    ..add(ofKeyword)
    ..add(_libraryName)
    ..add(semicolon);

  @override
  Token get endToken => semicolon;

  @override
  Token get firstTokenAfterCommentAndMetadata => partKeyword;

  @override
  Token get keyword => partKeyword;

  @override
  LibraryIdentifier get libraryName => _libraryName;

  @override
  void set libraryName(LibraryIdentifier libraryName) {
    _libraryName = _becomeParentOf(libraryName as AstNodeImpl);
<<<<<<< HEAD
  }

  @override
  StringLiteral get uri => _uri;

  @override
  void set uri(StringLiteral uri) {
    _uri = _becomeParentOf(uri as AstNodeImpl);
  }

  @override
=======
  }

  @override
  StringLiteral get uri => _uri;

  @override
  void set uri(StringLiteral uri) {
    _uri = _becomeParentOf(uri as AstNodeImpl);
  }

  @override
>>>>>>> 7fe4c099
  dynamic/*=E*/ accept/*<E>*/(AstVisitor/*<E>*/ visitor) =>
      visitor.visitPartOfDirective(this);

  @override
  void visitChildren(AstVisitor visitor) {
    super.visitChildren(visitor);
    _libraryName?.accept(visitor);
    _uri?.accept(visitor);
  }
}

/**
 * A postfix unary expression.
 *
 *    postfixExpression ::=
 *        [Expression] [Token]
 */
class PostfixExpressionImpl extends ExpressionImpl
    implements PostfixExpression {
  /**
   * The expression computing the operand for the operator.
   */
  Expression _operand;

  /**
   * The postfix operator being applied to the operand.
   */
  @override
  Token operator;

  /**
   * The element associated with this the operator based on the propagated type
   * of the operand, or `null` if the AST structure has not been resolved, if
   * the operator is not user definable, or if the operator could not be
   * resolved.
   */
  @override
  MethodElement propagatedElement;

  /**
   * The element associated with the operator based on the static type of the
   * operand, or `null` if the AST structure has not been resolved, if the
   * operator is not user definable, or if the operator could not be resolved.
   */
  @override
  MethodElement staticElement;

  /**
   * Initialize a newly created postfix expression.
   */
  PostfixExpressionImpl(ExpressionImpl operand, this.operator) {
    _operand = _becomeParentOf(operand);
  }

  @override
  Token get beginToken => _operand.beginToken;

  @override
  MethodElement get bestElement {
    MethodElement element = propagatedElement;
    if (element == null) {
      element = staticElement;
    }
    return element;
  }

  @override
  Iterable<SyntacticEntity> get childEntities =>
      new ChildEntities()..add(_operand)..add(operator);

  @override
  Token get endToken => operator;

  @override
  Expression get operand => _operand;

  @override
  void set operand(Expression expression) {
    _operand = _becomeParentOf(expression as AstNodeImpl);
  }

  @override
  int get precedence => 15;

  /**
   * If the AST structure has been resolved, and the function being invoked is
   * known based on propagated type information, then return the parameter
   * element representing the parameter to which the value of the operand will
   * be bound. Otherwise, return `null`.
   */
  ParameterElement get _propagatedParameterElementForOperand {
    if (propagatedElement == null) {
      return null;
    }
    List<ParameterElement> parameters = propagatedElement.parameters;
    if (parameters.length < 1) {
      return null;
    }
    return parameters[0];
  }

  /**
   * If the AST structure has been resolved, and the function being invoked is
   * known based on static type information, then return the parameter element
   * representing the parameter to which the value of the operand will be bound.
   * Otherwise, return `null`.
   */
  ParameterElement get _staticParameterElementForOperand {
    if (staticElement == null) {
      return null;
    }
    List<ParameterElement> parameters = staticElement.parameters;
    if (parameters.length < 1) {
      return null;
    }
    return parameters[0];
  }

  @override
  dynamic/*=E*/ accept/*<E>*/(AstVisitor/*<E>*/ visitor) =>
      visitor.visitPostfixExpression(this);

  @override
  void visitChildren(AstVisitor visitor) {
    _operand?.accept(visitor);
  }
}

/**
 * An identifier that is prefixed or an access to an object property where the
 * target of the property access is a simple identifier.
 *
 *    prefixedIdentifier ::=
 *        [SimpleIdentifier] '.' [SimpleIdentifier]
 */
class PrefixedIdentifierImpl extends IdentifierImpl
    implements PrefixedIdentifier {
  /**
   * The prefix associated with the library in which the identifier is defined.
   */
  SimpleIdentifier _prefix;

  /**
   * The period used to separate the prefix from the identifier.
   */
  Token period;

  /**
   * The identifier being prefixed.
   */
  SimpleIdentifier _identifier;

  /**
   * Initialize a newly created prefixed identifier.
   */
  PrefixedIdentifierImpl(SimpleIdentifierImpl prefix, this.period,
      SimpleIdentifierImpl identifier) {
    _prefix = _becomeParentOf(prefix);
    _identifier = _becomeParentOf(identifier);
  }

  /**
   * Initialize a newly created prefixed identifier that does not take ownership
   * of the components. The resulting node is only for temporary use, such as by
   * resolution.
   */
  PrefixedIdentifierImpl.temp(this._prefix, this._identifier) : period = null;

  @override
  Token get beginToken => _prefix.beginToken;

  @override
  Element get bestElement {
    if (_identifier == null) {
      return null;
    }
    return _identifier.bestElement;
  }

  @override
  Iterable<SyntacticEntity> get childEntities =>
      new ChildEntities()..add(_prefix)..add(period)..add(_identifier);

  @override
  Token get endToken => _identifier.endToken;

  @override
  SimpleIdentifier get identifier => _identifier;

  @override
  void set identifier(SimpleIdentifier identifier) {
    _identifier = _becomeParentOf(identifier as AstNodeImpl);
  }

  @override
  bool get isDeferred {
    Element element = _prefix.staticElement;
    if (element is PrefixElement) {
      List<ImportElement> imports =
          element.enclosingElement.getImportsWithPrefix(element);
      if (imports.length != 1) {
        return false;
      }
      return imports[0].isDeferred;
    }
    return false;
  }

  @override
  String get name => "${_prefix.name}.${_identifier.name}";

  @override
  int get precedence => 15;

  @override
  SimpleIdentifier get prefix => _prefix;

  @override
  void set prefix(SimpleIdentifier identifier) {
    _prefix = _becomeParentOf(identifier as AstNodeImpl);
  }

  @override
  Element get propagatedElement {
    if (_identifier == null) {
      return null;
    }
    return _identifier.propagatedElement;
  }

  @override
  Element get staticElement {
    if (_identifier == null) {
      return null;
    }
    return _identifier.staticElement;
  }

  @override
  dynamic/*=E*/ accept/*<E>*/(AstVisitor/*<E>*/ visitor) =>
      visitor.visitPrefixedIdentifier(this);

  @override
  void visitChildren(AstVisitor visitor) {
    _prefix?.accept(visitor);
    _identifier?.accept(visitor);
  }
}

/**
 * A prefix unary expression.
 *
 *    prefixExpression ::=
 *        [Token] [Expression]
 */
class PrefixExpressionImpl extends ExpressionImpl implements PrefixExpression {
  /**
   * The prefix operator being applied to the operand.
   */
  Token operator;

  /**
   * The expression computing the operand for the operator.
   */
  Expression _operand;

  /**
   * The element associated with the operator based on the static type of the
   * operand, or `null` if the AST structure has not been resolved, if the
   * operator is not user definable, or if the operator could not be resolved.
   */
  MethodElement staticElement;

  /**
   * The element associated with the operator based on the propagated type of
   * the operand, or `null` if the AST structure has not been resolved, if the
   * operator is not user definable, or if the operator could not be resolved.
   */
  MethodElement propagatedElement;

  /**
   * Initialize a newly created prefix expression.
   */
  PrefixExpressionImpl(this.operator, ExpressionImpl operand) {
    _operand = _becomeParentOf(operand);
  }

  @override
  Token get beginToken => operator;

  @override
  MethodElement get bestElement {
    MethodElement element = propagatedElement;
    if (element == null) {
      element = staticElement;
    }
    return element;
  }

  @override
  Iterable<SyntacticEntity> get childEntities =>
      new ChildEntities()..add(operator)..add(_operand);

  @override
  Token get endToken => _operand.endToken;

  @override
  Expression get operand => _operand;

  @override
  void set operand(Expression expression) {
    _operand = _becomeParentOf(expression as AstNodeImpl);
  }

  @override
  int get precedence => 14;

  /**
   * If the AST structure has been resolved, and the function being invoked is
   * known based on propagated type information, then return the parameter
   * element representing the parameter to which the value of the operand will
   * be bound. Otherwise, return `null`.
   */
  ParameterElement get _propagatedParameterElementForOperand {
    if (propagatedElement == null) {
      return null;
    }
    List<ParameterElement> parameters = propagatedElement.parameters;
    if (parameters.length < 1) {
      return null;
    }
    return parameters[0];
  }

  /**
   * If the AST structure has been resolved, and the function being invoked is
   * known based on static type information, then return the parameter element
   * representing the parameter to which the value of the operand will be bound.
   * Otherwise, return `null`.
   */
  ParameterElement get _staticParameterElementForOperand {
    if (staticElement == null) {
      return null;
    }
    List<ParameterElement> parameters = staticElement.parameters;
    if (parameters.length < 1) {
      return null;
    }
    return parameters[0];
  }

  @override
  dynamic/*=E*/ accept/*<E>*/(AstVisitor/*<E>*/ visitor) =>
      visitor.visitPrefixExpression(this);

  @override
  void visitChildren(AstVisitor visitor) {
    _operand?.accept(visitor);
  }
}

/**
 * The access of a property of an object.
 *
 * Note, however, that accesses to properties of objects can also be represented
 * as [PrefixedIdentifier] nodes in cases where the target is also a simple
 * identifier.
 *
 *    propertyAccess ::=
 *        [Expression] '.' [SimpleIdentifier]
 */
class PropertyAccessImpl extends ExpressionImpl implements PropertyAccess {
  /**
   * The expression computing the object defining the property being accessed.
   */
  Expression _target;

  /**
   * The property access operator.
   */
  Token operator;

  /**
   * The name of the property being accessed.
   */
  SimpleIdentifier _propertyName;

  /**
   * Initialize a newly created property access expression.
   */
  PropertyAccessImpl(
      ExpressionImpl target, this.operator, SimpleIdentifierImpl propertyName) {
    _target = _becomeParentOf(target);
    _propertyName = _becomeParentOf(propertyName);
  }

  @override
  Token get beginToken {
    if (_target != null) {
      return _target.beginToken;
    }
    return operator;
  }

  @override
  Iterable<SyntacticEntity> get childEntities =>
      new ChildEntities()..add(_target)..add(operator)..add(_propertyName);

  @override
  Token get endToken => _propertyName.endToken;

  @override
  bool get isAssignable => true;

  @override
  bool get isCascaded =>
      operator != null && operator.type == TokenType.PERIOD_PERIOD;

  @override
  int get precedence => 15;

  @override
  SimpleIdentifier get propertyName => _propertyName;

  @override
  void set propertyName(SimpleIdentifier identifier) {
    _propertyName = _becomeParentOf(identifier as AstNodeImpl);
  }

  @override
  Expression get realTarget {
    if (isCascaded) {
      AstNode ancestor = parent;
      while (ancestor is! CascadeExpression) {
        if (ancestor == null) {
          return _target;
        }
        ancestor = ancestor.parent;
      }
      return (ancestor as CascadeExpression).target;
    }
    return _target;
  }

  @override
  Expression get target => _target;

  @override
  void set target(Expression expression) {
    _target = _becomeParentOf(expression as AstNodeImpl);
  }

  @override
  dynamic/*=E*/ accept/*<E>*/(AstVisitor/*<E>*/ visitor) =>
      visitor.visitPropertyAccess(this);

  @override
  void visitChildren(AstVisitor visitor) {
    _target?.accept(visitor);
    _propertyName?.accept(visitor);
  }
}

/**
 * The invocation of a constructor in the same class from within a constructor's
 * initialization list.
 *
 *    redirectingConstructorInvocation ::=
 *        'this' ('.' identifier)? arguments
 */
class RedirectingConstructorInvocationImpl extends ConstructorInitializerImpl
    implements RedirectingConstructorInvocation {
  /**
   * The token for the 'this' keyword.
   */
  Token thisKeyword;

  /**
   * The token for the period before the name of the constructor that is being
   * invoked, or `null` if the unnamed constructor is being invoked.
   */
  Token period;

  /**
   * The name of the constructor that is being invoked, or `null` if the unnamed
   * constructor is being invoked.
   */
  SimpleIdentifier _constructorName;

  /**
   * The list of arguments to the constructor.
   */
  ArgumentList _argumentList;

  /**
   * The element associated with the constructor based on static type
   * information, or `null` if the AST structure has not been resolved or if the
   * constructor could not be resolved.
   */
  ConstructorElement staticElement;

  /**
   * Initialize a newly created redirecting invocation to invoke the constructor
   * with the given name with the given arguments. The [constructorName] can be
   * `null` if the constructor being invoked is the unnamed constructor.
   */
  RedirectingConstructorInvocationImpl(this.thisKeyword, this.period,
      SimpleIdentifierImpl constructorName, ArgumentListImpl argumentList) {
    _constructorName = _becomeParentOf(constructorName);
    _argumentList = _becomeParentOf(argumentList);
  }

  @override
  ArgumentList get argumentList => _argumentList;

  @override
  void set argumentList(ArgumentList argumentList) {
    _argumentList = _becomeParentOf(argumentList as AstNodeImpl);
  }

  @override
  Token get beginToken => thisKeyword;

  @override
  Iterable<SyntacticEntity> get childEntities => new ChildEntities()
    ..add(thisKeyword)
    ..add(period)
    ..add(_constructorName)
    ..add(_argumentList);

  @override
  SimpleIdentifier get constructorName => _constructorName;

  @override
  void set constructorName(SimpleIdentifier identifier) {
    _constructorName = _becomeParentOf(identifier as AstNodeImpl);
  }

  @override
  Token get endToken => _argumentList.endToken;

  @override
  dynamic/*=E*/ accept/*<E>*/(AstVisitor/*<E>*/ visitor) =>
      visitor.visitRedirectingConstructorInvocation(this);

  @override
  void visitChildren(AstVisitor visitor) {
    _constructorName?.accept(visitor);
    _argumentList?.accept(visitor);
  }
}

/**
 * A rethrow expression.
 *
 *    rethrowExpression ::=
 *        'rethrow'
 */
class RethrowExpressionImpl extends ExpressionImpl
    implements RethrowExpression {
  /**
   * The token representing the 'rethrow' keyword.
   */
  Token rethrowKeyword;

  /**
   * Initialize a newly created rethrow expression.
   */
  RethrowExpressionImpl(this.rethrowKeyword);

  @override
  Token get beginToken => rethrowKeyword;

  @override
  Iterable<SyntacticEntity> get childEntities =>
      new ChildEntities()..add(rethrowKeyword);

  @override
  Token get endToken => rethrowKeyword;

  @override
  int get precedence => 0;

  @override
  dynamic/*=E*/ accept/*<E>*/(AstVisitor/*<E>*/ visitor) =>
      visitor.visitRethrowExpression(this);

  @override
  void visitChildren(AstVisitor visitor) {
    // There are no children to visit.
  }
}

/**
 * A return statement.
 *
 *    returnStatement ::=
 *        'return' [Expression]? ';'
 */
class ReturnStatementImpl extends StatementImpl implements ReturnStatement {
  /**
   * The token representing the 'return' keyword.
   */
  Token returnKeyword;

  /**
   * The expression computing the value to be returned, or `null` if no explicit
   * value was provided.
   */
  Expression _expression;

  /**
   * The semicolon terminating the statement.
   */
  Token semicolon;

  /**
   * Initialize a newly created return statement. The [expression] can be `null`
   * if no explicit value was provided.
   */
  ReturnStatementImpl(
      this.returnKeyword, ExpressionImpl expression, this.semicolon) {
    _expression = _becomeParentOf(expression);
  }

  @override
  Token get beginToken => returnKeyword;

  @override
  Iterable<SyntacticEntity> get childEntities =>
      new ChildEntities()..add(returnKeyword)..add(_expression)..add(semicolon);

  @override
  Token get endToken => semicolon;

  @override
  Expression get expression => _expression;

  @override
  void set expression(Expression expression) {
    _expression = _becomeParentOf(expression as AstNodeImpl);
  }

  @override
  dynamic/*=E*/ accept/*<E>*/(AstVisitor/*<E>*/ visitor) =>
      visitor.visitReturnStatement(this);

  @override
  void visitChildren(AstVisitor visitor) {
    _expression?.accept(visitor);
  }
}

/**
 * A script tag that can optionally occur at the beginning of a compilation unit.
 *
 *    scriptTag ::=
 *        '#!' (~NEWLINE)* NEWLINE
 */
class ScriptTagImpl extends AstNodeImpl implements ScriptTag {
  /**
   * The token representing this script tag.
   */
  Token scriptTag;

  /**
   * Initialize a newly created script tag.
   */
  ScriptTagImpl(this.scriptTag);

  @override
  Token get beginToken => scriptTag;

  @override
  Iterable<SyntacticEntity> get childEntities =>
      new ChildEntities()..add(scriptTag);

  @override
  Token get endToken => scriptTag;

  @override
  dynamic/*=E*/ accept/*<E>*/(AstVisitor/*<E>*/ visitor) =>
      visitor.visitScriptTag(this);

  @override
  void visitChildren(AstVisitor visitor) {
    // There are no children to visit.
  }
}

/**
 * A combinator that restricts the names being imported to those in a given list.
 *
 *    showCombinator ::=
 *        'show' [SimpleIdentifier] (',' [SimpleIdentifier])*
 */
class ShowCombinatorImpl extends CombinatorImpl implements ShowCombinator {
  /**
   * The list of names from the library that are made visible by this combinator.
   */
  NodeList<SimpleIdentifier> _shownNames;

  /**
   * Initialize a newly created import show combinator.
   */
  ShowCombinatorImpl(Token keyword, List<SimpleIdentifier> shownNames)
      : super(keyword) {
    _shownNames = new NodeListImpl<SimpleIdentifier>(this, shownNames);
  }

  @override
  // TODO(paulberry): add commas.
  Iterable<SyntacticEntity> get childEntities => new ChildEntities()
    ..add(keyword)
    ..addAll(_shownNames);

  @override
  Token get endToken => _shownNames.endToken;

  @override
  NodeList<SimpleIdentifier> get shownNames => _shownNames;

  @override
  dynamic/*=E*/ accept/*<E>*/(AstVisitor/*<E>*/ visitor) =>
      visitor.visitShowCombinator(this);

  @override
  void visitChildren(AstVisitor visitor) {
    _shownNames.accept(visitor);
  }
}

/**
 * A simple formal parameter.
 *
 *    simpleFormalParameter ::=
 *        ('final' [TypeName] | 'var' | [TypeName])? [SimpleIdentifier]
 */
class SimpleFormalParameterImpl extends NormalFormalParameterImpl
    implements SimpleFormalParameter {
  /**
   * The token representing either the 'final', 'const' or 'var' keyword, or
   * `null` if no keyword was used.
   */
  Token keyword;

  /**
   * The name of the declared type of the parameter, or `null` if the parameter
   * does not have a declared type.
   */
  TypeAnnotation _type;
<<<<<<< HEAD
=======

  @override
  ParameterElement element;
>>>>>>> 7fe4c099

  /**
   * Initialize a newly created formal parameter. Either or both of the
   * [comment] and [metadata] can be `null` if the parameter does not have the
   * corresponding attribute. The [keyword] can be `null` if a type was
   * specified. The [type] must be `null` if the keyword is 'var'.
   */
  SimpleFormalParameterImpl(
      CommentImpl comment,
      List<Annotation> metadata,
      Token covariantKeyword,
      this.keyword,
      TypeAnnotationImpl type,
      SimpleIdentifierImpl identifier)
      : super(comment, metadata, covariantKeyword, identifier) {
    _type = _becomeParentOf(type);
  }

  @override
  Token get beginToken {
    NodeList<Annotation> metadata = this.metadata;
    if (!metadata.isEmpty) {
      return metadata.beginToken;
    } else if (covariantKeyword != null) {
      return covariantKeyword;
    } else if (keyword != null) {
      return keyword;
    } else if (_type != null) {
      return _type.beginToken;
    }
    return identifier.beginToken;
  }

  @override
  Iterable<SyntacticEntity> get childEntities =>
      super._childEntities..add(keyword)..add(_type)..add(identifier);

  @override
  Token get endToken => identifier?.endToken ?? type?.endToken;

  @override
  bool get isConst => keyword?.keyword == Keyword.CONST;

  @override
  bool get isFinal => keyword?.keyword == Keyword.FINAL;

  @override
  TypeAnnotation get type => _type;

  @override
  void set type(TypeAnnotation type) {
    _type = _becomeParentOf(type as AstNodeImpl);
  }

  @override
  dynamic/*=E*/ accept/*<E>*/(AstVisitor/*<E>*/ visitor) =>
      visitor.visitSimpleFormalParameter(this);

  @override
  void visitChildren(AstVisitor visitor) {
    super.visitChildren(visitor);
    _type?.accept(visitor);
    identifier?.accept(visitor);
  }
}

/**
 * A simple identifier.
 *
 *    simpleIdentifier ::=
 *        initialCharacter internalCharacter*
 *
 *    initialCharacter ::= '_' | '$' | letter
 *
 *    internalCharacter ::= '_' | '$' | letter | digit
 */
class SimpleIdentifierImpl extends IdentifierImpl implements SimpleIdentifier {
  /**
   * The token representing the identifier.
   */
  Token token;

  /**
   * The element associated with this identifier based on static type
   * information, or `null` if the AST structure has not been resolved or if
   * this identifier could not be resolved.
   */
  Element _staticElement;

  /**
   * The element associated with this identifier based on propagated type
   * information, or `null` if the AST structure has not been resolved or if
   * this identifier could not be resolved.
   */
  Element _propagatedElement;

  /**
   * If this expression is both in a getter and setter context, the
   * [AuxiliaryElements] will be set to hold onto the static and propagated
   * information. The auxiliary element will hold onto the elements from the
   * getter context.
   */
  AuxiliaryElements auxiliaryElements = null;

  /**
   * Initialize a newly created identifier.
   */
  SimpleIdentifierImpl(this.token);

  @override
  Token get beginToken => token;

  @override
  Element get bestElement {
    if (_propagatedElement == null) {
      return _staticElement;
    }
    return _propagatedElement;
  }

  @override
  Iterable<SyntacticEntity> get childEntities =>
      new ChildEntities()..add(token);

  @override
  Token get endToken => token;

  @override
  bool get isQualified {
    AstNode parent = this.parent;
    if (parent is PrefixedIdentifier) {
      return identical(parent.identifier, this);
    } else if (parent is PropertyAccess) {
      return identical(parent.propertyName, this);
    } else if (parent is MethodInvocation) {
      MethodInvocation invocation = parent;
      return identical(invocation.methodName, this) &&
          invocation.realTarget != null;
    }
    return false;
  }

  @override
  bool get isSynthetic => token.isSynthetic;

  @override
  String get name => token.lexeme;

  @override
  int get precedence => 16;

  @override
  Element get propagatedElement => _propagatedElement;

  @override
  void set propagatedElement(Element element) {
    _propagatedElement = element;
  }

  @override
  Element get staticElement => _staticElement;

  @override
  void set staticElement(Element element) {
    _staticElement = element;
  }

  @override
  dynamic/*=E*/ accept/*<E>*/(AstVisitor/*<E>*/ visitor) =>
      visitor.visitSimpleIdentifier(this);

  @override
  bool inDeclarationContext() => false;

  @override
  bool inGetterContext() {
    // TODO(brianwilkerson) Convert this to a getter.
    AstNode initialParent = this.parent;
    AstNode parent = initialParent;
    AstNode target = this;
    // skip prefix
    if (initialParent is PrefixedIdentifier) {
      if (identical(initialParent.prefix, this)) {
        return true;
      }
      parent = initialParent.parent;
      target = initialParent;
    } else if (initialParent is PropertyAccess) {
      if (identical(initialParent.target, this)) {
        return true;
      }
      parent = initialParent.parent;
      target = initialParent;
    }
    // skip label
    if (parent is Label) {
      return false;
    }
    // analyze usage
    if (parent is AssignmentExpression) {
      if (identical(parent.leftHandSide, target) &&
          parent.operator.type == TokenType.EQ) {
        return false;
      }
    }
    if (parent is ConstructorFieldInitializer &&
        identical(parent.fieldName, target)) {
      return false;
    }
    if (parent is ForEachStatement) {
      if (identical(parent.identifier, target)) {
        return false;
      }
    }
    return true;
  }

  @override
  bool inSetterContext() {
    // TODO(brianwilkerson) Convert this to a getter.
    AstNode initialParent = this.parent;
    AstNode parent = initialParent;
    AstNode target = this;
    // skip prefix
    if (initialParent is PrefixedIdentifier) {
      // if this is the prefix, then return false
      if (identical(initialParent.prefix, this)) {
        return false;
      }
      parent = initialParent.parent;
      target = initialParent;
    } else if (initialParent is PropertyAccess) {
      if (identical(initialParent.target, this)) {
        return false;
      }
      parent = initialParent.parent;
      target = initialParent;
    }
    // analyze usage
    if (parent is PrefixExpression) {
      return parent.operator.type.isIncrementOperator;
    } else if (parent is PostfixExpression) {
      return true;
    } else if (parent is AssignmentExpression) {
      return identical(parent.leftHandSide, target);
    } else if (parent is ForEachStatement) {
      return identical(parent.identifier, target);
    }
    return false;
  }

  @override
  void visitChildren(AstVisitor visitor) {
    // There are no children to visit.
  }
}

/**
 * A string literal expression that does not contain any interpolations.
 *
 *    simpleStringLiteral ::=
 *        rawStringLiteral
 *      | basicStringLiteral
 *
 *    rawStringLiteral ::=
 *        'r' basicStringLiteral
 *
 *    simpleStringLiteral ::=
 *        multiLineStringLiteral
 *      | singleLineStringLiteral
 *
 *    multiLineStringLiteral ::=
 *        "'''" characters "'''"
 *      | '"""' characters '"""'
 *
 *    singleLineStringLiteral ::=
 *        "'" characters "'"
 *      | '"' characters '"'
 */
class SimpleStringLiteralImpl extends SingleStringLiteralImpl
    implements SimpleStringLiteral {
  /**
   * The token representing the literal.
   */
  Token literal;

  /**
   * The value of the literal.
   */
  String _value;

  /**
   * Initialize a newly created simple string literal.
   */
  SimpleStringLiteralImpl(this.literal, String value) {
    _value = StringUtilities.intern(value);
  }

  @override
  Token get beginToken => literal;

  @override
  Iterable<SyntacticEntity> get childEntities =>
      new ChildEntities()..add(literal);

  @override
  int get contentsEnd => offset + _helper.end;

  @override
  int get contentsOffset => offset + _helper.start;

  @override
  Token get endToken => literal;

  @override
  bool get isMultiline => _helper.isMultiline;

  @override
  bool get isRaw => _helper.isRaw;

  @override
  bool get isSingleQuoted => _helper.isSingleQuoted;

  @override
  bool get isSynthetic => literal.isSynthetic;

  @override
  String get value => _value;

  @override
  void set value(String string) {
    _value = StringUtilities.intern(_value);
  }

  StringLexemeHelper get _helper {
    return new StringLexemeHelper(literal.lexeme, true, true);
  }

  @override
  dynamic/*=E*/ accept/*<E>*/(AstVisitor/*<E>*/ visitor) =>
      visitor.visitSimpleStringLiteral(this);

  @override
  void visitChildren(AstVisitor visitor) {
    // There are no children to visit.
  }

  @override
  void _appendStringValue(StringBuffer buffer) {
    buffer.write(value);
  }
}

/**
 * A single string literal expression.
 *
 *    singleStringLiteral ::=
 *        [SimpleStringLiteral]
 *      | [StringInterpolation]
 */
abstract class SingleStringLiteralImpl extends StringLiteralImpl
    implements SingleStringLiteral {}

/**
 * A node that represents a statement.
 *
 *    statement ::=
 *        [Block]
 *      | [VariableDeclarationStatement]
 *      | [ForStatement]
 *      | [ForEachStatement]
 *      | [WhileStatement]
 *      | [DoStatement]
 *      | [SwitchStatement]
 *      | [IfStatement]
 *      | [TryStatement]
 *      | [BreakStatement]
 *      | [ContinueStatement]
 *      | [ReturnStatement]
 *      | [ExpressionStatement]
 *      | [FunctionDeclarationStatement]
 */
abstract class StatementImpl extends AstNodeImpl implements Statement {
  @override
  Statement get unlabeled => this;
}

/**
 * A string interpolation literal.
 *
 *    stringInterpolation ::=
 *        ''' [InterpolationElement]* '''
 *      | '"' [InterpolationElement]* '"'
 */
class StringInterpolationImpl extends SingleStringLiteralImpl
    implements StringInterpolation {
  /**
   * The elements that will be composed to produce the resulting string.
   */
  NodeList<InterpolationElement> _elements;

  /**
   * Initialize a newly created string interpolation expression.
   */
  StringInterpolationImpl(List<InterpolationElement> elements) {
    _elements = new NodeListImpl<InterpolationElement>(this, elements);
  }

  @override
  Token get beginToken => _elements.beginToken;

  @override
  Iterable<SyntacticEntity> get childEntities =>
      new ChildEntities()..addAll(_elements);

  @override
  int get contentsEnd {
    InterpolationString element = _elements.last;
    return element.contentsEnd;
  }

  @override
  int get contentsOffset {
    InterpolationString element = _elements.first;
    return element.contentsOffset;
  }

  /**
   * Return the elements that will be composed to produce the resulting string.
   */
  NodeList<InterpolationElement> get elements => _elements;

  @override
  Token get endToken => _elements.endToken;

  @override
  bool get isMultiline => _firstHelper.isMultiline;

  @override
  bool get isRaw => false;

  @override
  bool get isSingleQuoted => _firstHelper.isSingleQuoted;

  StringLexemeHelper get _firstHelper {
    InterpolationString lastString = _elements.first;
    String lexeme = lastString.contents.lexeme;
    return new StringLexemeHelper(lexeme, true, false);
  }

  @override
  dynamic/*=E*/ accept/*<E>*/(AstVisitor/*<E>*/ visitor) =>
      visitor.visitStringInterpolation(this);

  @override
  void visitChildren(AstVisitor visitor) {
    _elements.accept(visitor);
  }

  @override
  void _appendStringValue(StringBuffer buffer) {
    throw new ArgumentError();
  }
}

/**
 * A helper for analyzing string lexemes.
 */
class StringLexemeHelper {
  final String lexeme;
  final bool isFirst;
  final bool isLast;

  bool isRaw = false;
  bool isSingleQuoted = false;
  bool isMultiline = false;
  int start = 0;
  int end;

  StringLexemeHelper(this.lexeme, this.isFirst, this.isLast) {
    if (isFirst) {
      isRaw = StringUtilities.startsWithChar(lexeme, 0x72);
      if (isRaw) {
        start++;
      }
      if (StringUtilities.startsWith3(lexeme, start, 0x27, 0x27, 0x27)) {
        isSingleQuoted = true;
        isMultiline = true;
        start += 3;
        start = _trimInitialWhitespace(start);
      } else if (StringUtilities.startsWith3(lexeme, start, 0x22, 0x22, 0x22)) {
        isSingleQuoted = false;
        isMultiline = true;
        start += 3;
        start = _trimInitialWhitespace(start);
      } else if (start < lexeme.length && lexeme.codeUnitAt(start) == 0x27) {
        isSingleQuoted = true;
        isMultiline = false;
        start++;
      } else if (start < lexeme.length && lexeme.codeUnitAt(start) == 0x22) {
        isSingleQuoted = false;
        isMultiline = false;
        start++;
      }
    }
    end = lexeme.length;
    if (isLast) {
      if (start + 3 <= end &&
          (StringUtilities.endsWith3(lexeme, 0x22, 0x22, 0x22) ||
              StringUtilities.endsWith3(lexeme, 0x27, 0x27, 0x27))) {
        end -= 3;
      } else if (start + 1 <= end &&
          (StringUtilities.endsWithChar(lexeme, 0x22) ||
              StringUtilities.endsWithChar(lexeme, 0x27))) {
        end -= 1;
      }
    }
  }

  /**
   * Given the [lexeme] for a multi-line string whose content begins at the
   * given [start] index, return the index of the first character that is
   * included in the value of the string. According to the specification:
   *
   * If the first line of a multiline string consists solely of the whitespace
   * characters defined by the production WHITESPACE 20.1), possibly prefixed
   * by \, then that line is ignored, including the new line at its end.
   */
  int _trimInitialWhitespace(int start) {
    int length = lexeme.length;
    int index = start;
    while (index < length) {
      int currentChar = lexeme.codeUnitAt(index);
      if (currentChar == 0x0D) {
        if (index + 1 < length && lexeme.codeUnitAt(index + 1) == 0x0A) {
          return index + 2;
        }
        return index + 1;
      } else if (currentChar == 0x0A) {
        return index + 1;
      } else if (currentChar == 0x5C) {
        if (index + 1 >= length) {
          return start;
        }
        currentChar = lexeme.codeUnitAt(index + 1);
        if (currentChar != 0x0D &&
            currentChar != 0x0A &&
            currentChar != 0x09 &&
            currentChar != 0x20) {
          return start;
        }
      } else if (currentChar != 0x09 && currentChar != 0x20) {
        return start;
      }
      index++;
    }
    return start;
  }
}

/**
 * A string literal expression.
 *
 *    stringLiteral ::=
 *        [SimpleStringLiteral]
 *      | [AdjacentStrings]
 *      | [StringInterpolation]
 */
abstract class StringLiteralImpl extends LiteralImpl implements StringLiteral {
  @override
  String get stringValue {
    StringBuffer buffer = new StringBuffer();
    try {
      _appendStringValue(buffer);
    } on ArgumentError {
      return null;
    }
    return buffer.toString();
  }

  /**
   * Append the value of this string literal to the given [buffer]. Throw an
   * [ArgumentError] if the string is not a constant string without any
   * string interpolation.
   */
  void _appendStringValue(StringBuffer buffer);
}

/**
 * The invocation of a superclass' constructor from within a constructor's
 * initialization list.
 *
 *    superInvocation ::=
 *        'super' ('.' [SimpleIdentifier])? [ArgumentList]
 */
class SuperConstructorInvocationImpl extends ConstructorInitializerImpl
    implements SuperConstructorInvocation {
  /**
   * The token for the 'super' keyword.
   */
  Token superKeyword;

  /**
   * The token for the period before the name of the constructor that is being
   * invoked, or `null` if the unnamed constructor is being invoked.
   */
  Token period;

  /**
   * The name of the constructor that is being invoked, or `null` if the unnamed
   * constructor is being invoked.
   */
  SimpleIdentifier _constructorName;

  /**
   * The list of arguments to the constructor.
   */
  ArgumentList _argumentList;

  /**
   * The element associated with the constructor based on static type
   * information, or `null` if the AST structure has not been resolved or if the
   * constructor could not be resolved.
   */
  ConstructorElement staticElement;

  /**
   * Initialize a newly created super invocation to invoke the inherited
   * constructor with the given name with the given arguments. The [period] and
   * [constructorName] can be `null` if the constructor being invoked is the
   * unnamed constructor.
   */
  SuperConstructorInvocationImpl(this.superKeyword, this.period,
      SimpleIdentifierImpl constructorName, ArgumentListImpl argumentList) {
    _constructorName = _becomeParentOf(constructorName);
    _argumentList = _becomeParentOf(argumentList);
  }

  @override
  ArgumentList get argumentList => _argumentList;

  @override
  void set argumentList(ArgumentList argumentList) {
    _argumentList = _becomeParentOf(argumentList as AstNodeImpl);
  }

  @override
  Token get beginToken => superKeyword;

  @override
  Iterable<SyntacticEntity> get childEntities => new ChildEntities()
    ..add(superKeyword)
    ..add(period)
    ..add(_constructorName)
    ..add(_argumentList);

  @override
  SimpleIdentifier get constructorName => _constructorName;

  @override
  void set constructorName(SimpleIdentifier identifier) {
    _constructorName = _becomeParentOf(identifier as AstNodeImpl);
  }

  @override
  Token get endToken => _argumentList.endToken;

  @override
  dynamic/*=E*/ accept/*<E>*/(AstVisitor/*<E>*/ visitor) =>
      visitor.visitSuperConstructorInvocation(this);

  @override
  void visitChildren(AstVisitor visitor) {
    _constructorName?.accept(visitor);
    _argumentList?.accept(visitor);
  }
}

/**
 * A super expression.
 *
 *    superExpression ::=
 *        'super'
 */
class SuperExpressionImpl extends ExpressionImpl implements SuperExpression {
  /**
   * The token representing the 'super' keyword.
   */
  Token superKeyword;

  /**
   * Initialize a newly created super expression.
   */
  SuperExpressionImpl(this.superKeyword);

  @override
  Token get beginToken => superKeyword;

  @override
  Iterable<SyntacticEntity> get childEntities =>
      new ChildEntities()..add(superKeyword);

  @override
  Token get endToken => superKeyword;

  @override
  int get precedence => 16;

  @override
  dynamic/*=E*/ accept/*<E>*/(AstVisitor/*<E>*/ visitor) =>
      visitor.visitSuperExpression(this);

  @override
  void visitChildren(AstVisitor visitor) {
    // There are no children to visit.
  }
}

/**
 * A case in a switch statement.
 *
 *    switchCase ::=
 *        [SimpleIdentifier]* 'case' [Expression] ':' [Statement]*
 */
class SwitchCaseImpl extends SwitchMemberImpl implements SwitchCase {
  /**
   * The expression controlling whether the statements will be executed.
   */
  Expression _expression;

  /**
   * Initialize a newly created switch case. The list of [labels] can be `null`
   * if there are no labels.
   */
  SwitchCaseImpl(List<Label> labels, Token keyword, ExpressionImpl expression,
      Token colon, List<Statement> statements)
      : super(labels, keyword, colon, statements) {
    _expression = _becomeParentOf(expression);
  }

  @override
  Iterable<SyntacticEntity> get childEntities => new ChildEntities()
    ..addAll(labels)
    ..add(keyword)
    ..add(_expression)
    ..add(colon)
    ..addAll(statements);

  @override
  Expression get expression => _expression;

  @override
  void set expression(Expression expression) {
    _expression = _becomeParentOf(expression as AstNodeImpl);
  }

  @override
  dynamic/*=E*/ accept/*<E>*/(AstVisitor/*<E>*/ visitor) =>
      visitor.visitSwitchCase(this);

  @override
  void visitChildren(AstVisitor visitor) {
    labels.accept(visitor);
    _expression?.accept(visitor);
    statements.accept(visitor);
  }
}

/**
 * The default case in a switch statement.
 *
 *    switchDefault ::=
 *        [SimpleIdentifier]* 'default' ':' [Statement]*
 */
class SwitchDefaultImpl extends SwitchMemberImpl implements SwitchDefault {
  /**
   * Initialize a newly created switch default. The list of [labels] can be
   * `null` if there are no labels.
   */
  SwitchDefaultImpl(List<Label> labels, Token keyword, Token colon,
      List<Statement> statements)
      : super(labels, keyword, colon, statements);

  @override
  Iterable<SyntacticEntity> get childEntities => new ChildEntities()
    ..addAll(labels)
    ..add(keyword)
    ..add(colon)
    ..addAll(statements);

  @override
  dynamic/*=E*/ accept/*<E>*/(AstVisitor/*<E>*/ visitor) =>
      visitor.visitSwitchDefault(this);

  @override
  void visitChildren(AstVisitor visitor) {
    labels.accept(visitor);
    statements.accept(visitor);
  }
}

/**
 * An element within a switch statement.
 *
 *    switchMember ::=
 *        switchCase
 *      | switchDefault
 */
abstract class SwitchMemberImpl extends AstNodeImpl implements SwitchMember {
  /**
   * The labels associated with the switch member.
   */
  NodeList<Label> _labels;

  /**
   * The token representing the 'case' or 'default' keyword.
   */
  Token keyword;

  /**
   * The colon separating the keyword or the expression from the statements.
   */
  Token colon;

  /**
   * The statements that will be executed if this switch member is selected.
   */
  NodeList<Statement> _statements;

  /**
   * Initialize a newly created switch member. The list of [labels] can be
   * `null` if there are no labels.
   */
  SwitchMemberImpl(List<Label> labels, this.keyword, this.colon,
      List<Statement> statements) {
    _labels = new NodeListImpl<Label>(this, labels);
    _statements = new NodeListImpl<Statement>(this, statements);
  }

  @override
  Token get beginToken {
    if (!_labels.isEmpty) {
      return _labels.beginToken;
    }
    return keyword;
  }

  @override
  Token get endToken {
    if (!_statements.isEmpty) {
      return _statements.endToken;
    }
    return colon;
  }

  @override
  NodeList<Label> get labels => _labels;

  @override
  NodeList<Statement> get statements => _statements;
}

/**
 * A switch statement.
 *
 *    switchStatement ::=
 *        'switch' '(' [Expression] ')' '{' [SwitchCase]* [SwitchDefault]? '}'
 */
class SwitchStatementImpl extends StatementImpl implements SwitchStatement {
  /**
   * The token representing the 'switch' keyword.
   */
  Token switchKeyword;

  /**
   * The left parenthesis.
   */
  Token leftParenthesis;

  /**
   * The expression used to determine which of the switch members will be
   * selected.
   */
  Expression _expression;

  /**
   * The right parenthesis.
   */
  Token rightParenthesis;

  /**
   * The left curly bracket.
   */
  Token leftBracket;

  /**
   * The switch members that can be selected by the expression.
   */
  NodeList<SwitchMember> _members;

  /**
   * The right curly bracket.
   */
  Token rightBracket;

  /**
   * Initialize a newly created switch statement. The list of [members] can be
   * `null` if there are no switch members.
   */
  SwitchStatementImpl(
      this.switchKeyword,
      this.leftParenthesis,
      ExpressionImpl expression,
      this.rightParenthesis,
      this.leftBracket,
      List<SwitchMember> members,
      this.rightBracket) {
    _expression = _becomeParentOf(expression);
    _members = new NodeListImpl<SwitchMember>(this, members);
  }

  @override
  Token get beginToken => switchKeyword;

  @override
  Iterable<SyntacticEntity> get childEntities => new ChildEntities()
    ..add(switchKeyword)
    ..add(leftParenthesis)
    ..add(_expression)
    ..add(rightParenthesis)
    ..add(leftBracket)
    ..addAll(_members)
    ..add(rightBracket);

  @override
  Token get endToken => rightBracket;

  @override
  Expression get expression => _expression;

  @override
  void set expression(Expression expression) {
    _expression = _becomeParentOf(expression as AstNodeImpl);
  }

  @override
  NodeList<SwitchMember> get members => _members;

  @override
  dynamic/*=E*/ accept/*<E>*/(AstVisitor/*<E>*/ visitor) =>
      visitor.visitSwitchStatement(this);

  @override
  void visitChildren(AstVisitor visitor) {
    _expression?.accept(visitor);
    _members.accept(visitor);
  }
}

/**
 * A symbol literal expression.
 *
 *    symbolLiteral ::=
 *        '#' (operator | (identifier ('.' identifier)*))
 */
class SymbolLiteralImpl extends LiteralImpl implements SymbolLiteral {
  /**
   * The token introducing the literal.
   */
  Token poundSign;

  /**
   * The components of the literal.
   */
  final List<Token> components;

  /**
   * Initialize a newly created symbol literal.
   */
  SymbolLiteralImpl(this.poundSign, this.components);

  @override
  Token get beginToken => poundSign;

  @override
  // TODO(paulberry): add "." tokens.
  Iterable<SyntacticEntity> get childEntities => new ChildEntities()
    ..add(poundSign)
    ..addAll(components);

  @override
  Token get endToken => components[components.length - 1];

  @override
  dynamic/*=E*/ accept/*<E>*/(AstVisitor/*<E>*/ visitor) =>
      visitor.visitSymbolLiteral(this);

  @override
  void visitChildren(AstVisitor visitor) {
    // There are no children to visit.
  }
}

/**
 * A this expression.
 *
 *    thisExpression ::=
 *        'this'
 */
class ThisExpressionImpl extends ExpressionImpl implements ThisExpression {
  /**
   * The token representing the 'this' keyword.
   */
  Token thisKeyword;

  /**
   * Initialize a newly created this expression.
   */
  ThisExpressionImpl(this.thisKeyword);

  @override
  Token get beginToken => thisKeyword;

  @override
  Iterable<SyntacticEntity> get childEntities =>
      new ChildEntities()..add(thisKeyword);

  @override
  Token get endToken => thisKeyword;

  @override
  int get precedence => 16;

  @override
  dynamic/*=E*/ accept/*<E>*/(AstVisitor/*<E>*/ visitor) =>
      visitor.visitThisExpression(this);

  @override
  void visitChildren(AstVisitor visitor) {
    // There are no children to visit.
  }
}

/**
 * A throw expression.
 *
 *    throwExpression ::=
 *        'throw' [Expression]
 */
class ThrowExpressionImpl extends ExpressionImpl implements ThrowExpression {
  /**
   * The token representing the 'throw' keyword.
   */
  Token throwKeyword;

  /**
   * The expression computing the exception to be thrown.
   */
  Expression _expression;

  /**
   * Initialize a newly created throw expression.
   */
  ThrowExpressionImpl(this.throwKeyword, ExpressionImpl expression) {
    _expression = _becomeParentOf(expression);
  }

  @override
  Token get beginToken => throwKeyword;

  @override
  Iterable<SyntacticEntity> get childEntities =>
      new ChildEntities()..add(throwKeyword)..add(_expression);

  @override
  Token get endToken {
    if (_expression != null) {
      return _expression.endToken;
    }
    return throwKeyword;
  }

  @override
  Expression get expression => _expression;

  @override
  void set expression(Expression expression) {
    _expression = _becomeParentOf(expression as AstNodeImpl);
  }

  @override
  int get precedence => 0;

  @override
  dynamic/*=E*/ accept/*<E>*/(AstVisitor/*<E>*/ visitor) =>
      visitor.visitThrowExpression(this);

  @override
  void visitChildren(AstVisitor visitor) {
    _expression?.accept(visitor);
  }
}

/**
 * The declaration of one or more top-level variables of the same type.
 *
 *    topLevelVariableDeclaration ::=
 *        ('final' | 'const') type? staticFinalDeclarationList ';'
 *      | variableDeclaration ';'
 */
class TopLevelVariableDeclarationImpl extends CompilationUnitMemberImpl
    implements TopLevelVariableDeclaration {
  /**
   * The top-level variables being declared.
   */
  VariableDeclarationList _variableList;

  /**
   * The semicolon terminating the declaration.
   */
  Token semicolon;

  /**
   * Initialize a newly created top-level variable declaration. Either or both
   * of the [comment] and [metadata] can be `null` if the variable does not have
   * the corresponding attribute.
   */
  TopLevelVariableDeclarationImpl(
      CommentImpl comment,
      List<Annotation> metadata,
      VariableDeclarationListImpl variableList,
      this.semicolon)
      : super(comment, metadata) {
    _variableList = _becomeParentOf(variableList);
  }

  @override
  Iterable<SyntacticEntity> get childEntities =>
      super._childEntities..add(_variableList)..add(semicolon);

  @override
  Element get element => null;

  @override
  Token get endToken => semicolon;

  @override
  Token get firstTokenAfterCommentAndMetadata => _variableList.beginToken;

  @override
  VariableDeclarationList get variables => _variableList;

  @override
  void set variables(VariableDeclarationList variables) {
    _variableList = _becomeParentOf(variables as AstNodeImpl);
  }

  @override
  dynamic/*=E*/ accept/*<E>*/(AstVisitor/*<E>*/ visitor) =>
      visitor.visitTopLevelVariableDeclaration(this);

  @override
  void visitChildren(AstVisitor visitor) {
    super.visitChildren(visitor);
    _variableList?.accept(visitor);
  }
}

/**
 * A try statement.
 *
 *    tryStatement ::=
 *        'try' [Block] ([CatchClause]+ finallyClause? | finallyClause)
 *
 *    finallyClause ::=
 *        'finally' [Block]
 */
class TryStatementImpl extends StatementImpl implements TryStatement {
  /**
   * The token representing the 'try' keyword.
   */
  Token tryKeyword;

  /**
   * The body of the statement.
   */
  Block _body;

  /**
   * The catch clauses contained in the try statement.
   */
  NodeList<CatchClause> _catchClauses;

  /**
   * The token representing the 'finally' keyword, or `null` if the statement
   * does not contain a finally clause.
   */
  Token finallyKeyword;

  /**
   * The finally block contained in the try statement, or `null` if the
   * statement does not contain a finally clause.
   */
  Block _finallyBlock;

  /**
   * Initialize a newly created try statement. The list of [catchClauses] can be
   * `null` if there are no catch clauses. The [finallyKeyword] and
   * [finallyBlock] can be `null` if there is no finally clause.
   */
  TryStatementImpl(
      this.tryKeyword,
      BlockImpl body,
      List<CatchClause> catchClauses,
      this.finallyKeyword,
      BlockImpl finallyBlock) {
    _body = _becomeParentOf(body);
    _catchClauses = new NodeListImpl<CatchClause>(this, catchClauses);
    _finallyBlock = _becomeParentOf(finallyBlock);
  }

  @override
  Token get beginToken => tryKeyword;

  @override
  Block get body => _body;

  @override
  void set body(Block block) {
    _body = _becomeParentOf(block as AstNodeImpl);
  }

  @override
  NodeList<CatchClause> get catchClauses => _catchClauses;

  @override
  Iterable<SyntacticEntity> get childEntities => new ChildEntities()
    ..add(tryKeyword)
    ..add(_body)
    ..addAll(_catchClauses)
    ..add(finallyKeyword)
    ..add(_finallyBlock);

  @override
  Token get endToken {
    if (_finallyBlock != null) {
      return _finallyBlock.endToken;
    } else if (finallyKeyword != null) {
      return finallyKeyword;
    } else if (!_catchClauses.isEmpty) {
      return _catchClauses.endToken;
    }
    return _body.endToken;
  }

  @override
  Block get finallyBlock => _finallyBlock;

  @override
  void set finallyBlock(Block block) {
    _finallyBlock = _becomeParentOf(block as AstNodeImpl);
  }

  @override
  dynamic/*=E*/ accept/*<E>*/(AstVisitor/*<E>*/ visitor) =>
      visitor.visitTryStatement(this);

  @override
  void visitChildren(AstVisitor visitor) {
    _body?.accept(visitor);
    _catchClauses.accept(visitor);
    _finallyBlock?.accept(visitor);
  }
}

/**
 * The declaration of a type alias.
 *
 *    typeAlias ::=
 *        'typedef' typeAliasBody
 *
 *    typeAliasBody ::=
 *        classTypeAlias
 *      | functionTypeAlias
 */
abstract class TypeAliasImpl extends NamedCompilationUnitMemberImpl
    implements TypeAlias {
  /**
   * The token representing the 'typedef' keyword.
   */
  Token typedefKeyword;

  /**
   * The semicolon terminating the declaration.
   */
  Token semicolon;

  /**
   * Initialize a newly created type alias. Either or both of the [comment] and
   * [metadata] can be `null` if the declaration does not have the corresponding
   * attribute.
   */
  TypeAliasImpl(Comment comment, List<Annotation> metadata, this.typedefKeyword,
      SimpleIdentifier name, this.semicolon)
      : super(comment, metadata, name);

  @override
  Token get endToken => semicolon;

  @override
  Token get firstTokenAfterCommentAndMetadata => typedefKeyword;
}

/**
 * A type annotation.
 *
 *    type ::=
 *        [NamedType]
 *      | [GenericFunctionType]
 */
abstract class TypeAnnotationImpl extends AstNodeImpl
    implements TypeAnnotation {}

/**
 * A list of type arguments.
 *
 *    typeArguments ::=
 *        '<' typeName (',' typeName)* '>'
 */
class TypeArgumentListImpl extends AstNodeImpl implements TypeArgumentList {
  /**
   * The left bracket.
   */
  Token leftBracket;

  /**
   * The type arguments associated with the type.
   */
  NodeList<TypeAnnotation> _arguments;

  /**
   * The right bracket.
   */
  Token rightBracket;

  /**
   * Initialize a newly created list of type arguments.
   */
  TypeArgumentListImpl(
      this.leftBracket, List<TypeAnnotation> arguments, this.rightBracket) {
    _arguments = new NodeListImpl<TypeAnnotation>(this, arguments);
  }

  @override
  NodeList<TypeAnnotation> get arguments => _arguments;

  @override
  Token get beginToken => leftBracket;

  @override
  // TODO(paulberry): Add commas.
  Iterable<SyntacticEntity> get childEntities => new ChildEntities()
    ..add(leftBracket)
    ..addAll(_arguments)
    ..add(rightBracket);

  @override
  Token get endToken => rightBracket;

  @override
  dynamic/*=E*/ accept/*<E>*/(AstVisitor/*<E>*/ visitor) =>
      visitor.visitTypeArgumentList(this);

  @override
  void visitChildren(AstVisitor visitor) {
    _arguments.accept(visitor);
  }
}

/**
 * A literal that has a type associated with it.
 *
 *    typedLiteral ::=
 *        [ListLiteral]
 *      | [MapLiteral]
 */
abstract class TypedLiteralImpl extends LiteralImpl implements TypedLiteral {
  /**
   * The token representing the 'const' keyword, or `null` if the literal is not
   * a constant.
   */
  Token constKeyword;

  /**
   * The type argument associated with this literal, or `null` if no type
   * arguments were declared.
   */
  TypeArgumentList _typeArguments;

  /**
   * Initialize a newly created typed literal. The [constKeyword] can be `null`\
   * if the literal is not a constant. The [typeArguments] can be `null` if no
   * type arguments were declared.
   */
  TypedLiteralImpl(this.constKeyword, TypeArgumentListImpl typeArguments) {
    _typeArguments = _becomeParentOf(typeArguments);
  }

  @override
  TypeArgumentList get typeArguments => _typeArguments;

  @override
  void set typeArguments(TypeArgumentList typeArguments) {
    _typeArguments = _becomeParentOf(typeArguments as AstNodeImpl);
  }

  ChildEntities get _childEntities =>
      new ChildEntities()..add(constKeyword)..add(_typeArguments);

  @override
  void visitChildren(AstVisitor visitor) {
    _typeArguments?.accept(visitor);
  }
}

/**
 * The name of a type, which can optionally include type arguments.
 *
 *    typeName ::=
 *        [Identifier] typeArguments?
 */
class TypeNameImpl extends TypeAnnotationImpl implements TypeName {
  /**
   * The name of the type.
   */
  Identifier _name;

  /**
   * The type arguments associated with the type, or `null` if there are no type
   * arguments.
   */
  TypeArgumentList _typeArguments;

  @override
  Token question;

  /**
   * The type being named, or `null` if the AST structure has not been resolved.
   */
  DartType type;

  /**
   * Initialize a newly created type name. The [typeArguments] can be `null` if
   * there are no type arguments.
   */
  TypeNameImpl(
      IdentifierImpl name, TypeArgumentListImpl typeArguments, this.question) {
    _name = _becomeParentOf(name);
    _typeArguments = _becomeParentOf(typeArguments);
  }

  @override
  Token get beginToken => _name.beginToken;

  @override
  Iterable<SyntacticEntity> get childEntities =>
      new ChildEntities()..add(_name)..add(_typeArguments);

  @override
  Token get endToken {
    if (_typeArguments != null) {
      return _typeArguments.endToken;
    }
    return _name.endToken;
  }

  @override
  bool get isDeferred {
    Identifier identifier = name;
    if (identifier is! PrefixedIdentifier) {
      return false;
    }
    return (identifier as PrefixedIdentifier).isDeferred;
  }

  @override
  bool get isSynthetic => _name.isSynthetic && _typeArguments == null;

  @override
  Identifier get name => _name;

  @override
  void set name(Identifier identifier) {
    _name = _becomeParentOf(identifier as AstNodeImpl);
  }

  @override
  TypeArgumentList get typeArguments => _typeArguments;

  @override
  void set typeArguments(TypeArgumentList typeArguments) {
    _typeArguments = _becomeParentOf(typeArguments as AstNodeImpl);
  }

  @override
  dynamic/*=E*/ accept/*<E>*/(AstVisitor/*<E>*/ visitor) =>
      visitor.visitTypeName(this);

  @override
  void visitChildren(AstVisitor visitor) {
    _name?.accept(visitor);
    _typeArguments?.accept(visitor);
  }
}

/**
 * A type parameter.
 *
 *    typeParameter ::=
 *        [SimpleIdentifier] ('extends' [TypeName])?
 */
class TypeParameterImpl extends DeclarationImpl implements TypeParameter {
  /**
   * The name of the type parameter.
   */
  SimpleIdentifier _name;

  /**
   * The token representing the 'extends' keyword, or `null` if there is no
   * explicit upper bound.
   */
  Token extendsKeyword;

  /**
   * The name of the upper bound for legal arguments, or `null` if there is no
   * explicit upper bound.
   */
  TypeAnnotation _bound;

  /**
   * Initialize a newly created type parameter. Either or both of the [comment]
   * and [metadata] can be `null` if the parameter does not have the
   * corresponding attribute. The [extendsKeyword] and [bound] can be `null` if
   * the parameter does not have an upper bound.
   */
  TypeParameterImpl(CommentImpl comment, List<Annotation> metadata,
      SimpleIdentifierImpl name, this.extendsKeyword, TypeAnnotationImpl bound)
      : super(comment, metadata) {
    _name = _becomeParentOf(name);
    _bound = _becomeParentOf(bound);
  }

  @override
  TypeAnnotation get bound => _bound;

  @override
  void set bound(TypeAnnotation type) {
    _bound = _becomeParentOf(type as AstNodeImpl);
  }

  @override
  Iterable<SyntacticEntity> get childEntities =>
      super._childEntities..add(_name)..add(extendsKeyword)..add(_bound);

  @override
  TypeParameterElement get element =>
      _name?.staticElement as TypeParameterElement;

  @override
  Token get endToken {
    if (_bound == null) {
      return _name.endToken;
    }
    return _bound.endToken;
  }

  @override
  Token get firstTokenAfterCommentAndMetadata => _name.beginToken;

  @override
  SimpleIdentifier get name => _name;

  @override
  void set name(SimpleIdentifier identifier) {
    _name = _becomeParentOf(identifier as AstNodeImpl);
  }

  @override
  dynamic/*=E*/ accept/*<E>*/(AstVisitor/*<E>*/ visitor) =>
      visitor.visitTypeParameter(this);

  @override
  void visitChildren(AstVisitor visitor) {
    super.visitChildren(visitor);
    _name?.accept(visitor);
    _bound?.accept(visitor);
  }
}

/**
 * Type parameters within a declaration.
 *
 *    typeParameterList ::=
 *        '<' [TypeParameter] (',' [TypeParameter])* '>'
 */
class TypeParameterListImpl extends AstNodeImpl implements TypeParameterList {
  /**
   * The left angle bracket.
   */
  final Token leftBracket;

  /**
   * The type parameters in the list.
   */
  NodeList<TypeParameter> _typeParameters;

  /**
   * The right angle bracket.
   */
  final Token rightBracket;

  /**
   * Initialize a newly created list of type parameters.
   */
  TypeParameterListImpl(
      this.leftBracket, List<TypeParameter> typeParameters, this.rightBracket) {
    _typeParameters = new NodeListImpl<TypeParameter>(this, typeParameters);
  }

  @override
  Token get beginToken => leftBracket;

  @override
  Iterable<SyntacticEntity> get childEntities => new ChildEntities()
    ..add(leftBracket)
    ..addAll(_typeParameters)
    ..add(rightBracket);

  @override
  Token get endToken => rightBracket;

  @override
  NodeList<TypeParameter> get typeParameters => _typeParameters;

  @override
  dynamic/*=E*/ accept/*<E>*/(AstVisitor/*<E>*/ visitor) =>
      visitor.visitTypeParameterList(this);

  @override
  void visitChildren(AstVisitor visitor) {
    _typeParameters.accept(visitor);
  }
}

/**
 * A directive that references a URI.
 *
 *    uriBasedDirective ::=
 *        [ExportDirective]
 *      | [ImportDirective]
 *      | [PartDirective]
 */
abstract class UriBasedDirectiveImpl extends DirectiveImpl
    implements UriBasedDirective {
  /**
   * The prefix of a URI using the `dart-ext` scheme to reference a native code
   * library.
   */
  static String _DART_EXT_SCHEME = "dart-ext:";

  /**
   * The URI referenced by this directive.
   */
  StringLiteral _uri;

  @override
  String uriContent;

  @override
  Source uriSource;

  /**
   * Initialize a newly create URI-based directive. Either or both of the
   * [comment] and [metadata] can be `null` if the directive does not have the
   * corresponding attribute.
   */
  UriBasedDirectiveImpl(
      CommentImpl comment, List<Annotation> metadata, StringLiteralImpl uri)
      : super(comment, metadata) {
    _uri = _becomeParentOf(uri);
  }

  @deprecated
  @override
  Source get source => uriSource;

  @deprecated
  @override
  void set source(Source source) {
    uriSource = source;
  }

  @override
  StringLiteral get uri => _uri;

  @override
  void set uri(StringLiteral uri) {
    _uri = _becomeParentOf(uri as AstNodeImpl);
  }

  UriValidationCode validate() {
    return validateUri(this is ImportDirective, uri, uriContent);
  }

  @override
  void visitChildren(AstVisitor visitor) {
    super.visitChildren(visitor);
    _uri?.accept(visitor);
  }

  /**
   * Validate this directive, but do not check for existence. Return a code
   * indicating the problem if there is one, or `null` no problem.
   */
  static UriValidationCode validateUri(
      bool isImport, StringLiteral uriLiteral, String uriContent) {
    if (uriLiteral is StringInterpolation) {
      return UriValidationCode.URI_WITH_INTERPOLATION;
    }
    if (uriContent == null) {
      return UriValidationCode.INVALID_URI;
    }
    if (isImport && uriContent.startsWith(_DART_EXT_SCHEME)) {
      return UriValidationCode.URI_WITH_DART_EXT_SCHEME;
    }
    Uri uri;
    try {
      uri = Uri.parse(Uri.encodeFull(uriContent));
    } on FormatException {
      return UriValidationCode.INVALID_URI;
    }
    if (uri.path.isEmpty) {
      return UriValidationCode.INVALID_URI;
    }
    return null;
  }
}

/**
 * Validation codes returned by [UriBasedDirective.validate].
 */
class UriValidationCode {
  static const UriValidationCode INVALID_URI =
      const UriValidationCode('INVALID_URI');

  static const UriValidationCode URI_WITH_INTERPOLATION =
      const UriValidationCode('URI_WITH_INTERPOLATION');

  static const UriValidationCode URI_WITH_DART_EXT_SCHEME =
      const UriValidationCode('URI_WITH_DART_EXT_SCHEME');

  /**
   * The name of the validation code.
   */
  final String name;

  /**
   * Initialize a newly created validation code to have the given [name].
   */
  const UriValidationCode(this.name);

  @override
  String toString() => name;
}

/**
 * An identifier that has an initial value associated with it. Instances of this
 * class are always children of the class [VariableDeclarationList].
 *
 *    variableDeclaration ::=
 *        [SimpleIdentifier] ('=' [Expression])?
 *
 * TODO(paulberry): the grammar does not allow metadata to be associated with
 * a VariableDeclaration, and currently we don't record comments for it either.
 * Consider changing the class hierarchy so that [VariableDeclaration] does not
 * extend [Declaration].
 */
class VariableDeclarationImpl extends DeclarationImpl
    implements VariableDeclaration {
  /**
   * The name of the variable being declared.
   */
  SimpleIdentifier _name;

  /**
   * The equal sign separating the variable name from the initial value, or
   * `null` if the initial value was not specified.
   */
  Token equals;

  /**
   * The expression used to compute the initial value for the variable, or
   * `null` if the initial value was not specified.
   */
  Expression _initializer;

  /**
   * Initialize a newly created variable declaration. The [equals] and
   * [initializer] can be `null` if there is no initializer.
   */
  VariableDeclarationImpl(
      SimpleIdentifierImpl name, this.equals, ExpressionImpl initializer)
      : super(null, null) {
    _name = _becomeParentOf(name);
    _initializer = _becomeParentOf(initializer);
  }

  @override
  Iterable<SyntacticEntity> get childEntities =>
      super._childEntities..add(_name)..add(equals)..add(_initializer);

  /**
   * This overridden implementation of [documentationComment] looks in the
   * grandparent node for Dartdoc comments if no documentation is specifically
   * available on the node.
   */
  @override
  Comment get documentationComment {
    Comment comment = super.documentationComment;
    if (comment == null) {
      AstNode node = parent?.parent;
      if (node is AnnotatedNode) {
        return node.documentationComment;
      }
    }
    return comment;
  }

  @override
  VariableElement get element => _name?.staticElement as VariableElement;

  @override
  Token get endToken {
    if (_initializer != null) {
      return _initializer.endToken;
    }
    return _name.endToken;
  }

  @override
  Token get firstTokenAfterCommentAndMetadata => _name.beginToken;

  @override
  Expression get initializer => _initializer;

  @override
  void set initializer(Expression expression) {
    _initializer = _becomeParentOf(expression as AstNodeImpl);
  }

  @override
  bool get isConst {
    AstNode parent = this.parent;
    return parent is VariableDeclarationList && parent.isConst;
  }

  @override
  bool get isFinal {
    AstNode parent = this.parent;
    return parent is VariableDeclarationList && parent.isFinal;
  }

  @override
  SimpleIdentifier get name => _name;

  @override
  void set name(SimpleIdentifier identifier) {
    _name = _becomeParentOf(identifier as AstNodeImpl);
  }

  @override
  dynamic/*=E*/ accept/*<E>*/(AstVisitor/*<E>*/ visitor) =>
      visitor.visitVariableDeclaration(this);

  @override
  void visitChildren(AstVisitor visitor) {
    super.visitChildren(visitor);
    _name?.accept(visitor);
    _initializer?.accept(visitor);
  }
}

/**
 * The declaration of one or more variables of the same type.
 *
 *    variableDeclarationList ::=
 *        finalConstVarOrType [VariableDeclaration] (',' [VariableDeclaration])*
 *
 *    finalConstVarOrType ::=
 *      | 'final' [TypeName]?
 *      | 'const' [TypeName]?
 *      | 'var'
 *      | [TypeName]
 */
class VariableDeclarationListImpl extends AnnotatedNodeImpl
    implements VariableDeclarationList {
  /**
   * The token representing the 'final', 'const' or 'var' keyword, or `null` if
   * no keyword was included.
   */
  Token keyword;

  /**
   * The type of the variables being declared, or `null` if no type was provided.
   */
  TypeAnnotation _type;

  /**
   * A list containing the individual variables being declared.
   */
  NodeList<VariableDeclaration> _variables;

  /**
   * Initialize a newly created variable declaration list. Either or both of the
   * [comment] and [metadata] can be `null` if the variable list does not have
   * the corresponding attribute. The [keyword] can be `null` if a type was
   * specified. The [type] must be `null` if the keyword is 'var'.
   */
  VariableDeclarationListImpl(
      CommentImpl comment,
      List<Annotation> metadata,
      this.keyword,
      TypeAnnotationImpl type,
      List<VariableDeclaration> variables)
      : super(comment, metadata) {
    _type = _becomeParentOf(type);
    _variables = new NodeListImpl<VariableDeclaration>(this, variables);
  }

  @override
  // TODO(paulberry): include commas.
  Iterable<SyntacticEntity> get childEntities => super._childEntities
    ..add(keyword)
    ..add(_type)
    ..addAll(_variables);

  @override
  Token get endToken => _variables.endToken;

  @override
  Token get firstTokenAfterCommentAndMetadata {
    if (keyword != null) {
      return keyword;
    } else if (_type != null) {
      return _type.beginToken;
    }
    return _variables.beginToken;
  }

  @override
  bool get isConst => keyword?.keyword == Keyword.CONST;

  @override
  bool get isFinal => keyword?.keyword == Keyword.FINAL;

  @override
  TypeAnnotation get type => _type;

  @override
  void set type(TypeAnnotation type) {
    _type = _becomeParentOf(type as AstNodeImpl);
  }

  @override
  NodeList<VariableDeclaration> get variables => _variables;

  @override
  dynamic/*=E*/ accept/*<E>*/(AstVisitor/*<E>*/ visitor) =>
      visitor.visitVariableDeclarationList(this);

  @override
  void visitChildren(AstVisitor visitor) {
    super.visitChildren(visitor);
    _type?.accept(visitor);
    _variables.accept(visitor);
  }
}

/**
 * A list of variables that are being declared in a context where a statement is
 * required.
 *
 *    variableDeclarationStatement ::=
 *        [VariableDeclarationList] ';'
 */
class VariableDeclarationStatementImpl extends StatementImpl
    implements VariableDeclarationStatement {
  /**
   * The variables being declared.
   */
  VariableDeclarationList _variableList;

  /**
   * The semicolon terminating the statement.
   */
  Token semicolon;

  /**
   * Initialize a newly created variable declaration statement.
   */
  VariableDeclarationStatementImpl(
      VariableDeclarationListImpl variableList, this.semicolon) {
    _variableList = _becomeParentOf(variableList);
  }

  @override
  Token get beginToken => _variableList.beginToken;

  @override
  Iterable<SyntacticEntity> get childEntities =>
      new ChildEntities()..add(_variableList)..add(semicolon);

  @override
  Token get endToken => semicolon;

  @override
  VariableDeclarationList get variables => _variableList;

  @override
  void set variables(VariableDeclarationList variables) {
    _variableList = _becomeParentOf(variables as AstNodeImpl);
  }

  @override
  dynamic/*=E*/ accept/*<E>*/(AstVisitor/*<E>*/ visitor) =>
      visitor.visitVariableDeclarationStatement(this);

  @override
  void visitChildren(AstVisitor visitor) {
    _variableList?.accept(visitor);
  }
}

/**
 * A while statement.
 *
 *    whileStatement ::=
 *        'while' '(' [Expression] ')' [Statement]
 */
class WhileStatementImpl extends StatementImpl implements WhileStatement {
  /**
   * The token representing the 'while' keyword.
   */
  Token whileKeyword;

  /**
   * The left parenthesis.
   */
  Token leftParenthesis;

  /**
   * The expression used to determine whether to execute the body of the loop.
   */
  Expression _condition;

  /**
   * The right parenthesis.
   */
  Token rightParenthesis;

  /**
   * The body of the loop.
   */
  Statement _body;

  /**
   * Initialize a newly created while statement.
   */
  WhileStatementImpl(this.whileKeyword, this.leftParenthesis,
      ExpressionImpl condition, this.rightParenthesis, StatementImpl body) {
    _condition = _becomeParentOf(condition);
    _body = _becomeParentOf(body);
  }

  @override
  Token get beginToken => whileKeyword;

  @override
  Statement get body => _body;

  @override
  void set body(Statement statement) {
    _body = _becomeParentOf(statement as AstNodeImpl);
  }

  @override
  Iterable<SyntacticEntity> get childEntities => new ChildEntities()
    ..add(whileKeyword)
    ..add(leftParenthesis)
    ..add(_condition)
    ..add(rightParenthesis)
    ..add(_body);

  @override
  Expression get condition => _condition;

  @override
  void set condition(Expression expression) {
    _condition = _becomeParentOf(expression as AstNodeImpl);
  }

  @override
  Token get endToken => _body.endToken;

  @override
  dynamic/*=E*/ accept/*<E>*/(AstVisitor/*<E>*/ visitor) =>
      visitor.visitWhileStatement(this);

  @override
  void visitChildren(AstVisitor visitor) {
    _condition?.accept(visitor);
    _body?.accept(visitor);
  }
}

/**
 * The with clause in a class declaration.
 *
 *    withClause ::=
 *        'with' [TypeName] (',' [TypeName])*
 */
class WithClauseImpl extends AstNodeImpl implements WithClause {
  /**
   * The token representing the 'with' keyword.
   */
  Token withKeyword;

  /**
   * The names of the mixins that were specified.
   */
  NodeList<TypeName> _mixinTypes;

  /**
   * Initialize a newly created with clause.
   */
  WithClauseImpl(this.withKeyword, List<TypeName> mixinTypes) {
    _mixinTypes = new NodeListImpl<TypeName>(this, mixinTypes);
  }

  @override
  Token get beginToken => withKeyword;

  @override
  // TODO(paulberry): add commas.
  Iterable<SyntacticEntity> get childEntities => new ChildEntities()
    ..add(withKeyword)
    ..addAll(_mixinTypes);

  @override
  Token get endToken => _mixinTypes.endToken;

  @override
  NodeList<TypeName> get mixinTypes => _mixinTypes;

  @override
  dynamic/*=E*/ accept/*<E>*/(AstVisitor/*<E>*/ visitor) =>
      visitor.visitWithClause(this);

  @override
  void visitChildren(AstVisitor visitor) {
    _mixinTypes.accept(visitor);
  }
}

/**
 * A yield statement.
 *
 *    yieldStatement ::=
 *        'yield' '*'? [Expression] ‘;’
 */
class YieldStatementImpl extends StatementImpl implements YieldStatement {
  /**
   * The 'yield' keyword.
   */
  Token yieldKeyword;

  /**
   * The star optionally following the 'yield' keyword.
   */
  Token star;

  /**
   * The expression whose value will be yielded.
   */
  Expression _expression;

  /**
   * The semicolon following the expression.
   */
  Token semicolon;

  /**
   * Initialize a newly created yield expression. The [star] can be `null` if no
   * star was provided.
   */
  YieldStatementImpl(
      this.yieldKeyword, this.star, ExpressionImpl expression, this.semicolon) {
    _expression = _becomeParentOf(expression);
  }

  @override
  Token get beginToken {
    if (yieldKeyword != null) {
      return yieldKeyword;
    }
    return _expression.beginToken;
  }

  @override
  Iterable<SyntacticEntity> get childEntities => new ChildEntities()
    ..add(yieldKeyword)
    ..add(star)
    ..add(_expression)
    ..add(semicolon);

  @override
  Token get endToken {
    if (semicolon != null) {
      return semicolon;
    }
    return _expression.endToken;
  }

  @override
  Expression get expression => _expression;

  @override
  void set expression(Expression expression) {
    _expression = _becomeParentOf(expression as AstNodeImpl);
  }

  @override
  dynamic/*=E*/ accept/*<E>*/(AstVisitor/*<E>*/ visitor) =>
      visitor.visitYieldStatement(this);

  @override
  void visitChildren(AstVisitor visitor) {
    _expression?.accept(visitor);
  }
}<|MERGE_RESOLUTION|>--- conflicted
+++ resolved
@@ -5831,14 +5831,9 @@
     ..add(_typeParameters)
     ..add(equals)
     ..add(_functionType);
-<<<<<<< HEAD
-  @override
-  Element get element => null;
-=======
 
   @override
   Element get element => name.staticElement;
->>>>>>> 7fe4c099
 
   @override
   GenericFunctionType get functionType => _functionType;
@@ -5861,10 +5856,6 @@
     return visitor.visitGenericTypeAlias(this);
   }
 
-<<<<<<< HEAD
-  // TODO: implement element
-=======
->>>>>>> 7fe4c099
   @override
   void visitChildren(AstVisitor visitor) {
     super.visitChildren(visitor);
@@ -8485,7 +8476,6 @@
   @override
   void set libraryName(LibraryIdentifier libraryName) {
     _libraryName = _becomeParentOf(libraryName as AstNodeImpl);
-<<<<<<< HEAD
   }
 
   @override
@@ -8497,19 +8487,6 @@
   }
 
   @override
-=======
-  }
-
-  @override
-  StringLiteral get uri => _uri;
-
-  @override
-  void set uri(StringLiteral uri) {
-    _uri = _becomeParentOf(uri as AstNodeImpl);
-  }
-
-  @override
->>>>>>> 7fe4c099
   dynamic/*=E*/ accept/*<E>*/(AstVisitor/*<E>*/ visitor) =>
       visitor.visitPartOfDirective(this);
 
@@ -9261,12 +9238,9 @@
    * does not have a declared type.
    */
   TypeAnnotation _type;
-<<<<<<< HEAD
-=======
 
   @override
   ParameterElement element;
->>>>>>> 7fe4c099
 
   /**
    * Initialize a newly created formal parameter. Either or both of the
