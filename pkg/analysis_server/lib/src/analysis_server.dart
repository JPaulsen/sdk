--- conflicted
+++ resolved
@@ -462,8 +462,6 @@
     return context.getErrors(source);
   }
 
-<<<<<<< HEAD
-=======
   /**
    * Returns resolved [AstNode]s at the given [offset] of the given [file].
    *
@@ -498,7 +496,6 @@
 //    return priorityFiles;
 //  }
 
->>>>>>> 07f1d4da
   /**
    * Returns the [CompilationUnit] of the Dart file with the given [path] that
    * should be used to resend notifications for already resolved unit.
@@ -525,23 +522,6 @@
     // if library has been already resolved, resolve unit
     return context.resolveCompilationUnit2(unitSource, librarySource);
   }
-
-// TODO(brianwilkerson) Add the following method after 'prioritySources' has
-// been added to InternalAnalysisContext.
-//  /**
-//   * Return a list containing the full names of all of the sources that are
-//   * priority sources.
-//   */
-//  List<String> getPriorityFiles() {
-//    List<String> priorityFiles = new List<String>();
-//    folderMap.values.forEach((ContextDirectory directory) {
-//      InternalAnalysisContext context = directory.context;
-//      context.prioritySources.forEach((Source source) {
-//        priorityFiles.add(source.fullName);
-//      });
-//    });
-//    return priorityFiles;
-//  }
 
   /**
    * Returns resolved [CompilationUnit]s of the Dart file with the given [path].
@@ -1293,6 +1273,41 @@
 
 
 /**
+ * Container with global [AnalysisServer] performance statistics.
+ */
+class ServerPerformanceStatistics {
+  /**
+   * The [PerformanceTag] for time spent in
+   * PerformAnalysisOperation._updateIndex.
+   */
+  static PerformanceTag index = new PerformanceTag('index');
+
+  /**
+   * The [PerformanceTag] for time spent in
+   * PerformAnalysisOperation._sendNotices.
+   */
+  static PerformanceTag notices = new PerformanceTag('notices');
+
+  /**
+   * The [PerformanceTag] for time spent performing a _DartIndexOperation.
+   */
+  static PerformanceTag indexOperation = new PerformanceTag('indexOperation');
+
+  /**
+   * The [PerformanceTag] for time spent between calls to
+   * AnalysisServer.performOperation when the server is not idle.
+   */
+  static PerformanceTag intertask = new PerformanceTag('intertask');
+
+  /**
+   * The [PerformanceTag] for time spent between calls to
+   * AnalysisServer.performOperation when the server is idle.
+   */
+  static PerformanceTag idle = new PerformanceTag('idle');
+}
+
+
+/**
  * A class used by [AnalysisServer] to record performance information
  * such as request latency.
  */
@@ -1348,48 +1363,33 @@
  */
 class ServerPerformanceStatistics {
   /**
-<<<<<<< HEAD
-   * The [PerformanceTag] for time spent in
-   * PerformAnalysisOperation._updateIndex.
-   */
-  static PerformanceTag index = new PerformanceTag('index');
+   * The [PerformanceTag] for time spent in [ExecutionDomainHandler].
+   */
+  static PerformanceTag executionNotifications =
+      new PerformanceTag('executionNotifications');
+
+  /**
+   * The [PerformanceTag] for time spent performing a _DartIndexOperation.
+   */
+  static PerformanceTag indexOperation = new PerformanceTag('indexOperation');
+
+  /**
+   * The [PerformanceTag] for time spent between calls to
+   * AnalysisServer.performOperation when the server is not idle.
+   */
+  static PerformanceTag intertask = new PerformanceTag('intertask');
+
+  /**
+   * The [PerformanceTag] for time spent between calls to
+   * AnalysisServer.performOperation when the server is idle.
+   */
+  static PerformanceTag idle = new PerformanceTag('idle');
 
   /**
    * The [PerformanceTag] for time spent in
    * PerformAnalysisOperation._sendNotices.
    */
   static PerformanceTag notices = new PerformanceTag('notices');
-=======
-   * The [PerformanceTag] for time spent in [ExecutionDomainHandler].
-   */
-  static PerformanceTag executionNotifications =
-      new PerformanceTag('executionNotifications');
->>>>>>> 07f1d4da
-
-  /**
-   * The [PerformanceTag] for time spent performing a _DartIndexOperation.
-   */
-  static PerformanceTag indexOperation = new PerformanceTag('indexOperation');
-
-  /**
-   * The [PerformanceTag] for time spent between calls to
-   * AnalysisServer.performOperation when the server is not idle.
-   */
-  static PerformanceTag intertask = new PerformanceTag('intertask');
-
-  /**
-   * The [PerformanceTag] for time spent between calls to
-   * AnalysisServer.performOperation when the server is idle.
-   */
-  static PerformanceTag idle = new PerformanceTag('idle');
-<<<<<<< HEAD
-=======
-
-  /**
-   * The [PerformanceTag] for time spent in
-   * PerformAnalysisOperation._sendNotices.
-   */
-  static PerformanceTag notices = new PerformanceTag('notices');
 
   /**
    * The [PerformanceTag] for time spent in server comminication channels.
@@ -1405,5 +1405,4 @@
    * The [PerformanceTag] for time spent in split store microtasks.
    */
   static PerformanceTag splitStore = new PerformanceTag('splitStore');
->>>>>>> 07f1d4da
 }