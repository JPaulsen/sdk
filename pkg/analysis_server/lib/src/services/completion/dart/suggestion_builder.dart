// Copyright (c) 2015, the Dart project authors.  Please see the AUTHORS file
// for details. All rights reserved. Use of this source code is governed by a
// BSD-style license that can be found in the LICENSE file.

library services.completion.dart.suggestion.builder;

import 'package:analysis_server/src/protocol_server.dart' as protocol;
import 'package:analysis_server/src/protocol_server.dart'
    hide Element, ElementKind;
import 'package:analysis_server/src/provisional/completion/dart/completion_dart.dart';
import 'package:analysis_server/src/services/completion/dart/utilities.dart';
import 'package:analysis_server/src/utilities/documentation.dart';
import 'package:analyzer/dart/element/element.dart';
import 'package:analyzer/dart/element/type.dart';
import 'package:analyzer/dart/element/visitor.dart';
import 'package:analyzer/src/generated/source.dart';
import 'package:analyzer/src/generated/utilities_dart.dart';
import 'package:path/path.dart' as path;

const String DYNAMIC = 'dynamic';

/**
 * Return a suggestion based upon the given element
 * or `null` if a suggestion is not appropriate for the given element.
 * If the suggestion is not currently in scope, then specify
 * importForSource as the source to which an import should be added.
 */
CompletionSuggestion createSuggestion(Element element,
    {String completion,
    CompletionSuggestionKind kind: CompletionSuggestionKind.INVOCATION,
    int relevance: DART_RELEVANCE_DEFAULT,
    Source importForSource}) {
  if (element == null) {
    return null;
  }
  if (element is ExecutableElement && element.isOperator) {
    // Do not include operators in suggestions
    return null;
  }
  if (completion == null) {
    completion = element.displayName;
  }
  bool isDeprecated = element.isDeprecated;
  CompletionSuggestion suggestion = new CompletionSuggestion(
      kind,
      isDeprecated ? DART_RELEVANCE_LOW : relevance,
      completion,
      completion.length,
      0,
      isDeprecated,
      false);

  // Attach docs.
  String doc = removeDartDocDelimiters(element.documentationComment);
  suggestion.docComplete = doc;
  suggestion.docSummary = getDartDocSummary(doc);

  suggestion.element = protocol.convertElement(element);
  Element enclosingElement = element.enclosingElement;
  if (enclosingElement is ClassElement) {
    suggestion.declaringType = enclosingElement.displayName;
  }
  suggestion.returnType = getReturnTypeString(element);
  if (element is ExecutableElement && element is! PropertyAccessorElement) {
    suggestion.parameterNames = element.parameters
        .map((ParameterElement parameter) => parameter.name)
        .toList();
    suggestion.parameterTypes =
        element.parameters.map((ParameterElement parameter) {
      DartType paramType = parameter.type;
      // Gracefully degrade if type not resolved yet
      return paramType != null ? paramType.displayName : 'var';
    }).toList();

    Iterable<ParameterElement> requiredParameters = element.parameters.where(
        (ParameterElement param) =>
            param.parameterKind == ParameterKind.REQUIRED);
    suggestion.requiredParameterCount = requiredParameters.length;

    Iterable<ParameterElement> namedParameters = element.parameters.where(
        (ParameterElement param) => param.parameterKind == ParameterKind.NAMED);
    suggestion.hasNamedParameters = namedParameters.isNotEmpty;

<<<<<<< HEAD
    suggestion.defaultArgumentListString =
        buildDefaultArgList(requiredParameters, namedParameters);
=======
    addDefaultArgDetails(suggestion, requiredParameters, namedParameters);
>>>>>>> 7fe4c099
  }
  if (importForSource != null) {
    String srcPath = path.dirname(importForSource.fullName);
    LibraryElement libElem = element.library;
    if (libElem != null) {
      Source libSource = libElem.source;
      if (libSource != null) {
        UriKind uriKind = libSource.uriKind;
        if (uriKind == UriKind.DART_URI) {
          suggestion.importUri = libSource.uri.toString();
        } else if (uriKind == UriKind.PACKAGE_URI) {
          suggestion.importUri = libSource.uri.toString();
        } else if (uriKind == UriKind.FILE_URI &&
            element.source.uriKind == UriKind.FILE_URI) {
          try {
            suggestion.importUri =
                path.relative(libSource.fullName, from: srcPath);
          } catch (_) {
            // ignored
          }
        }
      }
    }
    if (suggestion.importUri == null) {
      // Do not include out of scope suggestions
      // for which we cannot determine an import
      return null;
    }
  }
  return suggestion;
}

/**
 * Common mixin for sharing behavior
 */
abstract class ElementSuggestionBuilder {
  /**
   * A collection of completion suggestions.
   */
  final List<CompletionSuggestion> suggestions = <CompletionSuggestion>[];

  /**
   * A set of existing completions used to prevent duplicate suggestions.
   */
  final Set<String> _completions = new Set<String>();

  /**
   * A map of element names to suggestions for synthetic getters and setters.
   */
  final Map<String, CompletionSuggestion> _syntheticMap =
      <String, CompletionSuggestion>{};

  /**
   * Return the library in which the completion is requested.
   */
  LibraryElement get containingLibrary;

  /**
   * Return the kind of suggestions that should be built.
   */
  CompletionSuggestionKind get kind;

  /**
   * Add a suggestion based upon the given element.
   */
  void addSuggestion(Element element,
      {String prefix, int relevance: DART_RELEVANCE_DEFAULT}) {
    if (element.isPrivate) {
      if (element.library != containingLibrary) {
        return;
      }
    }
    String completion = element.displayName;
    if (prefix != null && prefix.length > 0) {
      if (completion == null || completion.length <= 0) {
        completion = prefix;
      } else {
        completion = '$prefix.$completion';
      }
    }
    if (completion == null || completion.length <= 0) {
      return;
    }
    CompletionSuggestion suggestion = createSuggestion(element,
        completion: completion, kind: kind, relevance: relevance);
    if (suggestion != null) {
      if (element.isSynthetic && element is PropertyAccessorElement) {
        String cacheKey;
        if (element.isGetter) {
          cacheKey = element.name;
        }
        if (element.isSetter) {
          cacheKey = element.name;
          cacheKey = cacheKey.substring(0, cacheKey.length - 1);
        }
        if (cacheKey != null) {
          CompletionSuggestion existingSuggestion = _syntheticMap[cacheKey];

          // Pair getter/setter by updating the existing suggestion
          if (existingSuggestion != null) {
            CompletionSuggestion getter =
                element.isGetter ? suggestion : existingSuggestion;
            protocol.ElementKind elemKind =
                element.enclosingElement is ClassElement
                    ? protocol.ElementKind.FIELD
                    : protocol.ElementKind.TOP_LEVEL_VARIABLE;
            existingSuggestion.element = new protocol.Element(
                elemKind,
                existingSuggestion.element.name,
                existingSuggestion.element.flags,
                location: getter.element.location,
                typeParameters: getter.element.typeParameters,
                parameters: null,
                returnType: getter.returnType);
            return;
          }

          // Cache lone getter/setter so that it can be paired
          _syntheticMap[cacheKey] = suggestion;
        }
      }
      if (_completions.add(suggestion.completion)) {
        suggestions.add(suggestion);
      }
    }
  }
}

/**
 * This class visits elements in a library and provides suggestions based upon
 * the visible members in that library.
 */
class LibraryElementSuggestionBuilder extends GeneralizingElementVisitor
    with ElementSuggestionBuilder {
  final LibraryElement containingLibrary;
  final CompletionSuggestionKind kind;
  final bool typesOnly;
  final bool instCreation;

  LibraryElementSuggestionBuilder(
      this.containingLibrary, this.kind, this.typesOnly, this.instCreation);

  @override
  visitClassElement(ClassElement element) {
    if (instCreation) {
      element.visitChildren(this);
    } else {
      addSuggestion(element);
    }
  }

  @override
  visitCompilationUnitElement(CompilationUnitElement element) {
    element.visitChildren(this);
    LibraryElement containingLibrary = element.library;
    if (containingLibrary != null) {
      for (var lib in containingLibrary.exportedLibraries) {
        lib.visitChildren(this);
      }
    }
  }

  @override
  visitConstructorElement(ConstructorElement element) {
    if (instCreation) {
      ClassElement classElem = element.enclosingElement;
      if (classElem != null) {
        String prefix = classElem.name;
        if (prefix != null && prefix.length > 0) {
          addSuggestion(element, prefix: prefix);
        }
      }
    }
  }

  @override
  visitElement(Element element) {
    // ignored
  }

  @override
  visitFunctionElement(FunctionElement element) {
    if (!typesOnly) {
      int relevance = element.library == containingLibrary
          ? DART_RELEVANCE_LOCAL_FUNCTION
          : DART_RELEVANCE_DEFAULT;
      addSuggestion(element, relevance: relevance);
    }
  }

  @override
  visitFunctionTypeAliasElement(FunctionTypeAliasElement element) {
    if (!instCreation) {
      addSuggestion(element);
    }
  }

  @override
  visitTopLevelVariableElement(TopLevelVariableElement element) {
    if (!typesOnly) {
      int relevance = element.library == containingLibrary
          ? DART_RELEVANCE_LOCAL_TOP_LEVEL_VARIABLE
          : DART_RELEVANCE_DEFAULT;
      addSuggestion(element, relevance: relevance);
    }
  }
}<|MERGE_RESOLUTION|>--- conflicted
+++ resolved
@@ -81,12 +81,7 @@
         (ParameterElement param) => param.parameterKind == ParameterKind.NAMED);
     suggestion.hasNamedParameters = namedParameters.isNotEmpty;
 
-<<<<<<< HEAD
-    suggestion.defaultArgumentListString =
-        buildDefaultArgList(requiredParameters, namedParameters);
-=======
     addDefaultArgDetails(suggestion, requiredParameters, namedParameters);
->>>>>>> 7fe4c099
   }
   if (importForSource != null) {
     String srcPath = path.dirname(importForSource.fullName);
