name: analysis_server
version: 0.1.0
author: Dart Team <misc@dartlang.org>
description: A server that performs analysis of Dart code over character streams using JSON-RPC encoded information.
homepage: http://www.dartlang.org
environment:
  sdk: '>=1.12.0 <2.0.0'
dependencies:
<<<<<<< HEAD
  analyzer: '>=0.26.1+16 <0.27.0'
=======
  analyzer: '>=0.26.2+1 <0.27.0'
>>>>>>> d9397d8a
  args: '>=0.13.0 <0.14.0'
  dart_style: '>=0.2.0 <0.3.0'
  linter: ^0.1.3+2
  logging: any
  path: any
  plugin: <0.2.0
  watcher: any
  yaml: any
dev_dependencies:
  html: any
  mock: '>=0.11.0 <0.12.0'
  test_reflective_loader: '>=0.0.3 <0.1.0'
  typed_mock: '>=0.0.4 <1.0.0'
  unittest: '>=0.11.4 <0.12.0'<|MERGE_RESOLUTION|>--- conflicted
+++ resolved
@@ -6,11 +6,7 @@
 environment:
   sdk: '>=1.12.0 <2.0.0'
 dependencies:
-<<<<<<< HEAD
-  analyzer: '>=0.26.1+16 <0.27.0'
-=======
   analyzer: '>=0.26.2+1 <0.27.0'
->>>>>>> d9397d8a
   args: '>=0.13.0 <0.14.0'
   dart_style: '>=0.2.0 <0.3.0'
   linter: ^0.1.3+2
