// Copyright (c) 2013, the Dart project authors.  Please see the AUTHORS file
// for details. All rights reserved. Use of this source code is governed by a
// BSD-style license that can be found in the LICENSE file.

library barback.test.asset_test;

import 'dart:async';
<<<<<<< HEAD
import 'dart:convert' show Encoding, UTF8, LATIN1;
=======
import 'dart:convert';
>>>>>>> f128a93b
import 'dart:io';

import 'package:barback/barback.dart';
import 'package:path/path.dart' as pathos;
import 'package:unittest/unittest.dart';

import 'utils.dart';

/// The contents of the test binary file.
final binaryContents = [0, 1, 2, 3, 4];

main() {
  initConfig();

  Directory tempDir;
  String binaryFilePath;
  String textFilePath;
  String latin1FilePath;

  setUp(() {
    // Create a temp file we can use for assets.
    tempDir = new Directory("").createTempSync();
    binaryFilePath = pathos.join(tempDir.path, "file.bin");
    new File(binaryFilePath).writeAsBytesSync(binaryContents);

    textFilePath = pathos.join(tempDir.path, "file.txt");
    new File(textFilePath).writeAsStringSync("çøñ†éℵ™");

    latin1FilePath = pathos.join(tempDir.path, "file.latin1");
    new File(latin1FilePath).writeAsBytesSync(LATIN1.encode("blåbærgrød"));
  });

  tearDown(() {
    if (tempDir != null) tempDir.deleteSync(recursive: true);
  });

  var id = new AssetId.parse("package|path/to/asset.txt");

  group("Asset.fromBytes", () {
    test("returns an asset with the given ID", () {
      var asset = new Asset.fromBytes(id, [1]);
      expect(asset.id, equals(id));
    });
  });

  group("Asset.fromFile", () {
    test("returns an asset with the given ID", () {
      var asset = new Asset.fromFile(id, new File("asset.txt"));
      expect(asset.id, equals(id));
    });
  });

  group("Asset.fromPath", () {
    test("returns an asset with the given ID", () {
      var asset = new Asset.fromPath(id, "asset.txt");
      expect(asset.id, equals(id));
    });
  });

  group("Asset.fromString", () {
    test("returns an asset with the given ID", () {
      var asset = new Asset.fromString(id, "content");
      expect(asset.id, equals(id));
    });
  });

  group("Asset.fromStream", () {
    test("returns an asset with the given ID", () {
      var asset = new Asset.fromStream(id,
          new Stream.fromFuture(new Future.value([104, 101, 108, 108, 111])));
      expect(asset.id, equals(id));
    });
  });

  group("read()", () {
    test("gets the UTF-8-encoded string for a string asset", () {
      var asset = new Asset.fromString(id, "çøñ†éℵ™");
      expect(asset.read().toList(),
          completion(equals([UTF8.encode("çøñ†éℵ™")])));
    });

    test("gets the raw bytes for a byte asset", () {
      var asset = new Asset.fromBytes(id, binaryContents);
      expect(asset.read().toList(),
          completion(equals([binaryContents])));
    });

    test("gets the raw bytes for a binary file", () {
      var asset = new Asset.fromPath(id, binaryFilePath);
      expect(asset.read().toList(),
          completion(equals([binaryContents])));
    });

    test("gets the raw bytes for a text file", () {
      var asset = new Asset.fromPath(id, textFilePath);
      expect(asset.read().toList(),
          completion(equals([UTF8.encode("çøñ†éℵ™")])));
    });

    test("gets the raw bytes for a stream", () {
      var asset = new Asset.fromStream(id,
          new Stream.fromFuture(new Future.value(UTF8.encode("çøñ†éℵ™"))));
      expect(asset.read().toList(),
          completion(equals([UTF8.encode("çøñ†éℵ™")])));
    });
  });

  group("readAsString()", () {
    group("byte asset", () {
      test("defaults to UTF-8 if encoding is omitted", () {
        var asset = new Asset.fromBytes(id, UTF8.encode("çøñ†éℵ™"));
        expect(asset.readAsString(),
            completion(equals("çøñ†éℵ™")));
      });

      test("supports UTF-8", () {
<<<<<<< HEAD
        var asset = new Asset.fromBytes(id, encodeUtf8("çøñ†éℵ™"));
=======
        var asset = new Asset.fromBytes(id, UTF8.encode("çøñ†éℵ™"));
>>>>>>> f128a93b
        expect(asset.readAsString(encoding: UTF8),
            completion(equals("çøñ†éℵ™")));
      });

      // TODO(rnystrom): Test other encodings once #6284 is fixed.
    });

    group("string asset", () {
      test("gets the string", () {
        var asset = new Asset.fromString(id, "contents");
        expect(asset.readAsString(),
            completion(equals("contents")));
      });

      test("ignores the encoding", () {
        var asset = new Asset.fromString(id, "contents");
        expect(asset.readAsString(encoding: LATIN1),
            completion(equals("contents")));
      });
    });

    group("file asset", () {
      test("defaults to UTF-8 if encoding is omitted", () {
        var asset = new Asset.fromPath(id, textFilePath);
        expect(asset.readAsString(),
            completion(equals("çøñ†éℵ™")));
      });
    });

    group("stream asset", () {
      test("defaults to UTF-8 if encoding is omitted", () {
        var asset = new Asset.fromStream(id,
            new Stream.fromFuture(new Future.value(UTF8.encode("çøñ†éℵ™"))));
        expect(asset.readAsString(),
            completion(equals("çøñ†éℵ™")));
      });

      test("supports UTF-8", () {
        var asset = new Asset.fromStream(id,
            new Stream.fromFuture(new Future.value(UTF8.encode("çøñ†éℵ™"))));
        expect(asset.readAsString(encoding: UTF8),
            completion(equals("çøñ†éℵ™")));
      });

      test("supports ISO-8859-1", () {
        var future = new Future.value(LATIN1.encode("blåbærgrød"));
        var asset = new Asset.fromStream(id, new Stream.fromFuture(future));
        expect(asset.readAsString(encoding: LATIN1),
            completion(equals("blåbærgrød")));
      });
    });
  });

  group("toString()", () {
    group("byte asset", () {
      test("shows the list of bytes in hex", () {
        var asset = new Asset.fromBytes(id,
            [0, 1, 2, 4, 8, 16, 32, 64, 128, 255]);
        expect(asset.toString(), equals(
            "Bytes [00 01 02 04 08 10 20 40 80 ff]"));
      });

      test("truncates the middle of there are more than ten bytes", () {
        var asset = new Asset.fromBytes(id,
            [1, 2, 3, 4, 5, 6, 7, 8, 9, 10, 11, 12, 13, 14]);
        expect(asset.toString(), equals(
            "Bytes [01 02 03 04 05 ... 0a 0b 0c 0d 0e]"));
      });
    });

    group("string asset", () {
      test("shows the contents", () {
        var asset = new Asset.fromString(id, "contents");
        expect(asset.toString(), equals(
            'String "contents"'));
      });

      test("truncates the middle of there are more than 40 characters", () {
        var asset = new Asset.fromString(id,
            "this is a fairly long string asset content that gets shortened");
        expect(asset.toString(), equals(
            'String "this is a fairly lon ...  that gets shortened"'));
      });
    });

    group("file asset", () {
      test("shows the file path", () {
        var asset = new Asset.fromPath(id, "path.txt");
        expect(asset.toString(), equals('File "path.txt"'));
      });
    });
  });
}<|MERGE_RESOLUTION|>--- conflicted
+++ resolved
@@ -5,11 +5,7 @@
 library barback.test.asset_test;
 
 import 'dart:async';
-<<<<<<< HEAD
-import 'dart:convert' show Encoding, UTF8, LATIN1;
-=======
 import 'dart:convert';
->>>>>>> f128a93b
 import 'dart:io';
 
 import 'package:barback/barback.dart';
@@ -126,11 +122,7 @@
       });
 
       test("supports UTF-8", () {
-<<<<<<< HEAD
-        var asset = new Asset.fromBytes(id, encodeUtf8("çøñ†éℵ™"));
-=======
         var asset = new Asset.fromBytes(id, UTF8.encode("çøñ†éℵ™"));
->>>>>>> f128a93b
         expect(asset.readAsString(encoding: UTF8),
             completion(equals("çøñ†éℵ™")));
       });
