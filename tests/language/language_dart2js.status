--- conflicted
+++ resolved
@@ -55,12 +55,8 @@
 factory1_test/00: Fail
 factory1_test/01: Fail
 type_annotation_test/09: Fail # Named constructors interpreted as a type.
-<<<<<<< HEAD
-callable_test/0*: Fail # Issue 7354
-=======
 prefix15_test: Fail # Issue 5022
 local_function2_test: Fail # Issue 5022
->>>>>>> 02594902
 
 [ $compiler == dart2js && $unchecked ]
 default_factory2_test/01: Fail # type arguments on redirecting factory not implemented
