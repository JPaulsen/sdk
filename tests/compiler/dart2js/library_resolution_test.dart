// Copyright (c) 2014, the Dart project authors.  Please see the AUTHORS file
// for details. All rights reserved. Use of this source code is governed by a
// BSD-style license that can be found in the LICENSE file.

/// Check that relative URIs are resolved against the canonical name of a
/// library. This only matters for dart:-libraries, so this test mocks up two
/// dart:-libraries.

import "dart:io";

import "dart:async";

import "memory_source_file_helper.dart";

import "package:async_helper/async_helper.dart";

import 'package:expect/expect.dart' show Expect;

import 'package:compiler/src/diagnostics/messages.dart'
    show MessageKind, MessageTemplate;

import 'package:compiler/src/elements/elements.dart' show LibraryElement;

import 'package:compiler/src/null_compiler_output.dart' show NullCompilerOutput;

import 'package:compiler/src/old_to_new_api.dart'
    show LegacyCompilerDiagnostics, LegacyCompilerInput;

Uri sdkRoot = Uri.base.resolve("sdk/");
Uri mock1LibraryUri = sdkRoot.resolve("lib/mock1.dart");
Uri mock2LibraryUri = sdkRoot.resolve("lib/mock2.dart");

<<<<<<< HEAD
const LibraryInfo mock1LibraryInfo = const LibraryInfo(
    "mock1.dart",
    categories: "Client,Embedded",
    documented: false,
    platforms: DART2JS_PLATFORM);

const LibraryInfo mock2LibraryInfo = const LibraryInfo(
    "mock2.dart",
    categories: "Client,Embedded",
    documented: false,
    platforms: DART2JS_PLATFORM);


class CustomCompiler extends Compiler {
  final Map<String, LibraryInfo> customLibraryInfo;

  CustomCompiler(
      this.customLibraryInfo,
      provider,
      handler,
      libraryRoot,
      packageRoot,
      options,
      environment)
      : super(
          provider,
          const NullCompilerOutput(),
          handler,
          libraryRoot,
          packageRoot,
          options,
          environment);

  LibraryInfo lookupLibraryInfo(String name) {
    if (name == "m_o_c_k_1") return mock1LibraryInfo;
    if (name == "m_o_c_k_2") return mock2LibraryInfo;
    return super.lookupLibraryInfo(name);
=======
class CustomCompiler extends CompilerImpl {
  CustomCompiler(provider, handler, libraryRoot,
      packageRoot, options, environment)
      : super(provider, const NullCompilerOutput(), handler, libraryRoot,
            packageRoot, options, environment);

  Uri lookupLibraryUri(String libraryName) {
    if (libraryName == "m_o_c_k_1") return mock1LibraryUri;
    if (libraryName == "m_o_c_k_2") return mock2LibraryUri;
    return super.lookupLibraryUri(libraryName);
>>>>>>> 71b3d5ab
  }
}

main() async {
  Uri packageRoot = Uri.base.resolve(Platform.packageRoot);

  var provider = new MemorySourceFileProvider(MEMORY_SOURCE_FILES);
  var handler = new FormattingDiagnosticHandler(provider);

  Future wrappedProvider(Uri uri) {
    if (uri == mock1LibraryUri) {
      return provider.readStringFromUri(Uri.parse('memory:mock1.dart'));
    }
    if (uri == mock2LibraryUri) {
      return provider.readStringFromUri(Uri.parse('memory:mock2.dart'));
    }
    return provider.readStringFromUri(uri);
  }

  String expectedMessage = MessageTemplate.TEMPLATES[
          MessageKind.LIBRARY_NOT_FOUND]
      .message({'resolvedUri': 'dart:mock2.dart'}).computeMessage();

  int actualMessageCount = 0;

  wrappedHandler(Uri uri, int begin, int end, String message, kind) {
    if (message == expectedMessage) {
      actualMessageCount++;
    } else {
      return handler(uri, begin, end, message, kind);
    }
  }

  checkLibrary(LibraryElement library) {
    Expect.equals(1, actualMessageCount);
  }

  CompilerImpl compiler = new CustomCompiler(
      new LegacyCompilerInput(wrappedProvider),
      new LegacyCompilerDiagnostics(wrappedHandler),
      sdkRoot,
      packageRoot,
      [],
      {});

  asyncStart();
  await compiler.setupSdk();
  var library =
      await compiler.libraryLoader.loadLibrary(Uri.parse("dart:m_o_c_k_1"));
  await checkLibrary(library);
  asyncSuccess(null);
}

const Map MEMORY_SOURCE_FILES = const {
  "mock1.dart": "library mock1; import 'mock2.dart';",
  "mock2.dart": "library mock2;",
};<|MERGE_RESOLUTION|>--- conflicted
+++ resolved
@@ -30,45 +30,6 @@
 Uri mock1LibraryUri = sdkRoot.resolve("lib/mock1.dart");
 Uri mock2LibraryUri = sdkRoot.resolve("lib/mock2.dart");
 
-<<<<<<< HEAD
-const LibraryInfo mock1LibraryInfo = const LibraryInfo(
-    "mock1.dart",
-    categories: "Client,Embedded",
-    documented: false,
-    platforms: DART2JS_PLATFORM);
-
-const LibraryInfo mock2LibraryInfo = const LibraryInfo(
-    "mock2.dart",
-    categories: "Client,Embedded",
-    documented: false,
-    platforms: DART2JS_PLATFORM);
-
-
-class CustomCompiler extends Compiler {
-  final Map<String, LibraryInfo> customLibraryInfo;
-
-  CustomCompiler(
-      this.customLibraryInfo,
-      provider,
-      handler,
-      libraryRoot,
-      packageRoot,
-      options,
-      environment)
-      : super(
-          provider,
-          const NullCompilerOutput(),
-          handler,
-          libraryRoot,
-          packageRoot,
-          options,
-          environment);
-
-  LibraryInfo lookupLibraryInfo(String name) {
-    if (name == "m_o_c_k_1") return mock1LibraryInfo;
-    if (name == "m_o_c_k_2") return mock2LibraryInfo;
-    return super.lookupLibraryInfo(name);
-=======
 class CustomCompiler extends CompilerImpl {
   CustomCompiler(provider, handler, libraryRoot,
       packageRoot, options, environment)
@@ -79,7 +40,6 @@
     if (libraryName == "m_o_c_k_1") return mock1LibraryUri;
     if (libraryName == "m_o_c_k_2") return mock2LibraryUri;
     return super.lookupLibraryUri(libraryName);
->>>>>>> 71b3d5ab
   }
 }
 
