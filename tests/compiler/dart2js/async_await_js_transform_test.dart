--- conflicted
+++ resolved
@@ -36,35 +36,11 @@
 function(a) {
   var __goto = 0, __completer = new Completer(), __handler = 1, __currentError, __self = this;
   function __body(__errorCode, __result) {
-<<<<<<< HEAD
-    if (__errorCode == 1) {
-=======
     if (__errorCode === 1) {
->>>>>>> 07f1d4da
       __currentError = __result;
       __goto = __handler;
     }
     while (true)
-<<<<<<< HEAD
-      try {
-        switch (__goto) {
-          case 0:
-            // Function start
-            print(__self.x);
-            __goto = 2;
-            return thenHelper(foo(), __body, __completer);
-          case 2:
-            // returning from await.
-            // implicit return
-            return thenHelper(null, 0, __completer, null);
-          case 1:
-            // rethrow
-            return thenHelper(__currentError, 1, __completer);
-        }
-      } catch (__error) {
-        __currentError = __error;
-        __goto = __handler;
-=======
       switch (__goto) {
         case 0:
           // Function start
@@ -78,26 +54,12 @@
         case 1:
           // rethrow
           return thenHelper(__currentError, 1, __completer);
->>>>>>> 07f1d4da
-      }
-
+      }
   }
   return thenHelper(null, __body, __completer, null);
 }""");
 
   testTransform("""
-<<<<<<< HEAD
-function(b) async {
-  try {
-    __outer: while (true) { // Overlapping label name.
-      try {
-        inner: while (true) {
-          break __outer; // Break from untranslated loop to translated target.
-          break; // break to untranslated target.
-        }
-        while (true) {
-          return; // Return via finallies.
-=======
   function(b) async {
     try {
       __outer: while (true) { // Overlapping label name.
@@ -114,7 +76,6 @@
           foo();
           continue; // Continue from finally with pending finally.
           return 2; // Return from finally with pending finally.
->>>>>>> 07f1d4da
         }
       }
     } finally {
@@ -129,43 +90,6 @@
       __currentError = __result;
       __goto = __handler;
     }
-<<<<<<< HEAD
-  } finally {
-    return 3; // Return from finally with no pending finally.
-  }
-  return 4;
-}""", """
-function(b) {
-  var __goto = 0, __completer = new Completer(), __handler = 2, __currentError, __next, __returnValue, __helper;
-  function __body(__errorCode, __result) {
-    if (__errorCode == 1) {
-      __currentError = __result;
-      __goto = __handler;
-    }
-    while (true)
-      try {
-        __outer1:
-          switch (__goto) {
-            case 0:
-              // Function start
-              __handler = 3;
-            case 7:
-              // continue __outer
-            case 8:
-              // while condition
-              __handler = 10;
-              inner: {
-                while (true) {
-                  __next = [6];
-                  // goto finally
-                  __goto = 11;
-                  break __outer1;
-                  break;
-                }
-              }
-              while (true) {
-                __next = [1, 4];
-=======
     while (true)
       __outer1:
         switch (__goto) {
@@ -180,85 +104,11 @@
             inner: {
               while (true) {
                 __next = [6];
->>>>>>> 07f1d4da
                 // goto finally
                 __goto = 11;
                 break __outer1;
                 break;
               }
-<<<<<<< HEAD
-              __goto = 13;
-              return thenHelper(foo(), __body, __completer);
-            case 13:
-              // returning from await.
-              __helper = __result;
-              __next = [12];
-              // goto finally
-              __goto = 11;
-              break;
-            case 10:
-              // uncaught
-              __next = [3];
-            case 11:
-              // finally
-              __handler = 3;
-              foo();
-              // goto while condition
-              __goto = 8;
-              break;
-              __returnValue = 2;
-              __next = [1];
-              // goto finally
-              __goto = 4;
-              break;
-              // goto the next finally handler
-              __goto = __next.pop();
-              break;
-            case 12:
-              // after finally
-              // goto while condition
-              __goto = 8;
-              break;
-            case 9:
-              // after while
-            case 6:
-              // break __outer
-              __next = [5];
-              // goto finally
-              __goto = 4;
-              break;
-            case 3:
-              // uncaught
-              __next = [2];
-            case 4:
-              // finally
-              __handler = 2;
-              __returnValue = 3;
-              // goto return
-              __goto = 1;
-              break;
-              // goto the next finally handler
-              __goto = __next.pop();
-              break;
-            case 5:
-              // after finally
-              __returnValue = 4;
-              // goto return
-              __goto = 1;
-              break;
-            case 1:
-              // return
-              return thenHelper(__returnValue, 0, __completer, null);
-            case 2:
-              // rethrow
-              return thenHelper(__currentError, 1, __completer);
-          }
-      } catch (__error) {
-        __currentError = __error;
-        __goto = __handler;
-      }
-
-=======
             }
             while (true) {
               __next = [1, 4];
@@ -332,16 +182,11 @@
             // rethrow
             return thenHelper(__currentError, 1, __completer);
         }
->>>>>>> 07f1d4da
   }
   return thenHelper(null, __body, __completer, null);
 }""");
 
-<<<<<<< HEAD
-  testTransform("""
-=======
     testTransform("""
->>>>>>> 07f1d4da
 function(c) async {
   var a, b, c, d, e, f;
   a = b++; // post- and preincrements.
@@ -354,54 +199,11 @@
 function(c) {
   var __goto = 0, __completer = new Completer(), __handler = 1, __currentError, a, b, c, d, e, f, __temp1;
   function __body(__errorCode, __result) {
-<<<<<<< HEAD
-    if (__errorCode == 1) {
-=======
     if (__errorCode === 1) {
->>>>>>> 07f1d4da
       __currentError = __result;
       __goto = __handler;
     }
     while (true)
-<<<<<<< HEAD
-      try {
-        switch (__goto) {
-          case 0:
-            // Function start
-            a = b++;
-            b = --b;
-            __goto = 2;
-            return thenHelper(foo(), __body, __completer);
-          case 2:
-            // returning from await.
-            c = __result.a++;
-            __goto = 3;
-            return thenHelper(foo(), __body, __completer);
-          case 3:
-            // returning from await.
-            d = ++__result.a;
-            __temp1 = foo1();
-            __goto = 4;
-            return thenHelper(foo2(), __body, __completer);
-          case 4:
-            // returning from await.
-            e = __temp1[__result]--;
-            __temp1 = foo1();
-            __goto = 5;
-            return thenHelper(foo2(), __body, __completer);
-          case 5:
-            // returning from await.
-            f = --__temp1[__result];
-            // implicit return
-            return thenHelper(null, 0, __completer, null);
-          case 1:
-            // rethrow
-            return thenHelper(__currentError, 1, __completer);
-        }
-      } catch (__error) {
-        __currentError = __error;
-        __goto = __handler;
-=======
       switch (__goto) {
         case 0:
           // Function start
@@ -434,31 +236,12 @@
         case 1:
           // rethrow
           return thenHelper(__currentError, 1, __completer);
->>>>>>> 07f1d4da
-      }
-
+      }
   }
   return thenHelper(null, __body, __completer, null);
 }""");
 
   testTransform("""
-<<<<<<< HEAD
-function(d2) async {
-  var a, b, c, d, e, f, g, h; // empty initializer
-  a = foo1() || await foo2(); // short circuiting operators
-  b = await foo1() || foo2();
-  c = await foo1() || foo3(await foo2());
-  d = foo1() || foo2();
-  e = foo1() && await foo2();
-  f = await foo1() && foo2();
-  g = await foo1() && await foo2();
-  h = foo1() && foo2();
-}""", """
-function(d2) {
-  var __goto = 0, __completer = new Completer(), __handler = 1, __currentError, a, b, c, d, e, f, g, h, __temp1;
-  function __body(__errorCode, __result) {
-    if (__errorCode == 1) {
-=======
   function(d2) async {
     var a, b, c, d, e, f, g, h; // empty initializer
     a = foo1() || await foo2(); // short circuiting operators
@@ -474,126 +257,10 @@
   var __goto = 0, __completer = new Completer(), __handler = 1, __currentError, a, b, c, d, e, f, g, h, __temp1;
   function __body(__errorCode, __result) {
     if (__errorCode === 1) {
->>>>>>> 07f1d4da
       __currentError = __result;
       __goto = __handler;
     }
     while (true)
-<<<<<<< HEAD
-      try {
-        switch (__goto) {
-          case 0:
-            // Function start
-            __temp1 = foo1();
-            if (__temp1) {
-              // goto then
-              __goto = 2;
-              break;
-            } else
-              __result = __temp1;
-            // goto join
-            __goto = 3;
-            break;
-          case 2:
-            // then
-            __goto = 4;
-            return thenHelper(foo2(), __body, __completer);
-          case 4:
-            // returning from await.
-          case 3:
-            // join
-            a = __result;
-            __goto = 5;
-            return thenHelper(foo1(), __body, __completer);
-          case 5:
-            // returning from await.
-            b = __result || foo2();
-            __goto = 8;
-            return thenHelper(foo1(), __body, __completer);
-          case 8:
-            // returning from await.
-            __temp1 = __result;
-            if (__temp1) {
-              // goto then
-              __goto = 6;
-              break;
-            } else
-              __result = __temp1;
-            // goto join
-            __goto = 7;
-            break;
-          case 6:
-            // then
-            __temp1 = foo3;
-            __goto = 9;
-            return thenHelper(foo2(), __body, __completer);
-          case 9:
-            // returning from await.
-            __result = __temp1(__result);
-          case 7:
-            // join
-            c = __result;
-            d = foo1() || foo2();
-            __temp1 = foo1();
-            if (__temp1)
-              __result = __temp1;
-            else {
-              // goto then
-              __goto = 10;
-              break;
-            }
-            // goto join
-            __goto = 11;
-            break;
-          case 10:
-            // then
-            __goto = 12;
-            return thenHelper(foo2(), __body, __completer);
-          case 12:
-            // returning from await.
-          case 11:
-            // join
-            e = __result;
-            __goto = 13;
-            return thenHelper(foo1(), __body, __completer);
-          case 13:
-            // returning from await.
-            f = __result && foo2();
-            __goto = 16;
-            return thenHelper(foo1(), __body, __completer);
-          case 16:
-            // returning from await.
-            __temp1 = __result;
-            if (__temp1)
-              __result = __temp1;
-            else {
-              // goto then
-              __goto = 14;
-              break;
-            }
-            // goto join
-            __goto = 15;
-            break;
-          case 14:
-            // then
-            __goto = 17;
-            return thenHelper(foo2(), __body, __completer);
-          case 17:
-            // returning from await.
-          case 15:
-            // join
-            g = __result;
-            h = foo1() && foo2();
-            // implicit return
-            return thenHelper(null, 0, __completer, null);
-          case 1:
-            // rethrow
-            return thenHelper(__currentError, 1, __completer);
-        }
-      } catch (__error) {
-        __currentError = __error;
-        __goto = __handler;
-=======
       switch (__goto) {
         case 0:
           // Function start
@@ -702,18 +369,12 @@
         case 1:
           // rethrow
           return thenHelper(__currentError, 1, __completer);
->>>>>>> 07f1d4da
-      }
-
+      }
   }
   return thenHelper(null, __body, __completer, null);
 }""");
 
-<<<<<<< HEAD
-  testTransform("""
-=======
     testTransform("""
->>>>>>> 07f1d4da
 function(x, y) async {
   while (true) {
     switch(y) { // Switch with no awaits in case key expressions
@@ -732,85 +393,11 @@
 function(x, y) {
   var __goto = 0, __completer = new Completer(), __handler = 1, __currentError;
   function __body(__errorCode, __result) {
-<<<<<<< HEAD
-    if (__errorCode == 1) {
-=======
     if (__errorCode === 1) {
->>>>>>> 07f1d4da
       __currentError = __result;
       __goto = __handler;
     }
     while (true)
-<<<<<<< HEAD
-      try {
-        switch (__goto) {
-          case 0:
-            // Function start
-          case 2:
-            // while condition
-          case 4:
-            // switch
-            switch (y) {
-              case 0:
-                // goto case
-                __goto = 6;
-                break;
-              case 1:
-                // goto case
-                __goto = 7;
-                break;
-              case 1:
-                // goto case
-                __goto = 8;
-                break;
-              case 2:
-                // goto case
-                __goto = 9;
-                break;
-            }
-            // goto after switch
-            __goto = 5;
-            break;
-          case 6:
-            // case
-          case 7:
-            // case
-            __goto = 10;
-            return thenHelper(foo(), __body, __completer);
-          case 10:
-            // returning from await.
-            // goto while condition
-            __goto = 2;
-            break;
-          case 8:
-            // case
-            __goto = 11;
-            return thenHelper(foo(), __body, __completer);
-          case 11:
-            // returning from await.
-            // goto after switch
-            __goto = 5;
-            break;
-          case 9:
-            // case
-            foo();
-          case 5:
-            // after switch
-            // goto while condition
-            __goto = 2;
-            break;
-          case 3:
-            // after while
-            // implicit return
-            return thenHelper(null, 0, __completer, null);
-          case 1:
-            // rethrow
-            return thenHelper(__currentError, 1, __completer);
-        }
-      } catch (__error) {
-        __currentError = __error;
-        __goto = __handler;
-=======
       switch (__goto) {
         case 0:
           // Function start
@@ -874,30 +461,12 @@
         case 1:
           // rethrow
           return thenHelper(__currentError, 1, __completer);
->>>>>>> 07f1d4da
-      }
-
+      }
   }
   return thenHelper(null, __body, __completer, null);
 }""");
 
   testTransform("""
-<<<<<<< HEAD
-function(f) async {
-  do {
-    var a = await foo();
-    if (a) // If with no awaits in body
-      break;
-    else
-      continue;
-  } while (await foo());
-}
-""", """
-function(f) {
-  var __goto = 0, __completer = new Completer(), __handler = 1, __currentError, a;
-  function __body(__errorCode, __result) {
-    if (__errorCode == 1) {
-=======
   function(f) async {
     do {
       var a = await foo();
@@ -912,55 +481,10 @@
   var __goto = 0, __completer = new Completer(), __handler = 1, __currentError, a;
   function __body(__errorCode, __result) {
     if (__errorCode === 1) {
->>>>>>> 07f1d4da
       __currentError = __result;
       __goto = __handler;
     }
     while (true)
-<<<<<<< HEAD
-      try {
-        switch (__goto) {
-          case 0:
-            // Function start
-          case 2:
-            // do body
-            __goto = 5;
-            return thenHelper(foo(), __body, __completer);
-          case 5:
-            // returning from await.
-            a = __result;
-            if (a) {
-              // goto after do
-              __goto = 4;
-              break;
-            } else {
-              // goto do condition
-              __goto = 3;
-              break;
-            }
-          case 3:
-            // do condition
-            __goto = 6;
-            return thenHelper(foo(), __body, __completer);
-          case 6:
-            // returning from await.
-            if (__result) {
-              // goto do body
-              __goto = 2;
-              break;
-            }
-          case 4:
-            // after do
-            // implicit return
-            return thenHelper(null, 0, __completer, null);
-          case 1:
-            // rethrow
-            return thenHelper(__currentError, 1, __completer);
-        }
-      } catch (__error) {
-        __currentError = __error;
-        __goto = __handler;
-=======
       switch (__goto) {
         case 0:
           // Function start
@@ -998,18 +522,12 @@
         case 1:
           // rethrow
           return thenHelper(__currentError, 1, __completer);
->>>>>>> 07f1d4da
-      }
-
+      }
   }
   return thenHelper(null, __body, __completer, null);
 }""");
 
-<<<<<<< HEAD
-  testTransform("""
-=======
     testTransform("""
->>>>>>> 07f1d4da
 function(g) async {
   for (var i = 0; i < await foo1(); i += await foo2()) {
     if (foo(i))
@@ -1027,84 +545,11 @@
 function(g) {
   var __goto = 0, __completer = new Completer(), __handler = 2, __currentError, __returnValue, i, __temp1;
   function __body(__errorCode, __result) {
-<<<<<<< HEAD
-    if (__errorCode == 1) {
-=======
     if (__errorCode === 1) {
->>>>>>> 07f1d4da
       __currentError = __result;
       __goto = __handler;
     }
     while (true)
-<<<<<<< HEAD
-      try {
-        switch (__goto) {
-          case 0:
-            // Function start
-            i = 0;
-          case 3:
-            // for condition
-            __temp1 = i;
-            __goto = 6;
-            return thenHelper(foo1(), __body, __completer);
-          case 6:
-            // returning from await.
-            if (!(__temp1 < __result)) {
-              // goto after for
-              __goto = 5;
-              break;
-            }
-            if (foo(i)) {
-              // goto for update
-              __goto = 4;
-              break;
-            } else {
-              // goto after for
-              __goto = 5;
-              break;
-            }
-            __goto = !foo(i) ? 7 : 8;
-            break;
-          case 7:
-            // then
-            __goto = 9;
-            return thenHelper(foo(), __body, __completer);
-          case 9:
-            // returning from await.
-            // goto return
-            __goto = 1;
-            break;
-          case 8:
-            // join
-            __temp1 = print;
-            __goto = 10;
-            return thenHelper(foo(i), __body, __completer);
-          case 10:
-            // returning from await.
-            __temp1(__result);
-          case 4:
-            // for update
-            __goto = 11;
-            return thenHelper(foo2(), __body, __completer);
-          case 11:
-            // returning from await.
-            i = __result;
-            // goto for condition
-            __goto = 3;
-            break;
-          case 5:
-            // after for
-          case 1:
-            // return
-            return thenHelper(__returnValue, 0, __completer, null);
-          case 2:
-            // rethrow
-            return thenHelper(__currentError, 1, __completer);
-        }
-      } catch (__error) {
-        __currentError = __error;
-        __goto = __handler;
-=======
       switch (__goto) {
         case 0:
           // Function start
@@ -1167,29 +612,12 @@
         case 2:
           // rethrow
           return thenHelper(__currentError, 1, __completer);
->>>>>>> 07f1d4da
-      }
-
+      }
   }
   return thenHelper(null, __body, __completer, null);
 }""");
 
   testTransform("""
-<<<<<<< HEAD
-function(a, h) async {
-  var x = {"a": foo1(), "b": await foo2(), "c": foo3()};
-  x["a"] = 2; // Different assignments
-  (await foo()).a = 3;
-  x[await foo()] = 4;
-  x[(await foo1()).a = await foo2()] = 5;
-  (await foo1())[await foo2()] = await foo3(6);
-}
-""", """
-function(a, h) {
-  var __goto = 0, __completer = new Completer(), __handler = 1, __currentError, x, __temp1, __temp2;
-  function __body(__errorCode, __result) {
-    if (__errorCode == 1) {
-=======
   function(a, h) async {
     var x = {"a": foo1(), "b": await foo2(), "c": foo3()};
     x["a"] = 2; // Different assignments
@@ -1203,70 +631,10 @@
   var __goto = 0, __completer = new Completer(), __handler = 1, __currentError, x, __temp1, __temp2;
   function __body(__errorCode, __result) {
     if (__errorCode === 1) {
->>>>>>> 07f1d4da
       __currentError = __result;
       __goto = __handler;
     }
     while (true)
-<<<<<<< HEAD
-      try {
-        switch (__goto) {
-          case 0:
-            // Function start
-            __temp1 = foo1();
-            __goto = 2;
-            return thenHelper(foo2(), __body, __completer);
-          case 2:
-            // returning from await.
-            x = {a: __temp1, b: __result, c: foo3()};
-            x.a = 2;
-            __goto = 3;
-            return thenHelper(foo(), __body, __completer);
-          case 3:
-            // returning from await.
-            __result.a = 3;
-            __temp1 = x;
-            __goto = 4;
-            return thenHelper(foo(), __body, __completer);
-          case 4:
-            // returning from await.
-            __temp1[__result] = 4;
-            __temp1 = x;
-            __goto = 5;
-            return thenHelper(foo1(), __body, __completer);
-          case 5:
-            // returning from await.
-            __temp2 = __result;
-            __goto = 6;
-            return thenHelper(foo2(), __body, __completer);
-          case 6:
-            // returning from await.
-            __temp1[__temp2.a = __result] = 5;
-            __goto = 7;
-            return thenHelper(foo1(), __body, __completer);
-          case 7:
-            // returning from await.
-            __temp1 = __result;
-            __goto = 8;
-            return thenHelper(foo2(), __body, __completer);
-          case 8:
-            // returning from await.
-            __temp2 = __result;
-            __goto = 9;
-            return thenHelper(foo3(6), __body, __completer);
-          case 9:
-            // returning from await.
-            __temp1[__temp2] = __result;
-            // implicit return
-            return thenHelper(null, 0, __completer, null);
-          case 1:
-            // rethrow
-            return thenHelper(__currentError, 1, __completer);
-        }
-      } catch (__error) {
-        __currentError = __error;
-        __goto = __handler;
-=======
       switch (__goto) {
         case 0:
           // Function start
@@ -1319,18 +687,12 @@
         case 1:
           // rethrow
           return thenHelper(__currentError, 1, __completer);
->>>>>>> 07f1d4da
-      }
-
+      }
   }
   return thenHelper(null, __body, __completer, null);
 }""");
 
-<<<<<<< HEAD
-  testTransform("""
-=======
     testTransform("""
->>>>>>> 07f1d4da
 function(c, i) async {
   try {
     var x = c ? await foo() : foo(); // conditional
@@ -1347,114 +709,13 @@
 }
 """, """
 function(c, i) {
-<<<<<<< HEAD
-  var __goto = 0, __completer = new Completer(), __handler = 1, __currentError, x, y, __error1, __error2;
-  function __body(__errorCode, __result) {
-    if (__errorCode == 1) {
-=======
   var __goto = 0, __completer = new Completer(), __handler = 1, __currentError, __next, x, y, __error1, __error2;
   function __body(__errorCode, __result) {
     if (__errorCode === 1) {
->>>>>>> 07f1d4da
       __currentError = __result;
       __goto = __handler;
     }
     while (true)
-<<<<<<< HEAD
-      try {
-        switch (__goto) {
-          case 0:
-            // Function start
-            __handler = 3;
-            __goto = c ? 6 : 8;
-            break;
-          case 6:
-            // then
-            __goto = 9;
-            return thenHelper(foo(), __body, __completer);
-          case 9:
-            // returning from await.
-            // goto join
-            __goto = 7;
-            break;
-          case 8:
-            // else
-            __result = foo();
-          case 7:
-            // join
-            x = __result;
-            y = {};
-            __handler = 1;
-            // goto after finally
-            __goto = 5;
-            break;
-          case 3:
-            // catch
-            __handler = 2;
-            __error1 = __currentError;
-            __handler = 11;
-            __goto = c ? 14 : 16;
-            break;
-          case 14:
-            // then
-            __goto = 17;
-            return thenHelper(fooError(__error1), __body, __completer);
-          case 17:
-            // returning from await.
-            // goto join
-            __goto = 15;
-            break;
-          case 16:
-            // else
-            __result = fooError(__error1);
-          case 15:
-            // join
-            x = __result;
-            __next = [13];
-            // goto finally
-            __goto = 12;
-            break;
-          case 11:
-            // catch
-            __handler = 10;
-            __error2 = __currentError;
-            y.x = foo(__error2);
-            __next = [13];
-            // goto finally
-            __goto = 12;
-            break;
-          case 10:
-            // uncaught
-            __next = [2];
-          case 12:
-            // finally
-            __handler = 2;
-            foo(x);
-            // goto the next finally handler
-            __goto = __next.pop();
-            break;
-          case 13:
-            // after finally
-            // goto after finally
-            __goto = 5;
-            break;
-          case 2:
-            // uncaught
-            // goto rethrow
-            __goto = 1;
-            break;
-          case 5:
-            // after finally
-            // implicit return
-            return thenHelper(null, 0, __completer, null);
-          case 1:
-            // rethrow
-            return thenHelper(__currentError, 1, __completer);
-        }
-      } catch (__error) {
-        __currentError = __error;
-        __goto = __handler;
-=======
       switch (__goto) {
         case 0:
           // Function start
@@ -1543,27 +804,12 @@
         case 1:
           // rethrow
           return thenHelper(__currentError, 1, __completer);
->>>>>>> 07f1d4da
       }
   }
   return thenHelper(null, __body, __completer, null);
 }""");
 
   testTransform("""
-<<<<<<< HEAD
-function(x, y, j) async {
-  print(await(foo(x))); // calls
-  (await print)(foo(x));
-  print(foo(await x));
-  await (print(foo(await x)));
-  print(foo(x, await y, z));
-}
-""", """
-function(x, y, j) {
-  var __goto = 0, __completer = new Completer(), __handler = 1, __currentError, __temp1, __temp2, __temp3;
-  function __body(__errorCode, __result) {
-    if (__errorCode == 1) {
-=======
   function(x, y, j) async {
     print(await(foo(x))); // calls
     (await print)(foo(x));
@@ -1576,62 +822,10 @@
   var __goto = 0, __completer = new Completer(), __handler = 1, __currentError, __temp1, __temp2, __temp3;
   function __body(__errorCode, __result) {
     if (__errorCode === 1) {
->>>>>>> 07f1d4da
       __currentError = __result;
       __goto = __handler;
     }
     while (true)
-<<<<<<< HEAD
-      try {
-        switch (__goto) {
-          case 0:
-            // Function start
-            __temp1 = print;
-            __goto = 2;
-            return thenHelper(foo(x), __body, __completer);
-          case 2:
-            // returning from await.
-            __temp1(__result);
-            __goto = 3;
-            return thenHelper(print, __body, __completer);
-          case 3:
-            // returning from await.
-            __result(foo(x));
-            __temp1 = print;
-            __temp2 = foo;
-            __goto = 4;
-            return thenHelper(x, __body, __completer);
-          case 4:
-            // returning from await.
-            __temp1(__temp2(__result));
-            __temp1 = print;
-            __temp2 = foo;
-            __goto = 6;
-            return thenHelper(x, __body, __completer);
-          case 6:
-            // returning from await.
-            __goto = 5;
-            return thenHelper(__temp1(__temp2(__result)), __body, __completer);
-          case 5:
-            // returning from await.
-            __temp1 = print;
-            __temp2 = foo;
-            __temp3 = x;
-            __goto = 7;
-            return thenHelper(y, __body, __completer);
-          case 7:
-            // returning from await.
-            __temp1(__temp2(__temp3, __result, z));
-            // implicit return
-            return thenHelper(null, 0, __completer, null);
-          case 1:
-            // rethrow
-            return thenHelper(__currentError, 1, __completer);
-        }
-      } catch (__error) {
-        __currentError = __error;
-        __goto = __handler;
-=======
       switch (__goto) {
         case 0:
           // Function start
@@ -1676,18 +870,12 @@
         case 1:
           // rethrow
           return thenHelper(__currentError, 1, __completer);
->>>>>>> 07f1d4da
-      }
-
+      }
   }
   return thenHelper(null, __body, __completer, null);
 }""");
 
-<<<<<<< HEAD
-  testTransform("""
-=======
     testTransform("""
->>>>>>> 07f1d4da
 function(x, y, k) async {
   while (await(foo())) {
     lab: { // labelled statement
@@ -1716,125 +904,11 @@
 function(x, y, k) {
   var __goto = 0, __completer = new Completer(), __handler = 2, __currentError, __returnValue, __temp1;
   function __body(__errorCode, __result) {
-<<<<<<< HEAD
-    if (__errorCode == 1) {
-=======
     if (__errorCode === 1) {
->>>>>>> 07f1d4da
       __currentError = __result;
       __goto = __handler;
     }
     while (true)
-<<<<<<< HEAD
-      try {
-        switch (__goto) {
-          case 0:
-            // Function start
-          case 3:
-            // while condition
-            __goto = 5;
-            return thenHelper(foo(), __body, __completer);
-          case 5:
-            // returning from await.
-            if (!__result) {
-              // goto after while
-              __goto = 4;
-              break;
-            }
-          case 7:
-            // continue lab
-          case 8:
-            // switch
-            __temp1 = y;
-            if (__temp1 === 0) {
-              // goto case
-              __goto = 10;
-              break;
-            }
-            if (__temp1 === 0) {
-              // goto case
-              __goto = 11;
-              break;
-            }
-            __goto = 13;
-            return thenHelper(bar(), __body, __completer);
-          case 13:
-            // returning from await.
-            if (__temp1 === __result) {
-              // goto case
-              __goto = 12;
-              break;
-            }
-            if (__temp1 === x) {
-              // goto case
-              __goto = 14;
-              break;
-            }
-            // goto default
-            __goto = 15;
-            break;
-          case 10:
-            // case
-            foo();
-          case 11:
-            // case
-            __temp1 = print;
-            __goto = 16;
-            return thenHelper(foo1(x), __body, __completer);
-          case 16:
-            // returning from await.
-            __temp1(__result);
-            __returnValue = y;
-            // goto return
-            __goto = 1;
-            break;
-          case 12:
-            // case
-            __temp1 = print;
-            __goto = 17;
-            return thenHelper(foobar(x), __body, __completer);
-          case 17:
-            // returning from await.
-            __temp1(__result);
-            __returnValue = y;
-            // goto return
-            __goto = 1;
-            break;
-          case 14:
-            // case
-            if (a) {
-              throw new Error();
-            } else {
-              // goto while condition
-              __goto = 3;
-              break;
-            }
-          case 15:
-            // default
-            // goto break lab
-            __goto = 6;
-            break;
-          case 9:
-            // after switch
-            foo();
-          case 6:
-            // break lab
-            // goto while condition
-            __goto = 3;
-            break;
-          case 4:
-            // after while
-          case 1:
-            // return
-            return thenHelper(__returnValue, 0, __completer, null);
-          case 2:
-            // rethrow
-            return thenHelper(__currentError, 1, __completer);
-        }
-      } catch (__error) {
-        __currentError = __error;
-        __goto = __handler;
-=======
       switch (__goto) {
         case 0:
           // Function start
@@ -1938,9 +1012,7 @@
         case 2:
           // rethrow
           return thenHelper(__currentError, 1, __completer);
->>>>>>> 07f1d4da
-      }
-
+      }
   }
   return thenHelper(null, __body, __completer, null);
 }""");
