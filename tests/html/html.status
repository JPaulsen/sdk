# Copyright (c) 2013, the Dart project authors.  Please see the AUTHORS file
# for details. All rights reserved. Use of this source code is governed by a
# BSD-style license that can be found in the LICENSE file.

event_test: Skip  # Issue 1996
interactive_test: Skip # Must be run manually.
dromaeo_smoke_test: Skip # Issue 14521, 8257
custom/template_wrappers_test: Pass, Fail # Issue 16656 (Chrome 33 regression)
[ $runtime == drt || $runtime == dartium ]
custom/template_wrappers_test: Pass # Issue 16656 Override others

[ $compiler == dart2js && $csp ]
custom/js_custom_test: Fail # Issue 14643

[ $compiler == dart2js && $browser ]
custom/created_callback_test: Fail # Support for created constructor.

[ $compiler == dart2js && ($runtime == safari || $runtime == ff || $runtime == chrome || $ie) ]
custom/entered_left_view_test/viewless_document: Fail # Polyfill does not handle this
custom/attribute_changed_callback_test/unsupported_on_polyfill: Fail # Polyfill does not support

[ $compiler == none && ($runtime == drt || $runtime == dartium) && $mode == debug && $system == macos]
audiobuffersourcenode_test: Pass, Fail, Crash # http://crbug.com/256601

[ $compiler == none && ($runtime == drt || $runtime == dartium) && $checked ]
xhr_test/xhr: Pass, RuntimeError # Issue 18049

[ $compiler == none && $runtime == dartium && $system == macos]
canvasrenderingcontext2d_test/drawImage_video_element_dataUrl: Pass,Fail # Issue 11834

[ $compiler == none && ($runtime == drt || $runtime == dartium || $runtime == ContentShellInAndroid) ]
# postMessage in dartium always transfers the typed array buffer, never a view
postmessage_structured_test/typed_arrays: Fail
xhr_test/json: Fail # Issue 13069
async_test: Fail # Background timers not implemented.
keyboard_event_test: Fail # Issue 13902
isolates_test: Fail # Issue 13921

[ $compiler == none && ($runtime == drt || $runtime == dartium || $runtime == ContentShellInAndroid) && $mode == debug ]
websocket_test/websocket: Skip # Issue 17666
canvasrenderingcontext2d_test/drawImage_video_element_dataUrl: Skip #Issue 17666

[ $compiler == none && $runtime == ContentShellInAndroid ]
element_offset_test/offset: Pass, Fail # Issue 13296

[ $compiler == none && $runtime == drt && $system == windows ]
worker_test/functional: Pass, Crash # Issue 9929.
touchevent_test/supported: Pass, Fail # Issue 17061


[ $compiler == dart2js && $runtime == chromeOnAndroid ]
crypto_test/functional: Pass, Slow # TODO(dart2js-team): Please triage this failure.
input_element_test/supported_datetime-local: Pass, Slow # TODO(dart2js-team): Please triage this failure.

fileapi_test/entry: Fail, Pass # TODO(dart2js-team): Please triage this failure.
fileapi_test/fileEntry: Fail, Pass # TODO(dart2js-team): Please triage this failure.
fileapi_test/getDirectory: Fail, Pass # TODO(dart2js-team): Please triage this failure.
fileapi_test/getFile: Fail, Pass # TODO(dart2js-team): Please triage this failure.

audiocontext_test/supported: RuntimeError # TODO(dart2js-team): Please triage this failure.
audiobuffersourcenode_test/supported: Fail # TODO(dart2js-team): Please triage this failure.
canvasrenderingcontext2d_test/drawImage_video_element: Fail # TODO(dart2js-team): Please triage this failure.
canvasrenderingcontext2d_test/drawImage_video_element_dataUrl: Fail # TODO(dart2js-team): Please triage this failure.
canvasrenderingcontext2d_test/fillText: Fail # TODO(dart2js-team): Please triage this failure.
element_types_test/supported_datalist: Fail # TODO(dart2js-team): Please triage this failure.
input_element_test/supported_week: Fail # TODO(dart2js-team): Please triage this failure.
media_stream_test/supported_media: Fail # TODO(dart2js-team): Please triage this failure.
rtc_test/supported: Fail # TODO(dart2js-team): Please triage this failure.
speechrecognition_test/supported: Fail # TODO(dart2js-team): Please triage this failure.
speechrecognition_test/types: Fail # TODO(dart2js-team): Please triage this failure.
xhr_test/json: Fail # TODO(dart2js-team): Please triage this failure.

[ $runtime == chrome ]
touchevent_test/supported: Pass, Fail # Issue 17061
xhr_cross_origin_test: Pass, Fail # Issue 11884
xhr_test: Pass, Fail # Issue 11884

[$runtime == drt || $runtime == dartium || $runtime == chrome || $runtime == chromeOnAndroid || $runtime == ContentShellOnAndroid ]
webgl_1_test: Pass, Fail # Issue 8219

[ $compiler == none && ($runtime == drt || $runtime == dartium || $runtime == ContentShellOnAndroid) ]
worker_api_test: Fail # http://dartbug.com/10223

[ $compiler == none && ($runtime == drt || $runtime == dartium) && $system == windows]
websql_test: Skip # Issue 4941: stderr contains a backtrace.

[ $compiler == none && ($runtime == drt || $runtime == dartium) && $mode == debug]
websql_test: Fail, Pass # Issue 4941: stderr contains a backtrace.
native_gc_test: Pass, Slow

[ $compiler == dart2js && $runtime == drt && $system == macos]
audiobuffersourcenode_test: Pass, Fail

[$runtime == ie10 || $runtime == ie11]
indexeddb_5_test: Fail # Issue 12893
js_test: Fail # Issue 14246
element_test/click: Fail                # IE does not support firing this event.
serialized_script_value_test: Fail
transferables_test: Fail # Issue 9846
websocket_test/websocket: Fail # TODO(efortuna): Issue 7875.
canvasrenderingcontext2d_test/drawImage_video_element: Fail # IE does not support drawImage w/ video element
canvasrenderingcontext2d_test/drawImage_video_element_dataUrl: Fail # IE does not support drawImage w/ video element
worker_test/functional: Fail # IE uses incorrect security context for Blob URIs.

[$runtime == ie10 ]
custom/entered_left_view_test: Skip # Issue 13551 - IE is timing out

# IE10 Feature support statuses-
# All changes should be accompanied by platform support annotation changes.
audiobuffersourcenode_test/supported: Fail
audiocontext_test/supported: Fail
crypto_test/supported: Fail
css_test/supportsPointConversions: Fail
document_test/supports_cssCanvasContext: Fail
element_types_test/supported_content: Fail
element_types_test/supported_details: Fail
element_types_test/supported_keygen: Fail
element_types_test/supported_meter: Fail
element_types_test/supported_output: Fail
element_types_test/supported_shadow: Fail
element_types_test/supported_template: Fail
fileapi_test/supported: Fail
history_test/supported_HashChangeEvent: Fail
indexeddb_1_test/supportsDatabaseNames: Fail
input_element_test/supported_date: Fail
input_element_test/supported_datetime-local: Fail
input_element_test/supported_month: Fail
input_element_test/supported_time: Fail
input_element_test/supported_week: Fail
media_stream_test/supported_MediaStreamEvent: Fail
media_stream_test/supported_MediaStreamTrackEvent: Fail
media_stream_test/supported_media: Fail
mutationobserver_test/supported: Fail
rtc_test/supported: Fail
shadow_dom_test/supported: Fail
speechrecognition_test/supported: Fail
svgelement_test/supported_altGlyph: Fail
svgelement_test/supported_animate: Fail
svgelement_test/supported_animateMotion: Fail
svgelement_test/supported_animateTransform: Fail
svgelement_test/supported_foreignObject: Fail
svgelement_test/supported_set: Fail
touchevent_test/supported: Fail
webgl_1_test/supported: Fail
websql_test/supported: Fail
xhr_test/json: Fail # IE10 returns string, not JSON object
xhr_test/supported_overrideMimeType: Fail
xsltprocessor_test/supported: Fail

[ $runtime == ie11 ]
custom/document_register_type_extensions_test/single-parameter: Fail # Issue 13193.
<<<<<<< HEAD
=======
canvasrenderingcontext2d_test/arc: Pass, Fail # Pixel unexpected value. Please triage this failure.
>>>>>>> da02c016

# IE11 Feature support statuses-
# These results not yet noted in platform support annotations.
# All changes should be accompanied by platform support annotation changes.
audiobuffersourcenode_test/supported: Fail
audiocontext_test/supported: Fail
crypto_test/supported: Fail
css_test/supportsPointConversions: Fail
document_test/supports_cssCanvasContext: Fail
element_types_test/supported_content: Fail
element_types_test/supported_details: Fail
element_types_test/supported_keygen: Fail
element_types_test/supported_meter: Fail
element_types_test/supported_output: Fail
element_types_test/supported_shadow: Fail
element_types_test/supported_template: Fail
fileapi_test/supported: Fail
history_test/supported_HashChangeEvent: Fail
indexeddb_1_test/supportsDatabaseNames: Fail
input_element_test/supported_date: Fail
input_element_test/supported_datetime-local: Fail
input_element_test/supported_month: Fail
input_element_test/supported_time: Fail
input_element_test/supported_week: Fail
media_stream_test/supported_MediaStreamEvent: Fail
media_stream_test/supported_MediaStreamTrackEvent: Fail
media_stream_test/supported_media: Fail
rtc_test/supported: Fail
shadow_dom_test/supported: Fail
speechrecognition_test/supported: Fail
svgelement_test/supported_altGlyph: Fail
svgelement_test/supported_animate: Fail
svgelement_test/supported_animateMotion: Fail
svgelement_test/supported_animateTransform: Fail
svgelement_test/supported_foreignObject: Fail
svgelement_test/supported_set: Fail
touchevent_test/supported: Fail
webgl_1_test/functional: Fail
websql_test/supported: Fail
xhr_test/json: Fail # IE10 returns string, not JSON object
xsltprocessor_test/supported: Fail

[ $runtime == ie9 || $runtime == ie10 ]
custom/document_register_type_extensions_test/construction: Fail # Issue 13193
worker_api_test: Fail # IE does not support URL.createObjectURL in web workers.

[ $runtime == ie9 ]
event_customevent_test: Fail # Issue 14170
isolates_test: Timeout # Issue 13027
blob_constructor_test: Fail
custom/document_register_type_extensions_test/namespaces: Fail # Issue 13193
dom_constructors_test: Fail
element_test/click: Fail                # IE does not support firing this event.
filereader_test: Fail   # Not supported.
form_element_test: Fail # Issue 4793.
localstorage_test: Fail
postmessage_structured_test: Skip   # BUG(5685): times out.
serialized_script_value_test: Fail
url_test: Fail              # IE9 does not support createObjectURL (it is supported in IE10)
canvasrenderingcontext2d_test/drawImage_video_element: Fail # IE does not support drawImage w/ video element
canvasrenderingcontext2d_test/drawImage_video_element_dataUrl: Fail # IE does not support drawImage w/ video element
canvasrenderingcontext2d_test/drawImage_image_element: Pass, Fail # Issue: 11416
input_element_test/attributes: Fail # IE returns null while others ''
xhr_cross_origin_test: Skip # Issue 12920
xhr_test/json: Fail # IE9 returns null because of unsupported type
js_test: RuntimeError # Issue 14645
custom: Pass, Fail, Timeout # Issue 16717
custom_elements_test: Pass, Fail, Timeout # Issue 16717

# IE9 Feature support statuses-
# All changes should be accompanied by platform support annotation changes.
audiobuffersourcenode_test/supported: Fail
audiocontext_test/supported: Fail
cache_test/supported: Fail
crypto_test/supported: Fail
css_test/supportsPointConversions: Fail
document_test/supports_cssCanvasContext: Fail
element_types_test/supported_content: Fail
element_types_test/supported_datalist: Fail
element_types_test/supported_details: Fail
element_types_test/supported_keygen: Fail
element_types_test/supported_meter: Fail
element_types_test/supported_output: Fail
element_types_test/supported_progress: Fail
element_types_test/supported_shadow: Fail
element_types_test/supported_template: Fail
element_types_test/supported_track: Fail
fileapi_test/supported: Fail
form_data_test/supported: Fail
history_test/supported_HashChangeEvent: Fail
history_test/supported_state: Fail
indexeddb_1_test/supported: Fail
indexeddb_1_test/supportsDatabaseNames: Fail
input_element_test/supported_date: Fail
input_element_test/supported_datetime-local: Fail
input_element_test/supported_email: Fail
input_element_test/supported_month: Fail
input_element_test/supported_number: Fail
input_element_test/supported_range: Fail
input_element_test/supported_search: Fail
input_element_test/supported_tel: Fail
input_element_test/supported_time: Fail
input_element_test/supported_url: Fail
input_element_test/supported_week: Fail
media_stream_test/supported_MediaStreamEvent: Fail
media_stream_test/supported_MediaStreamTrackEvent: Fail
media_stream_test/supported_media: Fail
mutationobserver_test/supported: Fail
range_test/supported: Fail
rtc_test/supported: Fail
shadow_dom_test/supported: Fail
speechrecognition_test/supported: Fail
svgelement_test/supported_altGlyph: Fail
svgelement_test/supported_animate: Fail
svgelement_test/supported_animateMotion: Fail
svgelement_test/supported_animateTransform: Fail
svgelement_test/supported_feBlend: Fail
svgelement_test/supported_feColorMatrix: Fail
svgelement_test/supported_feComponentTransfer: Fail
svgelement_test/supported_feConvolveMatrix: Fail
svgelement_test/supported_feDiffuseLighting: Fail
svgelement_test/supported_feDisplacementMap: Fail
svgelement_test/supported_feDistantLight: Fail
svgelement_test/supported_feFlood: Fail
svgelement_test/supported_feFuncA: Fail
svgelement_test/supported_feFuncB: Fail
svgelement_test/supported_feFuncG: Fail
svgelement_test/supported_feFuncR: Fail
svgelement_test/supported_feGaussianBlur: Fail
svgelement_test/supported_feImage: Fail
svgelement_test/supported_feMerge: Fail
svgelement_test/supported_feMergeNode: Fail
svgelement_test/supported_feOffset: Fail
svgelement_test/supported_feSpecularLighting: Fail
svgelement_test/supported_feTile: Fail
svgelement_test/supported_feTurbulence: Fail
svgelement_test/supported_filter: Fail
svgelement_test/supported_foreignObject: Fail
svgelement_test/supported_set: Fail
touchevent_test/supported: Fail
transition_event_test/supported: Fail
typed_arrays_1_test/supported: Fail
webgl_1_test/supported: Fail
websocket_test/supported: Fail
websql_test/supported: Fail
worker_test/supported: Fail
xhr_test/supported_onLoadEnd: Fail
xhr_test/supported_onProgress: Fail
xhr_test/supported_overrideMimeType: Fail
xsltprocessor_test/supported: Fail

[ $runtime == safari ]
worker_test: Skip # Issue 13221
worker_api_test: Skip # Issue 13221
input_element_test/supported_month: RuntimeError
input_element_test/supported_time: RuntimeError
input_element_test/supported_week: RuntimeError
webgl_1_test: Pass, Fail # Issue 8219
canvasrenderingcontext2d_test/drawImage_video_element: Fail # Safari does not support drawImage w/ video element
canvasrenderingcontext2d_test/drawImage_video_element_dataUrl: Fail # Safari does not support drawImage w/ video element
audiocontext_test/functional: Fail # Issue 14354
websql_test/functional: RuntimeError # Issue 14523

# Safari Feature support statuses-
# All changes should be accompanied by platform support annotation changes.
element_types_test/supported_content: Fail
element_types_test/supported_datalist: Fail
element_types_test/supported_shadow: Fail
element_types_test/supported_template: Fail
fileapi_test/supported: Fail
indexeddb_1_test/supported: Fail
indexeddb_1_test/supportsDatabaseNames: Fail
input_element_test/supported_date: Fail
input_element_test/supported_datetime-local: Fail
media_stream_test/supported_MediaStreamEvent: Fail
media_stream_test/supported_MediaStreamTrackEvent: Fail
media_stream_test/supported_media: Fail
performance_api_test/supported: Fail
rtc_test/supported: Fail
shadow_dom_test/supported: Fail
speechrecognition_test/supported: Fail
touchevent_test/supported: Fail
xhr_test/json: Fail # Safari doesn't support JSON response type

[ $runtime == opera ]
blob_constructor_test: Fail
canvas_test: Fail
canvas_test: Pass,Fail
cssstyledeclaration_test: Fail
document_test/document: Fail # Issue: 7413
element_add_test: Fail
element_constructor_1_test: Fail
element_test/children: Fail # Issue: 7413
element_test/constructors: Fail
element_test/elements: Fail
element_test/eventListening: Crash
element_test/eventListening: Fail # Issue: 7413
element_test/queryAll: Fail
fileapi_test: Skip # Timeout.
form_data_test: Fail # Issue: 7413
htmlelement_test: Fail
isolates_test: Skip # Timeout.
keyboard_event_test: Fail # Issue: 7413
serialized_script_value_test: Fail
typed_arrays_arraybuffer_test: Fail
url_test: Fail

# Opera Feature support statuses-
# All changes should be accompanied by platform support annotation changes.
audiobuffersourcenode_test/supported: Fail
audiocontext_test/supported: Fail
crypto_test/supported: Fail
css_test/supportsPointConversions: Fail
document_test/supports_cssCanvasContext: Fail
element_types_test/supported_template: Fail
indexeddb_1_test/supported: Fail
indexeddb_1_test/supportsDatabaseNames: Fail
mutationobserver_test/supported: Fail
performance_api_test/supported: Fail
speechrecognition_test/supported: Fail
websql_test/supported: Fail

[ $runtime == ff && $system == windows ]
messageevent_test: RuntimeError # Issue 15651
serialized_script_value_test: RuntimeError # Issue 15651
client_rect_test: Fail # Issue 16890

[ $runtime == ff ]
xhr_test/xhr: Pass, Fail # Issue 11602
dart_object_local_storage_test: Skip  # sessionStorage NS_ERROR_DOM_NOT_SUPPORTED_ERR
webgl_1_test: Pass, Fail   # Issue 8219
canvasrenderingcontext2d_test/drawImage_video_element_dataUrl: Fail # Firefox does not like dataUrl videos for drawImage

# FireFox Feature support statuses-
# All changes should be accompanied by platform support annotation changes.
audiobuffersourcenode_test: Pass, Fail # Issue 14602
audiocontext_test: Pass, Fail # Issue 14602
css_test/supportsPointConversions: Fail
document_test/supports_cssCanvasContext: Fail
element_types_test/supported_content: Fail
element_types_test/supported_details: Fail
element_types_test/supported_embed: Fail
element_types_test/supported_keygen: Fail
element_types_test/supported_object: Fail
element_types_test/supported_shadow: Fail
element_types_test/supported_track: Fail
fileapi_test/supported: Fail
indexeddb_1_test/supportsDatabaseNames: Fail
input_element_test/supported_date: Fail
input_element_test/supported_datetime-local: Fail
input_element_test/supported_month: Fail
input_element_test/supported_number: Fail
input_element_test/supported_time: Fail
input_element_test/supported_week: Fail
media_stream_test/supported_MediaStreamEvent: Fail
media_stream_test/supported_MediaStreamTrackEvent: Fail
shadow_dom_test/supported: Fail
speechrecognition_test/supported: Fail
touchevent_test/supported: Fail
websql_test/supported: Fail

# 'html' tests import the HTML library, so they only make sense in
# a browser environment.
[ $runtime == vm ]
*: Skip

[ $compiler == dart2js && ($runtime == drt || $runtime == ff) ]
request_animation_frame_test: Skip # Async test hangs.

[ $compiler == dart2js && $csp && ($runtime == drt || $runtime == safari || $runtime == ff || $runtime == chrome || $runtime == chromeOnAndroid) ]
# Note: these tests are all injecting scripts by design.  This is not allowed under CSP.
event_customevent_test: Fail       # Test cannot run under CSP restrictions.
js_interop_1_test: Skip            # Test cannot run under CSP restrictions (times out).
js_test: Skip                      # Test cannot run under CSP restrictions (times out).
postmessage_structured_test: Skip  # Test cannot run under CSP restrictions (times out).

[ $compiler == dart2js && ($runtime == drt || $runtime ==chrome) ]
wheelevent_test: Fail # http://dartbug.com/12958

[ $runtime == dartium && ($system == macos || $system == windows || $system == linux)]
# Desktop operation systems do not support touch events on chrome 34 dartium.
touchevent_test/supported: Fail

[ $compiler == none && $runtime == dartium ]
async_test: Timeout # Issue 13719: Please triage this failure.
element_offset_test/offset: Pass, Fail # Issue 13719, 13296

[ $compiler == dartanalyzer || $compiler == dart2analyzer ]
audiocontext_test: StaticWarning
custom/document_register_basic_test: StaticWarning
datalistelement_test: StaticWarning
documentfragment_test: StaticWarning
element_add_test: StaticWarning
element_test: StaticWarning
events_test: StaticWarning
htmlelement_test: StaticWarning
localstorage_test: StaticWarning
mutationobserver_test: StaticWarning
track_element_constructor_test: StaticWarning
transferables_test: StaticWarning
typed_arrays_range_checks_test: StaticWarning
typing_test: StaticWarning
webgl_1_test: StaticWarning
window_nosuchmethod_test: StaticWarning<|MERGE_RESOLUTION|>--- conflicted
+++ resolved
@@ -149,10 +149,7 @@
 
 [ $runtime == ie11 ]
 custom/document_register_type_extensions_test/single-parameter: Fail # Issue 13193.
-<<<<<<< HEAD
-=======
 canvasrenderingcontext2d_test/arc: Pass, Fail # Pixel unexpected value. Please triage this failure.
->>>>>>> da02c016
 
 # IE11 Feature support statuses-
 # These results not yet noted in platform support annotations.
