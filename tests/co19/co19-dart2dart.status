# Copyright (c) 2013, the Dart project authors.  Please see the AUTHORS file
# for details. All rights reserved. Use of this source code is governed by a
# BSD-style license that can be found in the LICENSE file.

[ $compiler == dart2dart ]
Language/03_Overview/1_Scoping_A02_t32: Fail # TODO(dart2dart-team): Please triage this failure.
Language/07_Classes/6_Constructors/1_Generative_Constructors_A04_t15: Fail # TODO(dart2dart-team): Please triage this failure.
Language/07_Classes/6_Constructors/2_Factories_A02_t01: Fail # TODO(dart2dart-team): Please triage this failure.
Language/07_Classes/6_Constructors/2_Factories_A02_t02: Fail # TODO(dart2dart-team): Please triage this failure.
Language/07_Classes/6_Constructors/2_Factories_A02_t03: Fail # TODO(dart2dart-team): Please triage this failure.
Language/07_Classes/6_Constructors/2_Factories_A02_t04: Fail # TODO(dart2dart-team): Please triage this failure.
Language/07_Classes/6_Constructors/2_Factories_A02_t05: Fail # TODO(dart2dart-team): Please triage this failure.
Language/11_Expressions/11_Instance_Creation/2_Const_A03_t01: Fail # TODO(dart2dart-team): Please triage this failure.
Language/12_Statements/03_Variable_Declaration_A04_t07: Fail # TODO(dart2dart-team): Please triage this failure.
Language/12_Statements/09_Switch_A04_t01: Fail # TODO(dart2dart-team): Please triage this failure.
Language/12_Statements/10_Try_A03_t01: Fail # TODO(dart2dart-team): Please triage this failure.
Language/12_Statements/10_Try_A03_t02: Fail # TODO(dart2dart-team): Please triage this failure.
Language/12_Statements/10_Try_A03_t03: Fail # TODO(dart2dart-team): Please triage this failure.
Language/13_Libraries_and_Scripts/4_Scripts_A01_t20: Fail # TODO(dart2dart-team): Please triage this failure.
Language/14_Types/5_Function_Types_A04_t01: Fail # TODO(dart2dart-team): Please triage this failure.
Language/15_Reference/1_Lexical_Rules_A01_t09: Fail # TODO(dart2dart-team): Please triage this failure.
Language/15_Reference/1_Lexical_Rules_A01_t11: Fail # TODO(dart2dart-team): Please triage this failure.

Language/03_Overview/1_Scoping_A01_t39: Fail # http://dartbug.com/7202
Language/14_Types/3_Type_Declarations/1_Typedef_A06_t01: Fail # http://dartbug.com/7202
Language/14_Types/3_Type_Declarations/1_Typedef_A06_t02: Fail # http://dartbug.com/7202
Language/14_Types/3_Type_Declarations/1_Typedef_A06_t03: Fail # http://dartbug.com/7202
Language/14_Types/3_Type_Declarations/1_Typedef_A06_t04: Fail # http://dartbug.com/7202
Language/14_Types/3_Type_Declarations/1_Typedef_A06_t05: Fail # http://dartbug.com/7202
Language/14_Types/3_Type_Declarations/1_Typedef_A07_t01: Fail # http://dartbug.com/7202
Language/14_Types/3_Type_Declarations/1_Typedef_A07_t02: Fail # http://dartbug.com/7202
Language/14_Types/3_Type_Declarations/1_Typedef_A07_t03: Fail # http://dartbug.com/7202
Language/14_Types/3_Type_Declarations/1_Typedef_A07_t04: Fail # http://dartbug.com/7202

Language/12_Statements/02_Expression_Statements_A01_t08: Fail # co 19 issue 370

# Calling unresolved class constructor:
Language/03_Overview/2_Privacy_A01_t19: Fail
Language/03_Overview/2_Privacy_A01_t20: Fail
Language/07_Classes/6_Constructors_A03_t03: Fail
Language/11_Expressions/11_Instance_Creation/1_New_A06_t04: Fail
Language/11_Expressions/11_Instance_Creation/1_New_A06_t05: Fail
Language/11_Expressions/11_Instance_Creation/1_New_A06_t06: Fail

Language/03_Overview/1_Scoping_A01_t39: Fail # http://dartbug.com/5519
Language/03_Overview/1_Scoping_A01_t40: Fail # http://dartbug.com/5519
Language/03_Overview/1_Scoping_A01_t41: Fail # http://dartbug.com/5519
Language/03_Overview/1_Scoping_A02_t05: Fail # Inherited from dart2js
Language/03_Overview/1_Scoping_A02_t06: Fail # inherited from dart2js
Language/03_Overview/1_Scoping_A02_t07: Fail # inherited from dart2js
Language/03_Overview/1_Scoping_A02_t12: Fail # inherited from dart2js
Language/03_Overview/2_Privacy_A01_t06: Fail # New import syntax
Language/05_Variables/05_Variables_A01_t04: Fail # http://dartbug.com/5519
Language/05_Variables/05_Variables_A01_t05: Fail # http://dartbug.com/5519
Language/05_Variables/05_Variables_A01_t08: Fail # http://dartbug.com/5519
Language/05_Variables/05_Variables_A01_t12: Fail # http://dartbug.com/5519
Language/05_Variables/05_Variables_A01_t13: Fail # http://dartbug.com/5519
Language/05_Variables/05_Variables_A01_t14: Fail # http://dartbug.com/5519
Language/05_Variables/05_Variables_A01_t15: Fail # http://dartbug.com/5519
Language/05_Variables/05_Variables_A04_t01: Fail # http://dartbug.com/5519
Language/05_Variables/05_Variables_A05_t04: Fail # Inherited from dart2js
Language/05_Variables/05_Variables_A05_t05: Fail # Inherited from dart2js
Language/05_Variables/05_Variables_A05_t06: Fail # Inherited from dart2js
Language/05_Variables/05_Variables_A05_t07: Fail # Inherited from dart2js
Language/05_Variables/05_Variables_A05_t08: Fail # Inherited from dart2js
Language/05_Variables/05_Variables_A05_t09: Fail # Inherited from dart2js
Language/05_Variables/05_Variables_A05_t10: Fail # Inherited from dart2js
<<<<<<< HEAD
Language/05_Variables/05_Variables_A05_t11: Fail # Inherited from VM (assignment to final variable does not throw NSME).
=======
>>>>>>> 0f8df99a
Language/05_Variables/05_Variables_A05_t13: Fail # Inherited from VM (assignment to final variable does not throw NSME).
Language/05_Variables/05_Variables_A05_t14: Fail # Inherited from VM (assignment to final variable does not throw NSME).
Language/05_Variables/05_Variables_A05_t15: Fail # Inherited from VM (assignment to final variable does not throw NSME).
Language/05_Variables/05_Variables_A07_t01: Fail # Inherited from dart2js
Language/05_Variables/05_Variables_A07_t02: Fail # Inherited from dart2js
Language/05_Variables/05_Variables_A07_t03: Fail # Inherited from dart2js
Language/05_Variables/05_Variables_A07_t04: Fail # Inherited from dart2js
Language/05_Variables/05_Variables_A07_t05: Fail # Inherited from dart2js
Language/05_Variables/05_Variables_A07_t06: Fail # Inherited from dart2js
Language/05_Variables/05_Variables_A07_t07: Fail # Inherited from dart2js
Language/05_Variables/05_Variables_A07_t08: Fail # Inherited from dart2js
Language/05_Variables/05_Variables_A07_t10: Fail # Inherited from dart2js
Language/05_Variables/05_Variables_A08_t01: Fail # Inherited from dart2js
Language/05_Variables/05_Variables_A08_t02: Fail # Inherited from dart2js
Language/05_Variables/1_Evaluation_of_Implicit_Variable_Getters_A01_t02: Fail # Inherited from VM (circular initialization?).
Language/05_Variables/1_Evaluation_of_Implicit_Variable_Getters_A01_t05: Fail # Inherited from dart2js
Language/06_Functions/06_Functions_A01_t22: Fail # inherited from VM
Language/06_Functions/06_Functions_A01_t31: Fail # http://dartbug.com/5519
Language/06_Functions/1_Function_Declaration_A01_t01: Fail # http://dartbug.com/5519
Language/06_Functions/2_Formal_Parameters/1_Required_Formals_A02_t03: Fail # http://dartbug.com/5519
Language/06_Functions/2_Formal_Parameters/1_Required_Formals_A02_t04: Fail # http://dartbug.com/5519
Language/06_Functions/2_Formal_Parameters/1_Required_Formals_A02_t05: Fail # http://dartbug.com/5519
Language/06_Functions/2_Formal_Parameters/1_Required_Formals_A02_t06: Fail # http://dartbug.com/5519
Language/06_Functions/2_Formal_Parameters/1_Required_Formals_A02_t07: Fail # http://dartbug.com/5519
Language/06_Functions/2_Formal_Parameters/2_Optional_Formals_A01_t01: Fail # inherited from dart2js
Language/06_Functions/2_Formal_Parameters/2_Optional_Formals_A01_t06: Fail # http://dartbug.com/5519
Language/06_Functions/2_Formal_Parameters/2_Optional_Formals_A01_t07: Fail # http://dartbug.com/5519
Language/06_Functions/2_Formal_Parameters/2_Optional_Formals_A01_t10: Fail # http://dartbug.com/5519
Language/06_Functions/2_Formal_Parameters/2_Optional_Formals_A01_t14: Fail # http://dartbug.com/5519
Language/06_Functions/2_Formal_Parameters/2_Optional_Formals_A01_t15: Fail # http://dartbug.com/5519
Language/06_Functions/2_Formal_Parameters/2_Optional_Formals_A02_t01: Fail # http://dartbug.com/5519
Language/06_Functions/2_Formal_Parameters/2_Optional_Formals_A02_t02: Fail # http://dartbug.com/5519
Language/06_Functions/2_Formal_Parameters/2_Optional_Formals_A03_t01: Fail # inherited from VM
Language/06_Functions/2_Formal_Parameters/2_Optional_Formals_A03_t02: Fail # inherited from VM
Language/06_Functions/2_Formal_Parameters/2_Optional_Formals_A03_t03: Fail # inherited from VM
Language/06_Functions/2_Formal_Parameters/2_Optional_Formals_A03_t04: Fail # http://dartbug.com/5519
Language/06_Functions/2_Formal_Parameters_A03_t01: Fail # http://dartbug.com/5519
Language/06_Functions/2_Formal_Parameters_A03_t02: Fail # http://dartbug.com/5519
Language/06_Functions/2_Formal_Parameters_A03_t03: Fail # http://dartbug.com/5519
Language/06_Functions/2_Formal_Parameters_A03_t04: Fail # http://dartbug.com/5519
Language/06_Functions/2_Formal_Parameters_A03_t05: Fail # http://dartbug.com/5519
Language/06_Functions/2_Formal_Parameters_A03_t06: Fail # http://dartbug.com/5519
Language/06_Functions/4_External_Functions_A01_t01: Fail # inherited from VM
Language/07_Classes/07_Classes_A02_t02: Fail # http://dartbug.com/5519
Language/07_Classes/07_Classes_A02_t04: Fail # http://dartbug.com/5519
Language/07_Classes/07_Classes_A02_t11: Fail # http://dartbug.com/5519
Language/07_Classes/07_Classes_A03_t02: Fail # http://dartbug.com/5519
Language/07_Classes/07_Classes_A03_t07: Fail # inherited from dart2js
Language/07_Classes/07_Classes_A03_t08: Fail # inherited from dart2js
Language/07_Classes/07_Classes_A03_t09: Fail # inherited from dart2js
Language/07_Classes/07_Classes_A03_t10: Fail # http://dartbug.com/6687
Language/07_Classes/07_Classes_A04_t19: Fail # inherited from dart2js
Language/07_Classes/07_Classes_A04_t21: Fail # inherited from dart2js
Language/07_Classes/07_Classes_A04_t22: Fail # inherited from dart2js
Language/07_Classes/07_Classes_A04_t24: Fail # inherited from dart2js
Language/07_Classes/07_Classes_A04_t25: Fail # inherited from dart2js
Language/07_Classes/1_Instance_Methods_A02_t02: Fail # http://dartbug.com/5519
Language/07_Classes/1_Instance_Methods_A02_t05: Fail # http://dartbug.com/5519
Language/07_Classes/1_Instance_Methods_A06_t01: Fail # Inherited from dart2js
Language/07_Classes/1_Instance_Methods_A06_t02: Fail # Inherited from dart2js
Language/07_Classes/2_Getters_A01_t03: Fail # inherited from VM
Language/07_Classes/2_Getters_A01_t05: Fail # inherited from VM
Language/07_Classes/3_Setters_A04_t01: Fail # inherited from VM
Language/07_Classes/3_Setters_A04_t02: Fail # inherited from VM
Language/07_Classes/3_Setters_A04_t03: Fail # inherited from VM
Language/07_Classes/3_Setters_A04_t04: Fail # inherited from VM
Language/07_Classes/3_Setters_A04_t05: Fail # inherited from VM
Language/07_Classes/3_Setters_A04_t06: Fail # inherited from VM
Language/07_Classes/3_Setters_A04_t07: Fail # inherited from VM
Language/07_Classes/4_Abstract_Instance_Members_A04_t01: Fail # http://dartbug.com/5519
Language/07_Classes/4_Abstract_Instance_Members_A04_t05: Fail # inherited from VM
Language/07_Classes/4_Abstract_Instance_Members_A04_t06: Fail # inherited from VM
Language/07_Classes/6_Constructors/1_Generative_Constructors_A03_t05: Fail # http://dartbug.com/5519
Language/07_Classes/6_Constructors/1_Generative_Constructors_A09_t01: Fail # http://dartbug.com/5519
Language/07_Classes/6_Constructors/1_Generative_Constructors_A15_t07: Fail # inherited from VM
Language/07_Classes/6_Constructors/1_Generative_Constructors_A16_t07: Fail # http://dartbug.com/6242
Language/07_Classes/6_Constructors/2_Factories_A01_t05: Fail # Inherited from dartjs
Language/07_Classes/6_Constructors/2_Factories_A07_t01: Fail # inherited from VM
Language/07_Classes/6_Constructors/3_Constant_Constructors_A03_t01: Fail # http://dartbug.com/5519
Language/07_Classes/6_Constructors/3_Constant_Constructors_A03_t02: Fail # http://dartbug.com/5519
Language/07_Classes/6_Constructors/3_Constant_Constructors_A04_t01: Fail # inherited from VM
Language/07_Classes/6_Constructors/3_Constant_Constructors_A04_t02: Fail # inherited from VM
Language/07_Classes/6_Constructors/3_Constant_Constructors_A04_t03: Fail # inherited from VM
Language/07_Classes/6_Constructors/3_Constant_Constructors_A05_t01: Fail # inherited from VM
Language/07_Classes/6_Constructors/3_Constant_Constructors_A05_t02: Fail # inherited from VM
Language/07_Classes/6_Constructors/3_Constant_Constructors_A05_t03: Fail # inherited from VM
Language/07_Classes/6_Constructors_A01_t01: Fail # inherited from VM
Language/07_Classes/6_Constructors_A01_t02: Fail # Inherited from dart2js
Language/07_Classes/6_Constructors_A01_t03: Fail # Inherited from dart2js
Language/07_Classes/6_Constructors_A01_t04: Fail # Inherited from dart2js
Language/07_Classes/6_Constructors_A01_t05: Fail # Inherited from dart2js
Language/07_Classes/6_Constructors_A01_t06: Fail # Inherited from dart2js
Language/07_Classes/6_Constructors_A02_t01: Fail # http://dartbug.com/5519
Language/11_Expressions/01_Constants_A03_t01: Fail # Inherited from dart2js
Language/11_Expressions/01_Constants_A03_t02: Fail # http://dartbug.com/5519
Language/11_Expressions/01_Constants_A03_t03: Fail # http://dartbug.com/5519
Language/11_Expressions/01_Constants_A03_t04: Fail # http://dartbug.com/5519
Language/11_Expressions/01_Constants_A03_t05: Fail # http://dartbug.com/5519
Language/11_Expressions/01_Constants_A05_t01: Fail # inherited from VM
Language/11_Expressions/01_Constants_A05_t02: Fail # http://dartbug.com/5519
Language/11_Expressions/01_Constants_A05_t03: Fail # http://dartbug.com/5810
Language/11_Expressions/01_Constants_A05_t04: Fail # http://dartbug.com/5519
Language/11_Expressions/01_Constants_A06_t01: Fail # inherited from VM
Language/11_Expressions/01_Constants_A08_t02: Fail # http://dartbug.com/5519
Language/11_Expressions/01_Constants_A09_t02: Fail # http://dartbug.com/5519
Language/11_Expressions/01_Constants_A10_t02: Fail # http://dartbug.com/5519
Language/11_Expressions/01_Constants_A10_t03: Fail # http://dartbug.com/5519
Language/11_Expressions/01_Constants_A11_t02: Fail # http://dartbug.com/5519
Language/11_Expressions/01_Constants_A11_t03: Fail # http://dartbug.com/5519
Language/11_Expressions/01_Constants_A11_t04: Fail # http://dartbug.com/5519
Language/11_Expressions/01_Constants_A12_t02: Fail # http://dartbug.com/5519
Language/11_Expressions/01_Constants_A12_t03: Fail # http://dartbug.com/5519
Language/11_Expressions/01_Constants_A13_t02: Fail # http://dartbug.com/5519
Language/11_Expressions/01_Constants_A13_t03: Fail # http://dartbug.com/5519
Language/11_Expressions/01_Constants_A13_t04: Fail # http://dartbug.com/5519
Language/11_Expressions/01_Constants_A13_t05: Fail # http://dartbug.com/5519
Language/11_Expressions/01_Constants_A14_t01: Fail # inherited from VM
Language/11_Expressions/01_Constants_A14_t01: Fail # inherited from dart2js
Language/11_Expressions/01_Constants_A14_t02: Fail # http://dartbug.com/5810
Language/11_Expressions/01_Constants_A15_t06: Fail # http://dartbug.com/5519
Language/11_Expressions/01_Constants_A15_t07: Fail # http://dartbug.com/5519
Language/11_Expressions/01_Constants_A15_t08: Fail # http://dartbug.com/5519
Language/11_Expressions/01_Constants_A15_t09: Fail # http://dartbug.com/5519
Language/11_Expressions/01_Constants_A15_t10: Fail # http://dartbug.com/5519
Language/11_Expressions/01_Constants_A15_t11: Fail # http://dartbug.com/5519
Language/11_Expressions/01_Constants_A15_t12: Fail # http://dartbug.com/5519
Language/11_Expressions/01_Constants_A15_t13: Fail # http://dartbug.com/5519
Language/11_Expressions/01_Constants_A15_t14: Fail # http://dartbug.com/5519
Language/11_Expressions/01_Constants_A15_t15: Fail # http://dartbug.com/5519
Language/11_Expressions/01_Constants_A15_t16: Fail # http://dartbug.com/5519
Language/11_Expressions/01_Constants_A15_t17: Fail # http://dartbug.com/5519
Language/11_Expressions/01_Constants_A15_t18: Fail # http://dartbug.com/5519
Language/11_Expressions/01_Constants_A15_t20: Fail # http://dartbug.com/5519
Language/11_Expressions/01_Constants_A15_t21: Fail # http://dartbug.com/5519
Language/11_Expressions/01_Constants_A15_t31: Fail # http://dartbug.com/5519
Language/11_Expressions/01_Constants_A16_t01: Fail # inherited from VM
Language/11_Expressions/01_Constants_A16_t02: Crash, Pass # inherited from VM
Language/11_Expressions/01_Constants_A16_t02: Fail # inherited from VM
Language/11_Expressions/01_Constants_A16_t03: Fail # inherited from VM
Language/11_Expressions/01_Constants_A17_t01: Fail # http://dartbug.com/5519
Language/11_Expressions/01_Constants_A17_t02: Fail # http://dartbug.com/5519
Language/11_Expressions/01_Constants_A17_t03: Crash # inherited from VM
Language/11_Expressions/01_Constants_A17_t03: Fail # http://dartbug.com/5519
Language/11_Expressions/01_Constants_A19_t02: Fail # http://dartbug.com/5810
Language/11_Expressions/01_Constants_A19_t03: Fail # http://dartbug.com/5810
Language/11_Expressions/01_Constants_A19_t04: Fail # http://dartbug.com/5519
Language/11_Expressions/01_Constants_A20_t02: Fail # http://dartbug.com/5810
Language/11_Expressions/01_Constants_A20_t03: Fail # http://dartbug.com/5810
Language/11_Expressions/05_Strings/1_String_Interpolation_A01_t06: Fail # Inherited from dart2js
Language/11_Expressions/05_Strings/1_String_Interpolation_A01_t09: Fail, OK # co19 issue 210
Language/11_Expressions/05_Strings_A02_t01: Skip # co19 issue 90.
Language/11_Expressions/05_Strings_A02_t46: Fail # inherited from VM
Language/11_Expressions/05_Strings_A02_t48: Fail # inherited from VM
Language/11_Expressions/05_Strings_A20_t01: Fail # inherited from VM
Language/11_Expressions/06_Lists_A03_t01: Fail # http://dartbug.com/5519
Language/11_Expressions/06_Lists_A03_t02: Fail # http://dartbug.com/5519
Language/11_Expressions/06_Lists_A04_t01: Fail # http://dartbug.com/5519
Language/11_Expressions/07_Maps_A01_t01: Skip # co19 issue 91: map literals illegal at statement beginning.
Language/11_Expressions/07_Maps_A02_t01: Fail # http://dartbug.com/5519
Language/11_Expressions/07_Maps_A02_t02: Fail # http://dartbug.com/5519
Language/11_Expressions/08_Throw_A01_t01: Fail # inherited from dart2js
Language/11_Expressions/08_Throw_A05_t01: Fail # inherited from dart2js
Language/11_Expressions/11_Instance_Creation/1_New_A01_t04: Fail, OK # co19 issue 241
Language/11_Expressions/11_Instance_Creation/1_New_A02_t03: Fail # inherited from dart2js
Language/11_Expressions/11_Instance_Creation/1_New_A02_t05: Fail # inherited from dart2js
Language/11_Expressions/11_Instance_Creation/1_New_A02_t06: Fail # inherited from dart2js
Language/11_Expressions/11_Instance_Creation/1_New_A02_t07: Fail # inherited from dart2js
Language/11_Expressions/11_Instance_Creation/1_New_A03_t01: Fail # http://dartbug.com/6895
Language/11_Expressions/11_Instance_Creation/1_New_A03_t02: Fail # http://dartbug.com/6895
Language/11_Expressions/11_Instance_Creation/1_New_A04_t01: Fail # http://dartbug.com/6895
Language/11_Expressions/11_Instance_Creation/1_New_A09_t09: Fail # inherited from VM
Language/11_Expressions/11_Instance_Creation/2_Const_A01_t02: Fail # http://dartbug.com/5519
Language/11_Expressions/11_Instance_Creation/2_Const_A06_t01: Fail # http://dartbug.com/5519
Language/11_Expressions/11_Instance_Creation/2_Const_A06_t02: Fail # http://dartbug.com/5519
Language/11_Expressions/11_Instance_Creation/2_Const_A10_t01: Fail # inherited from VM
Language/11_Expressions/14_Function_Invocation/4_Function_Expression_Invocation_A05_t01: Fail # inherited from VM
Language/11_Expressions/17_Getter_Invocation_A02_t01: Fail # inherited from VM
Language/11_Expressions/18_Assignment_A05_t02: Fail # inherited from VM
Language/11_Expressions/18_Assignment_A05_t04: Fail, Pass, OK # Fails in minified, depends on method names.
Language/11_Expressions/18_Assignment_A05_t05: Fail # inherited from VM
Language/11_Expressions/19_Conditional_A01_t14: Fail # Inherited from dart2js
Language/11_Expressions/19_Conditional_A01_t15: Fail # Inherited from dart2js
Language/11_Expressions/20_Logical_Boolean_Expressions_A01_t14: Fail # Inherited from dart2js
Language/11_Expressions/20_Logical_Boolean_Expressions_A01_t15: Fail, OK # co19 issue 241
Language/11_Expressions/21_Bitwise_Expressions_A01_t16: Fail # Inherited from dart2js
Language/11_Expressions/21_Bitwise_Expressions_A01_t17: Fail # Inherited from dart2js
Language/11_Expressions/22_Equality_A01_t01: Fail # inherited from VM
Language/11_Expressions/22_Equality_A01_t15: Fail # http://dartbug.com/5519
Language/11_Expressions/22_Equality_A01_t16: Fail # http://dartbug.com/5519
Language/11_Expressions/22_Equality_A01_t19: Fail # http://dartbug.com/5519
Language/11_Expressions/22_Equality_A01_t20: Fail, OK # co19 issue 241
Language/11_Expressions/22_Equality_A01_t23: Fail # Inherited from dart2js
Language/11_Expressions/22_Equality_A01_t24: Fail # Inherited from dart2js
Language/11_Expressions/22_Equality_A02_t03: Fail # inherited from VM
Language/11_Expressions/22_Equality_A05_t01: Fail # inherited from VM
Language/11_Expressions/23_Relational_Expressions_A01_t10: Fail # http://dartbug.com/5519
Language/11_Expressions/23_Relational_Expressions_A01_t11: Fail # http://dartbug.com/5519
Language/11_Expressions/23_Relational_Expressions_A01_t12: Fail # http://dartbug.com/5519
Language/11_Expressions/23_Relational_Expressions_A01_t13: Fail # http://dartbug.com/5519
Language/11_Expressions/23_Relational_Expressions_A01_t22: Fail # Inherited from dart2js
Language/11_Expressions/23_Relational_Expressions_A01_t23: Fail # Inherited from dart2js
Language/11_Expressions/24_Shift_A01_t13: Fail # Inherited from dart2js
Language/11_Expressions/24_Shift_A01_t14: Fail # Inherited from dart2js
Language/11_Expressions/25_Additive_Expressions_A01_t13: Fail # Inherited from dart2js
Language/11_Expressions/25_Additive_Expressions_A01_t14: Fail # Inherited from dart2js
Language/11_Expressions/26_Multiplicative_Expressions_A01_t16: Fail # Inherited from dart2js
Language/11_Expressions/26_Multiplicative_Expressions_A01_t17: Fail # Inherited from dart2js
Language/11_Expressions/27_Unary_Expressions_A01_t01: Fail # inherited from VM
Language/11_Expressions/27_Unary_Expressions_A01_t02: Fail # Inherited from dart2js
Language/11_Expressions/27_Unary_Expressions_A01_t04: Fail # Inherited from dart2js
Language/11_Expressions/27_Unary_Expressions_A01_t05: Fail # Inherited from dart2js
Language/11_Expressions/27_Unary_Expressions_A01_t20: Fail # Inherited from dart2js
Language/11_Expressions/27_Unary_Expressions_A01_t21: Fail # Inherited from dart2js
Language/11_Expressions/27_Unary_Expressions_A01_t22: Fail # Inherited from dart2js
Language/11_Expressions/28_Postfix_Expressions_A01_t02: Fail # Inherited from dart2js
Language/11_Expressions/28_Postfix_Expressions_A01_t03: Fail # Inherited from dart2js
Language/11_Expressions/28_Postfix_Expressions_A01_t05: Fail # Inherited from dart2js
Language/11_Expressions/29_Assignable_Expressions_A01_t08: Fail # Inherited from dart2js
Language/11_Expressions/30_Identifier_Reference_A02_t01: Fail # Pseudo keyword "abstract".
Language/11_Expressions/30_Identifier_Reference_A04_t09: Fail # Inherited from dart2js
Language/11_Expressions/30_Identifier_Reference_A05_t01: Fail # Inherited from dart2js
Language/11_Expressions/30_Identifier_Reference_A05_t12: Fail # Inherited from dart2js
Language/11_Expressions/30_Identifier_Reference_A06_t02: Fail # Inherited from VM (error returning typedef).
Language/11_Expressions/30_Identifier_Reference_A07_t01: Fail # http://dartbug.com/5519
Language/11_Expressions/30_Identifier_Reference_A08_t02: Fail # Inhertited from VM.
Language/11_Expressions/31_Type_Test_A01_t02: Fail # Inherited from dart2js
Language/11_Expressions/31_Type_Test_A01_t04: Fail # Inherited from dart2js
Language/11_Expressions/31_Type_Test_A04_t01: Fail # Inherited from dart2js
Language/11_Expressions/32_Type_Cast_A01_t04: Fail # Inherited from dart2js
Language/11_Expressions/32_Type_Cast_A03_t01: Fail # Inherited from dart2js
Language/11_Expressions/32_Type_Cast_A03_t02: Fail # Inherited from dart2js
Language/11_Expressions/32_Type_Cast_A05_t01: Fail # Inherited from dart2js
Language/11_Expressions/32_Type_Cast_A05_t02: Fail # Inherited from dart2js
Language/11_Expressions/32_Type_Cast_A05_t04: Fail # Inherited from dart2js
Language/12_Statements/03_Variable_Declaration_A04_t01: Fail # http://dartbug.com/5519
Language/12_Statements/03_Variable_Declaration_A04_t02: Fail # Inherited from dart2js
Language/12_Statements/03_Variable_Declaration_A04_t03: Fail # Inherited from dart2js
Language/12_Statements/03_Variable_Declaration_A04_t04: Fail # Inherited from dart2js
Language/12_Statements/03_Variable_Declaration_A04_t05: Fail # Inherited from dart2js
Language/12_Statements/03_Variable_Declaration_A04_t06: Fail # Inherited from dart2js
Language/12_Statements/04_Local_Function_Declaration_A01_t01: Fail # Inherited from dart2js
Language/12_Statements/04_Local_Function_Declaration_A02_t02: Fail # Inherited from dart2js
Language/12_Statements/06_For_A01_t11: Fail # Inherited from dart2js
Language/12_Statements/06_For_A01_t12: Fail # Inherited from dart2js
Language/12_Statements/09_Switch_A01_t02: Fail # Inherited from VM (switch case with several labels).
Language/12_Statements/09_Switch_A02_t01: Fail # Inherited from dart2js
Language/12_Statements/09_Switch_A02_t02: Fail # Inherited from dart2js
Language/12_Statements/09_Switch_A02_t03: Fail # Inherited from dart2js
Language/12_Statements/09_Switch_A03_t01: Fail # Inherited from dart2js
Language/12_Statements/09_Switch_A03_t02: Fail # Inherited from dart2js
Language/12_Statements/09_Switch_A06_t02: Fail # Inherited from VM (does not throw NSME).
Language/12_Statements/10_Try_A06_t01: Fail, Pass # Passes in conservative renaming mode. Test depends on function names.
Language/12_Statements/10_Try_A07_t03: Fail # Test depends on out file name.
Language/12_Statements/10_Try_A11_t01: Fail # Inherited from VM.
Language/12_Statements/11_Return_A05_t01: Fail # Inherited from dart2js
Language/12_Statements/11_Return_A05_t02: Fail # Inherited from dart2js
Language/12_Statements/11_Return_A05_t03: Fail # Inherited from dart2js
Language/12_Statements/12_Labels_A01_t03: Fail # Inherited from VM (Multiple labels fail).
Language/12_Statements/12_Labels_A03_t04: Fail # Inherited from dart2js
Language/12_Statements/14_Continue_A02_t12: Fail # Inherited from dart2js
Language/12_Statements/14_Continue_A02_t13: Fail # Inherited from dart2js
Language/13_Libraries_and_Scripts/1_Imports_A02_t14: Fail # Inherited from dart2js
Language/13_Libraries_and_Scripts/1_Imports_A02_t16: Fail # Inherited from dart2js
Language/13_Libraries_and_Scripts/1_Imports_A02_t17: Fail # Inherited from dart2js
Language/13_Libraries_and_Scripts/1_Imports_A02_t28: Fail # Inherited from dart2js
Language/13_Libraries_and_Scripts/1_Imports_A05_t01: Fail # Inherited from dart2js
Language/13_Libraries_and_Scripts/3_Parts_A03_t02: Fail # Inherited from dart2js
Language/13_Libraries_and_Scripts/4_Scripts_A01_t21: Fail # Inherited from dart2js
Language/13_Libraries_and_Scripts/4_Scripts_A01_t22: Fail # Inherited from dart2js
Language/13_Libraries_and_Scripts/4_Scripts_A01_t23: Fail # Inherited from dart2js
Language/13_Libraries_and_Scripts/4_Scripts_A03_t01: Fail # http://dartbug.com/5519
Language/13_Libraries_and_Scripts/4_Scripts_A03_t03: Fail # http://dartbug.com/5519
Language/13_Libraries_and_Scripts/5_URIs_A01_t01: Fail # Inherited from dart2js
Language/13_Libraries_and_Scripts/5_URIs_A01_t11: Fail # Inherited from dart2js
Language/13_Libraries_and_Scripts/5_URIs_A01_t21: Fail # Inherited from dart2js
Language/13_Libraries_and_Scripts/5_URIs_A01_t24: Fail # Inherited from dart2js
Language/13_Libraries_and_Scripts/5_URIs_A01_t25: Fail # Inherited from dart2js
Language/14_Types/2_Dynamic_Type_System_A02_t01: Fail # inherited from VM
Language/14_Types/3_Type_Declarations/1_Typedef_A06_t01: Fail # http://dartbug.com/5519
Language/14_Types/3_Type_Declarations/1_Typedef_A06_t02: Fail # http://dartbug.com/5519
Language/14_Types/3_Type_Declarations/1_Typedef_A06_t03: Fail # http://dartbug.com/5519
Language/14_Types/3_Type_Declarations/1_Typedef_A06_t04: Fail # http://dartbug.com/5519
Language/14_Types/3_Type_Declarations/1_Typedef_A06_t05: Fail # Inherited from dart2js
Language/14_Types/3_Type_Declarations/1_Typedef_A07_t01: Fail, Pass # inherited from dart2js: fails in minify, self-reference typedef check not performed
Language/14_Types/3_Type_Declarations/1_Typedef_A07_t02: Fail, Pass # inherited from dart2js: fails in minify, self-reference typedef check not performed
Language/14_Types/3_Type_Declarations/1_Typedef_A07_t03: Fail, Pass # inherited from dart2js: fails in minify, self-reference typedef check not performed
Language/14_Types/3_Type_Declarations/1_Typedef_A07_t04: Fail # Inherited from dart2js
Language/14_Types/5_Function_Types_A01_t03: Fail # Inherited from dart2js
Language/14_Types/5_Function_Types_A06_t01: Fail # Inherited from dart2js
Language/15_Reference/1_Lexical_Rules/1_Reserved_Words_A40_t04: Fail # inherited from dart2js
Language/15_Reference/1_Lexical_Rules_A02_t06: Fail # inherited from dart2js
LibTest/core/Date/Date.fromMillisecondsSinceEpoch_A03_t01: Fail # Inherited from dart2js
LibTest/core/Date/Date.fromString_A03_t01: Fail, OK # Issue co19 - 121
LibTest/core/Date/toString_A02_t01: Fail, OK # inherited from VM
LibTest/core/Date/year_A01_t01: Fail, OK # inherited from VM
LibTest/core/LinkedHashMap/LinkedHashMap_class_A01_t01: Fail, OK # co19 issue 293
LibTest/core/Map/getKeys_A01_t01: Fail, OK # co19 issue 293
LibTest/core/Map/getKeys_A01_t02: Fail, OK # co19 issue 293
LibTest/core/Map/getValues_A01_t01: Fail, OK # co19 issue 293
LibTest/core/Map/getValues_A01_t02: Fail, OK # co19 issue 287
LibTest/core/Map/getValues_A01_t02: Fail, OK # co19 issue 293
LibTest/core/Match/operator_subscript_A01_t01: Fail # inherited from VM
LibTest/core/Match/operator_subscript_A01_t01: Fail, OK # co19 issue 294
LibTest/core/RegExp/Pattern_semantics/firstMatch_Atom_A02_t01: Fail # inherited from VM
LibTest/core/RegExp/Pattern_semantics/firstMatch_Atom_A02_t01: Fail, OK # co19 issue 294
LibTest/core/RegExp/Pattern_semantics/firstMatch_CharacterClassEscape_A01_t01: Fail # Inherited from dart2js
LibTest/core/RegExp/Pattern_semantics/firstMatch_CharacterClassEscape_A02_t01: Fail # Inherited from dart2js
LibTest/core/RegExp/Pattern_semantics/firstMatch_CharacterClassEscape_A03_t01: Fail # inherited from VM
LibTest/core/RegExp/Pattern_semantics/firstMatch_CharacterClassEscape_A04_t01: Fail # inherited from VM
LibTest/core/RegExp/Pattern_semantics/firstMatch_CharacterClassEscape_A06_t01: Fail # Inherited from dart2js
LibTest/core/RegExp/Pattern_semantics/firstMatch_CharacterEscape_A06_t02: Fail
LibTest/core/RegExp/Pattern_semantics/firstMatch_DecimalEscape_A01_t02: Fail # inherited from VM
LibTest/core/RegExp/Pattern_semantics/firstMatch_NonEmptyClassRanges_A01_t01: Fail # inherited from VM
LibTest/core/RegExp/Pattern_semantics/firstMatch_NonEmptyClassRanges_A01_t05: Fail
LibTest/core/RegExp/Pattern_semantics/firstMatch_NonEmptyClassRanges_A01_t06: Fail
LibTest/core/RegExp/Pattern_semantics/firstMatch_Term_A03_t01: Fail # inherited from VM
LibTest/core/RegExp/Pattern_semantics/firstMatch_Term_A03_t01: Fail, OK # co19 issue 294
LibTest/core/RegExp/firstMatch_A01_t01: Fail, OK # co19 issue 294
LibTest/core/String/contains_A01_t02: Fail # inherited from VM
LibTest/core/double/parse_A02_t01: Fail # Inherited from VM.
LibTest/core/double/toRadixString_A01_t01: Fail # inherited from VM
LibTest/core/int/operator_left_shift_A01_t02: Fail, OK # co19 issue 129
LibTest/core/int/toRadixString_A01_t01: Fail # inherited from VM
LibTest/isolate/ReceivePort/receive_A01_t02: Fail, OK # co19 issue 276
LibTest/isolate/SendPort/send_A02_t02: Fail, Timeout, OK # co19 issue 293
LibTest/isolate/SendPort/send_A02_t03: Fail, Timeout, OK # co19 issue 293
LibTest/isolate/SendPort/send_A02_t04: Fail, OK # co19 issue 293
LibTest/isolate/isolate_api/port_A01_t01: Skip # Times out.
LibTest/isolate/isolate_api/spawnUri_A01_t01: Fail, OK # Problems with the test: encoded file name
LibTest/isolate/isolate_api/spawnUri_A01_t02: Fail, OK # Problems with the test: encoded file name
LibTest/isolate/isolate_api/spawnUri_A01_t03: Fail, OK # Problems with the test: encoded file name
LibTest/isolate/isolate_api/spawnUri_A01_t04: Fail, OK # Problems with the test: encoded file name
LibTest/isolate/isolate_api/spawnUri_A01_t05: Fail, OK # Problems with the test: encoded file name
LibTest/math/Random/nextDouble_A01_t01: Fail # co19 issue 334
LibTest/math/exp_A01_t01: Fail # Issue co19 - 44
LibTest/math/pow_A01_t01: Fail # Inherited from VM.
LibTest/math/pow_A11_t01: Fail # Inherited from VM.
LibTest/math/pow_A13_t01: Fail # Inherited from VM.
LibTest/math/sin_A01_t01: Fail # Inherited from VM.
LibTest/math/tan_A01_t01: Fail # Issue co19 - 44


LibTest/math/parseDouble_A01_t01: Fail, OK # co19 issue 317
LibTest/math/parseInt_A01_t01: Fail, OK # co19 issue 317
LibTest/math/parseInt_A02_t01: Fail, OK # co19 issue 317

LibTest/core/StringBuffer/addAll_A02_t01:  Fail, OK # co19 issue 355
LibTest/core/StringBuffer/add_A02_t01:  Fail, OK # co19 issue 355
LibTest/core/StringBuffer/isEmpty_A01_t01:  Fail, OK # co19 issue 355
LibTest/core/StringBuffer/clear_A02_t01: Fail, OK # co19 issue 355


[ $compiler == dart2dart && $system == windows ]
LibTest/core/double/operator_remainder_A01_t04: Fail # Result is NaN
LibTest/core/double/round_A01_t01: Fail # Result is NaN
LibTest/core/double/remainder_A01_t04: Fail # Result is NaN


[ $compiler == dart2dart && $system == macos ]
LibTest/math/acos_A01_t01: Fail, OK # co19 issue 44
LibTest/math/asin_A01_t01: Fail, OK # co19 issue 44
LibTest/math/atan_A01_t01: Fail, OK # co19 issue 44

[ $compiler == dart2dart ]
# Inherited from VM. Co19 issues due to library changes

LibTest/core/Queue/some_A01_t06: Fail # behavior of some is undefined when underlying iterable changes, co19 issue 357
LibTest/core/Queue/every_A01_t06: Fail # behavior of every is undefined when underlying iterable changes, co19 issue 357
LibTest/core/Queue/forEach_A01_t04: Fail # behavior of forEach is undefined when underlying iterable changes, co19 issue 357

LibTest/core/List/List_A02_t01: Fail # List constructors, co19 issue 358
LibTest/core/List/List_A01_t02: Fail # List constructors, co19 issue 358
LibTest/core/List/add_A02_t01: Fail # List constructors, co19 issue 358
LibTest/core/List/addAll_A02_t01: Fail # List constructors, co19 issue 358
LibTest/core/List/addLast_A02_t01: Fail # List constructors, co19 issue 358
LibTest/core/List/clear_A02_t01: Fail # List constructors, co19 issue 358
LibTest/core/List/insertRange_A02_t01: Fail # List constructors, co19 issue 358
LibTest/core/List/length_A04_t01: Fail # List constructors, co19 issue 358
LibTest/core/List/removeRange_A02_t01: Fail # List constructors, co19 issue 358
LibTest/core/List/removeLast_A02_t01: Fail # List constructors, co19 issue 358

LibTest/core/List/last_A02_t01: Fail # List.last throws a StateError, co19 issue 359

LibTest/core/double/toInt_A01_t03: Fail # conversion to integer throws UnsupportedError for NaN/Infinity now, co19 issue 360
LibTest/core/double/toInt_A01_t04: Fail # conversion to integer throws UnsupportedError for NaN/Infinity now, co19 issue 360

LibTest/core/double/operator_truncating_division_A01_t01: Fail # ~/ returns ints, co19 issue 361
LibTest/core/double/operator_truncating_division_A01_t03: Fail # ~/ returns ints, co19 issue 361
LibTest/core/double/operator_truncating_division_A01_t04: Fail # ~/ returns ints, co19 issue 361
LibTest/core/double/operator_truncating_division_A01_t05: Fail # ~/ returns ints, co19 issue 361
LibTest/core/double/operator_truncating_division_A01_t06: Fail # ~/ returns ints, co19 issue 361
LibTest/core/double/isNaN_A01_t03: Fail # ~/ returns ints, co19 issue 361
LibTest/core/double/double_class_A01_t01: Fail # ~/ returns ints, co19 issue 361

LibTest/core/Match/end_A01_t01: Fail # Regexp multiLine, ignoreCase -> isMultiLine, isCaseSensitive, co19 issue 362
LibTest/core/Match/group_A01_t01: Fail # Regexp multiLine, ignoreCase -> isMultiLine, isCaseSensitive, co19 issue 362
LibTest/core/Match/group_A02_t01: Fail # Regexp multiLine, ignoreCase -> isMultiLine, isCaseSensitive, co19 issue 362
LibTest/core/Match/groupCount_A01_t01: Fail # Regexp multiLine, ignoreCase -> isMultiLine, isCaseSensitive, co19 issue 362
LibTest/core/Match/groups_A01_t01: Fail # Regexp multiLine, ignoreCase -> isMultiLine, isCaseSensitive, co19 issue 362
LibTest/core/Match/groups_A02_t01: Fail # Regexp multiLine, ignoreCase -> isMultiLine, isCaseSensitive, co19 issue 362
LibTest/core/Match/operator_subscript_A02_t01: Fail # Regexp multiLine, ignoreCase -> isMultiLine, isCaseSensitive, co19 issue 362
LibTest/core/Match/pattern_A01_t01: Fail # Regexp multiLine, ignoreCase -> isMultiLine, isCaseSensitive, co19 issue 362
LibTest/core/Match/start_A01_t01: Fail # Regexp multiLine, ignoreCase -> isMultiLine, isCaseSensitive, co19 issue 362
LibTest/core/Match/str_A01_t01: Fail # Regexp multiLine, ignoreCase -> isMultiLine, isCaseSensitive, co19 issue 362
LibTest/core/RegExp/allMatches_A02_t01: Fail # Regexp multiLine, ignoreCase -> isMultiLine, isCaseSensitive, co19 issue 362
LibTest/core/RegExp/firstMatch_A03_t01: Fail # Regexp multiLine, ignoreCase -> isMultiLine, isCaseSensitive, co19 issue 362
LibTest/core/RegExp/hasMatch_A01_t02: Fail # Regexp multiLine, ignoreCase -> isMultiLine, isCaseSensitive, co19 issue 362
LibTest/core/RegExp/hasMatch_A02_t01: Fail # Regexp multiLine, ignoreCase -> isMultiLine, isCaseSensitive, co19 issue 362
LibTest/core/RegExp/ignoreCase_A01_t01: Fail # Regexp multiLine, ignoreCase -> isMultiLine, isCaseSensitive, co19 issue 362
LibTest/core/RegExp/multiLine_A01_t01: Fail # Regexp multiLine, ignoreCase -> isMultiLine, isCaseSensitive, co19 issue 362
LibTest/core/RegExp/pattern_A01_t01: Fail # Regexp multiLine, ignoreCase -> isMultiLine, isCaseSensitive, co19 issue 362
LibTest/core/RegExp/Pattern_semantics/firstMatch_Assertion_A01_t01: Fail # Regexp multiLine, ignoreCase -> isMultiLine, isCaseSensitive, co19 issue 362
LibTest/core/RegExp/Pattern_semantics/firstMatch_Assertion_A02_t01: Fail # Regexp multiLine, ignoreCase -> isMultiLine, isCaseSensitive, co19 issue 362
LibTest/core/RegExp/Pattern_semantics/firstMatch_Assertion_A03_t01: Fail # Regexp multiLine, ignoreCase -> isMultiLine, isCaseSensitive, co19 issue 362
LibTest/core/RegExp/Pattern_semantics/firstMatch_Assertion_A04_t01: Fail # Regexp multiLine, ignoreCase -> isMultiLine, isCaseSensitive, co19 issue 362
LibTest/core/RegExp/Pattern_semantics/firstMatch_Atom_A03_t03: Fail # Regexp multiLine, ignoreCase -> isMultiLine, isCaseSensitive, co19 issue 362
LibTest/core/RegExp/Pattern_semantics/firstMatch_Atom_A06_t01: Fail # Regexp multiLine, ignoreCase -> isMultiLine, isCaseSensitive, co19 issue 362
LibTest/core/RegExp/Pattern_semantics/firstMatch_Disjunction_A01_t01: Fail # Regexp multiLine, ignoreCase -> isMultiLine, isCaseSensitive, co19 issue 362
LibTest/core/RegExp/RegExp_A01_t01: Fail # Regexp multiLine, ignoreCase -> isMultiLine, isCaseSensitive, co19 issue 362
LibTest/core/RegExp/RegExp_A01_t02: Fail # Regexp multiLine, ignoreCase -> isMultiLine, isCaseSensitive, co19 issue 362
LibTest/core/RegExp/stringMatch_A01_t01: Fail # Regexp multiLine, ignoreCase -> isMultiLine, isCaseSensitive, co19 issue 362
LibTest/core/RegExp/stringMatch_A02_t01: Fail # Regexp multiLine, ignoreCase -> isMultiLine, isCaseSensitive, co19 issue 362
LibTest/core/String/contains_A01_t01: Fail # Regexp multiLine, ignoreCase -> isMultiLine, isCaseSensitive, co19 issue 362
LibTest/core/String/replaceAll_A01_t01: Fail # Regexp multiLine, ignoreCase -> isMultiLine, isCaseSensitive, co19 issue 362
LibTest/core/String/replaceFirst_A01_t01: Fail # Regexp multiLine, ignoreCase -> isMultiLine, isCaseSensitive, co19 issue 362
LibTest/core/String/split_A01_t01: Fail # Regexp multiLine, ignoreCase -> isMultiLine, isCaseSensitive, co19 issue 362
LibTest/core/String/split_A01_t02: Fail # Regexp multiLine, ignoreCase -> isMultiLine, isCaseSensitive, co19 issue 362

LibTest/core/Set/some_A01_t03: Fail # some -> any, co19 issue 363
LibTest/core/Set/some_A01_t02: Fail # some -> any, co19 issue 363
LibTest/core/Set/some_A01_t01: Fail # some -> any, co19 issue 363
LibTest/core/List/some_A02_t01: Fail # some -> any, co19 issue 363
LibTest/core/List/some_A01_t02: Fail # some -> any, co19 issue 363
LibTest/core/List/some_A01_t01: Fail # some -> any, co19 issue 363
LibTest/core/Queue/some_A01_t05: Fail # some -> any, co19 issue 363
LibTest/core/Queue/some_A01_t03: Fail # some -> any, co19 issue 363
LibTest/core/Queue/some_A01_t02: Fail # some -> any, co19 issue 363
LibTest/core/Queue/some_A01_t01: Fail # some -> any, co19 issue 363
LibTest/core/Queue/some_A01_t04: Fail # some -> any, co19 issue 363

LibTest/core/List/filter_A01_t01: Fail # filter->where, co19 issue 364
LibTest/core/List/filter_A01_t02: Fail # filter->where, co19 issue 364
LibTest/core/List/filter_A02_t01: Fail # filter->where, co19 issue 364
LibTest/core/List/filter_A04_t01: Fail # filter->where, co19 issue 364
LibTest/core/Queue/filter_A01_t01: Fail # filter->where, co19 issue 364
LibTest/core/Queue/filter_A01_t02: Fail # filter->where, co19 issue 364
LibTest/core/Queue/filter_A01_t03: Fail # filter->where, co19 issue 364
LibTest/core/Queue/filter_A01_t04: Fail # filter->where, co19 issue 364
LibTest/core/Queue/filter_A01_t05: Fail # filter->where, co19 issue 364
LibTest/core/Queue/filter_A01_t06: Fail # filter->where, co19 issue 364
LibTest/core/Set/filter_A01_t01: Fail # filter->where, co19 issue 364
LibTest/core/Set/filter_A01_t02: Fail # filter->where, co19 issue 364
LibTest/core/Set/filter_A01_t03: Fail # filter->where, co19 issue 364

Language/12_Statements/06_For/2_For_in_A01_t01: Fail # iterator-change, co19 issue 365
Language/12_Statements/06_For/2_For_in_A01_t05: Fail # iterator-change, co19 issue 365
Language/12_Statements/07_While_A02_t01: Fail # iterator-change, co19 issue 365
Language/12_Statements/08_Do_A02_t01: Fail # iterator-change, co19 issue 365
LibTest/core/List/iterator_A01_t01: Fail # iterator-change, co19 issue 365
LibTest/core/List/iterator_hasNext_A01_t01: Fail # iterator-change, co19 issue 365
LibTest/core/List/iterator_next_A01_t01: Fail # iterator-change, co19 issue 365
LibTest/core/List/iterator_next_A02_t01: Fail # iterator-change, co19 issue 365
LibTest/core/List/List.from_A01_t01: Fail # iterator-change, co19 issue 365
LibTest/core/Queue/iterator_A01_t01: Fail # iterator-change, co19 issue 365
LibTest/core/Queue/iterator_A01_t02: Fail # iterator-change, co19 issue 365
LibTest/core/Queue/iterator_hasNext_A01_t01: Fail # iterator-change, co19 issue 365
LibTest/core/Queue/iterator_hasNext_A01_t02: Fail # iterator-change, co19 issue 365
LibTest/core/Queue/iterator_next_A01_t01: Fail # iterator-change, co19 issue 365
LibTest/core/Queue/iterator_next_A01_t02: Fail # iterator-change, co19 issue 365
LibTest/core/Queue/iterator_next_A02_t01: Fail # iterator-change, co19 issue 365
LibTest/core/Queue/Queue.from_A01_t02: Fail # iterator-change, co19 issue 365
LibTest/core/RegExp/allMatches_A01_t01: Fail # iterator-change, co19 issue 365
LibTest/core/Set/Set.from_A01_t02: Fail # iterator-change, co19 issue 365

LibTest/core/Date/operator_equality_A01_t01: Fail # DateTime.== now looks at timezone, co19 issue 379

LibTest/core/Completer/Completer_A01_t01: Fail # Future is in async library. co19 issue 367
LibTest/core/Completer/completeException_A01_t01: Fail # Future is in async library. co19 issue 367
LibTest/core/Completer/completeException_A02_t01: Fail # Future is in async library. co19 issue 367
LibTest/core/Completer/completeException_A03_t01: Fail # Future is in async library. co19 issue 367
LibTest/core/Completer/completeException_A03_t02: Fail # Future is in async library. co19 issue 367
LibTest/core/Completer/complete_A01_t01: Fail # Future is in async library. co19 issue 367
LibTest/core/Completer/complete_A02_t01: Fail # Future is in async library. co19 issue 367
LibTest/core/Completer/complete_A02_t02: Fail # Future is in async library. co19 issue 367
LibTest/core/Completer/future_A01_t01: Fail # Future is in async library. co19 issue 367
LibTest/core/Future/Future.immediate_A01_t01: Fail # Future is in async library. co19 issue 367
LibTest/core/Future/chain_A01_t01: Fail # Future is in async library. co19 issue 367
LibTest/core/Future/chain_A01_t02: Fail # Future is in async library. co19 issue 367
LibTest/core/Future/chain_A01_t03: Fail # Future is in async library. co19 issue 367
LibTest/core/Future/chain_A01_t04: Fail # Future is in async library. co19 issue 367
LibTest/core/Future/chain_A01_t05: Fail # Future is in async library. co19 issue 367
LibTest/core/Future/chain_A01_t06: Fail # Future is in async library. co19 issue 367
LibTest/core/Future/chain_A01_t07: Fail # Future is in async library. co19 issue 367
LibTest/core/Future/chain_A01_t08: Fail # Future is in async library. co19 issue 367
LibTest/core/Future/chain_A01_t09: Fail # Future is in async library. co19 issue 367
LibTest/core/Future/chain_A02_t01: Fail # Future is in async library. co19 issue 367
LibTest/core/Future/chain_A02_t02: Fail # Future is in async library. co19 issue 367
LibTest/core/Future/chain_A02_t03: Fail # Future is in async library. co19 issue 367
LibTest/core/Future/chain_A02_t04: Fail # Future is in async library. co19 issue 367
LibTest/core/Future/chain_A03_t01: Fail # Future is in async library. co19 issue 367
LibTest/core/Future/exception_A01_t01: Fail # Future is in async library. co19 issue 367
LibTest/core/Future/exception_A01_t02: Fail # Future is in async library. co19 issue 367
LibTest/core/Future/exception_A02_t01: Fail # Future is in async library. co19 issue 367
LibTest/core/Future/handleException_A01_t01: Fail # Future is in async library. co19 issue 367
LibTest/core/Future/handleException_A01_t02: Fail # Future is in async library. co19 issue 367
LibTest/core/Future/handleException_A01_t03: Fail # Future is in async library. co19 issue 367
LibTest/core/Future/handleException_A01_t04: Fail # Future is in async library. co19 issue 367
LibTest/core/Future/handleException_A01_t05: Fail # Future is in async library. co19 issue 367
LibTest/core/Future/handleException_A01_t06: Fail # Future is in async library. co19 issue 367
LibTest/core/Future/handleException_A01_t07: Fail # Future is in async library. co19 issue 367
LibTest/core/Future/hasValue_A01_t01: Fail # Future is in async library. co19 issue 367
LibTest/core/Future/isComplete_A01_t01: Fail # Future is in async library. co19 issue 367
LibTest/core/Future/then_A01_t01: Fail # Future is in async library. co19 issue 367
LibTest/core/Future/then_A01_t02: Fail # Future is in async library. co19 issue 367
LibTest/core/Future/then_A01_t03: Fail # Future is in async library. co19 issue 367
LibTest/core/Future/then_A01_t04: Fail # Future is in async library. co19 issue 367
LibTest/core/Future/then_A01_t05: Fail # Future is in async library. co19 issue 367
LibTest/core/Future/transform_A01_t01: Fail # Future is in async library. co19 issue 367
LibTest/core/Future/transform_A01_t02: Fail # Future is in async library. co19 issue 367
LibTest/core/Future/transform_A01_t03: Fail # Future is in async library. co19 issue 367
LibTest/core/Future/transform_A01_t04: Fail # Future is in async library. co19 issue 367
LibTest/core/Future/transform_A01_t05: Fail # Future is in async library. co19 issue 367
LibTest/core/Future/transform_A01_t06: Fail # Future is in async library. co19 issue 367
LibTest/core/Future/transform_A01_t07: Fail # Future is in async library. co19 issue 367
LibTest/core/Future/transform_A02_t01: Fail # Future is in async library. co19 issue 367
LibTest/core/Future/transform_A02_t02: Fail # Future is in async library. co19 issue 367
LibTest/core/Future/transform_A02_t03: Fail # Future is in async library. co19 issue 367
LibTest/core/Future/transform_A03_t01: Fail # Future is in async library. co19 issue 367
LibTest/core/Future/value_A01_t01: Fail # Future is in async library. co19 issue 367
LibTest/core/Future/value_A01_t02: Fail # Future is in async library. co19 issue 367
LibTest/core/Future/value_A01_t03: Fail # Future is in async library. co19 issue 367
LibTest/core/Futures/wait_A01_t01: Fail # Future is in async library. co19 issue 367
LibTest/core/Futures/wait_A01_t03: Fail # Future is in async library. co19 issue 367
LibTest/core/Futures/wait_A01_t04: Fail # Future is in async library. co19 issue 367
LibTest/core/Futures/wait_A01_t05: Fail # Future is in async library. co19 issue 367
LibTest/core/Futures/wait_A01_t06: Fail # Future is in async library. co19 issue 367
LibTest/core/Futures/wait_A02_t01: Fail # Future is in async library. co19 issue 367
LibTest/core/Futures/wait_A02_t02: Fail # Future is in async library. co19 issue 367

LibTest/core/Future/chain_A02_t05: Fail # Future is in async library. co19 issue 367
LibTest/core/Future/transform_A02_t04: Fail # Future is in async library. co19 issue 367

LibTest/core/Expect/setEquals_A01_t01: Fail # Moved collection classes from core to collection. co19 issue 371.
LibTest/core/Expect/setEquals_A01_t02: Fail # Moved collection classes from core to collection. co19 issue 371.
LibTest/core/HashMap/HashMap.from_A01_t01: Fail # Moved collection classes from core to collection. co19 issue 371.
LibTest/core/HashMap/HashMap_A01_t01: Fail # Moved collection classes from core to collection. co19 issue 371.
LibTest/core/HashSet/HashSet.from_A01_t01: Fail # Moved collection classes from core to collection. co19 issue 371.
LibTest/core/HashSet/HashSet_A01_t01: Fail # Moved collection classes from core to collection. co19 issue 371.
LibTest/core/LinkedHashMap/LinkedHashMap.from_A01_t01: Fail # Moved collection classes from core to collection. co19 issue 371.
LibTest/core/LinkedHashMap/LinkedHashMap_A01_t01: Fail # Moved collection classes from core to collection. co19 issue 371.
LibTest/core/List/List.from_A02_t01: Fail # Moved collection classes from core to collection. co19 issue 371.
LibTest/core/List/addAll_A01_t01: Fail # Moved collection classes from core to collection. co19 issue 371.
LibTest/core/Queue/Queue.from_A01_t01: Fail # Moved collection classes from core to collection. co19 issue 371.
LibTest/core/Queue/Queue_A01_t01: Fail # Moved collection classes from core to collection. co19 issue 371.
LibTest/core/Queue/addAll_A01_t01: Fail # Moved collection classes from core to collection. co19 issue 371.
LibTest/core/Queue/addAll_A01_t02: Fail # Moved collection classes from core to collection. co19 issue 371.
LibTest/core/Queue/addFirst_A01_t01: Fail # Moved collection classes from core to collection. co19 issue 371.
LibTest/core/Queue/addFirst_A01_t02: Fail # Moved collection classes from core to collection. co19 issue 371.
LibTest/core/Queue/addLast_A01_t01: Fail # Moved collection classes from core to collection. co19 issue 371.
LibTest/core/Queue/addLast_A01_t02: Fail # Moved collection classes from core to collection. co19 issue 371.
LibTest/core/Queue/add_A01_t01: Fail # Moved collection classes from core to collection. co19 issue 371.
LibTest/core/Queue/add_A01_t02: Fail # Moved collection classes from core to collection. co19 issue 371.
LibTest/core/Queue/clear_A01_t01: Fail # Moved collection classes from core to collection. co19 issue 371.
LibTest/core/Queue/every_A01_t01: Fail # Moved collection classes from core to collection. co19 issue 371.
LibTest/core/Queue/every_A01_t02: Fail # Moved collection classes from core to collection. co19 issue 371.
LibTest/core/Queue/every_A01_t03: Fail # Moved collection classes from core to collection. co19 issue 371.
LibTest/core/Queue/every_A01_t04: Fail # Moved collection classes from core to collection. co19 issue 371.
LibTest/core/Queue/every_A01_t05: Fail # Moved collection classes from core to collection. co19 issue 371.
LibTest/core/Queue/first_A01_t01: Fail # Moved collection classes from core to collection. co19 issue 371.
LibTest/core/Queue/first_A02_t01: Fail # Moved collection classes from core to collection. co19 issue 371.
LibTest/core/Queue/forEach_A01_t01: Fail # Moved collection classes from core to collection. co19 issue 371.
LibTest/core/Queue/forEach_A01_t02: Fail # Moved collection classes from core to collection. co19 issue 371.
LibTest/core/Queue/forEach_A01_t03: Fail # Moved collection classes from core to collection. co19 issue 371.
LibTest/core/Queue/forEach_A01_t05: Fail # Moved collection classes from core to collection. co19 issue 371.
LibTest/core/Queue/isEmpty_A01_t01: Fail # Moved collection classes from core to collection. co19 issue 371.
LibTest/core/Queue/last_A01_t01: Fail # Moved collection classes from core to collection. co19 issue 371.
LibTest/core/Queue/last_A02_t01: Fail # Moved collection classes from core to collection. co19 issue 371.
LibTest/core/Queue/length_A01_t01: Fail # Moved collection classes from core to collection. co19 issue 371.
LibTest/core/Queue/removeFirst_A01_t01: Fail # Moved collection classes from core to collection. co19 issue 371.
LibTest/core/Queue/removeFirst_A02_t01: Fail # Moved collection classes from core to collection. co19 issue 371.
LibTest/core/Queue/removeLast_A01_t01: Fail # Moved collection classes from core to collection. co19 issue 371.
LibTest/core/Queue/removeLast_A02_t01: Fail # Moved collection classes from core to collection. co19 issue 371.
LibTest/core/Set/Set.from_A01_t01: Fail # Moved collection classes from core to collection. co19 issue 371.
Language/14_Types/4_Interface_Types_A08_t06: Fail # Moved collection classes from core to collection. co19 issue 371.

LibTest/core/Strings/join_A01_t01: Fail # Strings class has been removed. co19 issue 380
LibTest/core/Strings/join_A04_t01: Fail # Strings class has been removed. co19 issue 380
LibTest/core/Strings/concatAll_A01_t01: Fail # Strings class has been removed. co19 issue 380
LibTest/core/Strings/concatAll_A04_t01: Fail # Strings class has been removed. co19 issue 380

# Doesn't expect null to be allowed in Set or Map keys (issue 377).
LibTest/core/Map/containsKey_A01_t02: Fail
LibTest/core/Map/operator_subscript_A01_t02: Fail
LibTest/core/Map/operator_subscripted_assignment_A01_t02: Fail
LibTest/core/Map/remove_A01_t02: Fail
LibTest/core/Set/add_A01_t02: Fail
LibTest/core/Set/addAll_A01_t02: Fail
LibTest/core/Set/contains_A01_t02: Fail
LibTest/core/Set/containsAll_A01_t02: Fail
LibTest/core/Set/intersection_A03_t01: Fail
LibTest/core/Set/isSubsetOf_A01_t02: Fail
LibTest/core/Set/remove_A01_t02: Fail
LibTest/core/Set/removeAll_A01_t02: Fail

# Doesn't expect concurrent modification error (issue 376).
LibTest/core/Map/forEach_A01_t07: Fail<|MERGE_RESOLUTION|>--- conflicted
+++ resolved
@@ -65,10 +65,6 @@
 Language/05_Variables/05_Variables_A05_t08: Fail # Inherited from dart2js
 Language/05_Variables/05_Variables_A05_t09: Fail # Inherited from dart2js
 Language/05_Variables/05_Variables_A05_t10: Fail # Inherited from dart2js
-<<<<<<< HEAD
-Language/05_Variables/05_Variables_A05_t11: Fail # Inherited from VM (assignment to final variable does not throw NSME).
-=======
->>>>>>> 0f8df99a
 Language/05_Variables/05_Variables_A05_t13: Fail # Inherited from VM (assignment to final variable does not throw NSME).
 Language/05_Variables/05_Variables_A05_t14: Fail # Inherited from VM (assignment to final variable does not throw NSME).
 Language/05_Variables/05_Variables_A05_t15: Fail # Inherited from VM (assignment to final variable does not throw NSME).
