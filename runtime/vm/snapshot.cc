--- conflicted
+++ resolved
@@ -373,11 +373,7 @@
 
 
 bool SnapshotReader::is_vm_isolate() const {
-<<<<<<< HEAD
-  return isolate_ == Dart::vm_isolate();
-=======
   return isolate() == Dart::vm_isolate();
->>>>>>> 71b3d5ab
 }
 
 
@@ -459,12 +455,9 @@
 #undef SNAPSHOT_READ
     default: UNREACHABLE(); break;
   }
-<<<<<<< HEAD
-=======
   if (!read_as_reference) {
     AddPatchRecord(object_id, patch_object_id, patch_offset);
   }
->>>>>>> 71b3d5ab
   return pobj_.raw();
 }
 
@@ -539,7 +532,6 @@
         result->SetFieldAtOffset(offset, Object::null_object());
         offset += kWordSize;
       }
-<<<<<<< HEAD
     }
     if (RawObject::IsCanonical(tags)) {
       if (kind_ == Snapshot::kFull) {
@@ -548,24 +540,9 @@
         *result = result->CheckAndCanonicalize(NULL);
         ASSERT(!result->IsNull());
       }
-=======
->>>>>>> 71b3d5ab
-    }
-    if (RawObject::IsCanonical(tags)) {
-      if (kind_ == Snapshot::kFull) {
-        result->SetCanonical();
-      } else {
-        *result = result->CheckAndCanonicalize(NULL);
-        ASSERT(!result->IsNull());
-      }
-    }
-  }
-<<<<<<< HEAD
-  AddPatchRecord(object_id, patch_object_id, patch_offset);
-  return pobj_.raw();
-=======
+    }
+  }
   return result->raw();
->>>>>>> 71b3d5ab
 }
 
 
