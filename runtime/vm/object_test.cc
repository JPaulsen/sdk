// Copyright (c) 2012, the Dart project authors.  Please see the AUTHORS file
// for details. All rights reserved. Use of this source code is governed by a
// BSD-style license that can be found in the LICENSE file.

#include "platform/globals.h"

#include "vm/assembler.h"
#include "vm/class_finalizer.h"
#include "vm/dart_api_impl.h"
#include "vm/dart_entry.h"
#include "vm/debugger.h"
#include "vm/isolate.h"
#include "vm/object.h"
#include "vm/object_store.h"
#include "vm/simulator.h"
#include "vm/symbols.h"
#include "vm/unit_test.h"
#include "vm/code_descriptors.h"

namespace dart {

DECLARE_FLAG(bool, write_protect_code);

static RawLibrary* CreateDummyLibrary(const String& library_name) {
  return Library::New(library_name);
}


static RawClass* CreateDummyClass(const String& class_name,
                                  const Script& script) {
  const Class& cls = Class::Handle(
      Class::New(class_name, script, Scanner::kNoSourcePos));
  cls.set_is_synthesized_class();  // Dummy class for testing.
  return cls.raw();
}


TEST_CASE(Class) {
  // Allocate the class first.
  const String& class_name = String::Handle(Symbols::New("MyClass"));
  const Script& script = Script::Handle();
  const Class& cls = Class::Handle(CreateDummyClass(class_name, script));

  // Class has no fields and no functions yet.
  EXPECT_EQ(Array::Handle(cls.fields()).Length(), 0);
  EXPECT_EQ(Array::Handle(cls.functions()).Length(), 0);

  // Setup the interfaces in the class.
  const Array& interfaces = Array::Handle(Array::New(2));
  Class& interface = Class::Handle();
  String& interface_name = String::Handle();
  interface_name = Symbols::New("Harley");
  interface = CreateDummyClass(interface_name, script);
  interfaces.SetAt(0, Type::Handle(Type::NewNonParameterizedType(interface)));
  interface_name = Symbols::New("Norton");
  interface = CreateDummyClass(interface_name, script);
  interfaces.SetAt(1, Type::Handle(Type::NewNonParameterizedType(interface)));
  cls.set_interfaces(interfaces);

  // Finalization of types happens before the fields and functions have been
  // parsed.
  ClassFinalizer::FinalizeTypesInClass(cls);

  // Create and populate the function arrays.
  const Array& functions = Array::Handle(Array::New(6));
  Function& function = Function::Handle();
  String& function_name = String::Handle();
  function_name = Symbols::New("foo");
  function = Function::New(
      function_name, RawFunction::kRegularFunction,
      false, false, false, false, false, cls, 0);
  functions.SetAt(0, function);
  function_name = Symbols::New("bar");
  function = Function::New(
      function_name, RawFunction::kRegularFunction,
      false, false, false, false, false, cls, 0);

  const int kNumFixedParameters = 2;
  const int kNumOptionalParameters = 3;
  const bool kAreOptionalPositional = true;
  function.set_num_fixed_parameters(kNumFixedParameters);
  function.SetNumOptionalParameters(kNumOptionalParameters,
                                    kAreOptionalPositional);
  functions.SetAt(1, function);

  function_name = Symbols::New("baz");
  function = Function::New(
      function_name, RawFunction::kRegularFunction,
      false, false, false, false, false, cls, 0);
  functions.SetAt(2, function);

  function_name = Symbols::New("Foo");
  function = Function::New(
      function_name, RawFunction::kRegularFunction,
      true, false, false, false, false, cls, 0);

  functions.SetAt(3, function);
  function_name = Symbols::New("Bar");
  function = Function::New(
      function_name, RawFunction::kRegularFunction,
      true, false, false, false, false, cls, 0);
  functions.SetAt(4, function);
  function_name = Symbols::New("BaZ");
  function = Function::New(
      function_name, RawFunction::kRegularFunction,
      true, false, false, false, false, cls, 0);
  functions.SetAt(5, function);

  // Setup the functions in the class.
  cls.SetFunctions(functions);

  // The class can now be finalized.
  cls.Finalize();

  function_name = String::New("Foo");
  function = cls.LookupDynamicFunction(function_name);
  EXPECT(function.IsNull());
  function = cls.LookupStaticFunction(function_name);
  EXPECT(!function.IsNull());
  EXPECT(function_name.Equals(String::Handle(function.name())));
  EXPECT_EQ(cls.raw(), function.Owner());
  EXPECT(function.is_static());
  function_name = String::New("baz");
  function = cls.LookupDynamicFunction(function_name);
  EXPECT(!function.IsNull());
  EXPECT(function_name.Equals(String::Handle(function.name())));
  EXPECT_EQ(cls.raw(), function.Owner());
  EXPECT(!function.is_static());
  function = cls.LookupStaticFunction(function_name);
  EXPECT(function.IsNull());

  function_name = String::New("foo");
  function = cls.LookupDynamicFunction(function_name);
  EXPECT(!function.IsNull());
  EXPECT_EQ(0, function.num_fixed_parameters());
  EXPECT(!function.HasOptionalParameters());

  function_name = String::New("bar");
  function = cls.LookupDynamicFunction(function_name);
  EXPECT(!function.IsNull());
  EXPECT_EQ(kNumFixedParameters, function.num_fixed_parameters());
  EXPECT_EQ(kNumOptionalParameters, function.NumOptionalParameters());
}


TEST_CASE(TypeArguments) {
  const Type& type1 = Type::Handle(Type::Double());
  const Type& type2 = Type::Handle(Type::StringType());
  const TypeArguments& type_arguments1 = TypeArguments::Handle(
    TypeArguments::New(2));
  type_arguments1.SetTypeAt(0, type1);
  type_arguments1.SetTypeAt(1, type2);
  const TypeArguments& type_arguments2 = TypeArguments::Handle(
    TypeArguments::New(2));
  type_arguments2.SetTypeAt(0, type1);
  type_arguments2.SetTypeAt(1, type2);
  EXPECT_NE(type_arguments1.raw(), type_arguments2.raw());
  OS::Print("1: %s\n", type_arguments1.ToCString());
  OS::Print("2: %s\n", type_arguments2.ToCString());
  EXPECT(type_arguments1.Equals(type_arguments2));
  TypeArguments& type_arguments3 = TypeArguments::Handle();
  type_arguments1.Canonicalize();
  type_arguments3 ^= type_arguments2.Canonicalize();
  EXPECT_EQ(type_arguments1.raw(), type_arguments3.raw());
}


TEST_CASE(TokenStream) {
  String& source = String::Handle(String::New("= ( 9 , ."));
  String& private_key = String::Handle(String::New(""));
  Scanner scanner(source, private_key);
  const Scanner::GrowableTokenStream& ts = scanner.GetStream();
  EXPECT_EQ(6, ts.length());
  EXPECT_EQ(Token::kLPAREN, ts[1].kind);
  const TokenStream& token_stream = TokenStream::Handle(
      TokenStream::New(ts, private_key, false));
  TokenStream::Iterator iterator(token_stream, 0);
  // EXPECT_EQ(6, token_stream.Length());
  iterator.Advance();  // Advance to '(' token.
  EXPECT_EQ(Token::kLPAREN, iterator.CurrentTokenKind());
  iterator.Advance();
  iterator.Advance();
  iterator.Advance();  // Advance to '.' token.
  EXPECT_EQ(Token::kPERIOD, iterator.CurrentTokenKind());
  iterator.Advance();  // Advance to end of stream.
  EXPECT_EQ(Token::kEOS, iterator.CurrentTokenKind());
}


TEST_CASE(GenerateExactSource) {
  // Verify the exact formatting of generated sources.
  const char* kScriptChars =
  "\n"
  "class A {\n"
  "  static bar() { return 42; }\n"
  "  static fly() { return 5; }\n"
  "  void catcher(x) {\n"
  "    try {\n"
  "      if (x) {\n"
  "        fly();\n"
  "      } else {\n"
  "        !fly();\n"
  "      }\n"
  "    } on Blah catch (a) {\n"
  "      _print(17);\n"
  "    } catch (e, s) {\n"
  "      bar()\n"
  "    }\n"
  "  }\n"
  "}\n";

  String& url = String::Handle(String::New("dart-test:GenerateExactSource"));
  String& source = String::Handle(String::New(kScriptChars));
  Script& script = Script::Handle(Script::New(url,
                                              source,
                                              RawScript::kScriptTag));
  script.Tokenize(String::Handle(String::New("")));
  const TokenStream& tokens = TokenStream::Handle(script.tokens());
  const String& gen_source = String::Handle(tokens.GenerateSource());
  EXPECT_STREQ(source.ToCString(), gen_source.ToCString());
}


TEST_CASE(Class_ComputeEndTokenPos) {
  const char* kScript =
  "\n"
  "class A {\n"
  "  /**\n"
  "   * Description of foo().\n"
  "   */\n"
  "  foo(a) { return '''\"}'''; }\n"
  "  // }\n"
  "  var bar = '\\'}';\n"
  "  var baz = \"${foo('}')}\";\n"
  "}\n";
  Dart_Handle lib_h = TestCase::LoadTestScript(kScript, NULL);
  EXPECT_VALID(lib_h);
  Library& lib = Library::Handle();
  lib ^= Api::UnwrapHandle(lib_h);
  EXPECT(!lib.IsNull());
  const Class& cls = Class::Handle(
      lib.LookupClass(String::Handle(String::New("A"))));
  EXPECT(!cls.IsNull());
  const intptr_t end_token_pos = cls.ComputeEndTokenPos();
  const Script& scr = Script::Handle(cls.script());
  intptr_t line;
  intptr_t col;
  scr.GetTokenLocation(end_token_pos, &line, &col);
  EXPECT(line == 10 && col == 1);
}


TEST_CASE(InstanceClass) {
  // Allocate the class first.
  String& class_name = String::Handle(Symbols::New("EmptyClass"));
  Script& script = Script::Handle();
  const Class& empty_class =
      Class::Handle(CreateDummyClass(class_name, script));

  // EmptyClass has no fields and no functions.
  EXPECT_EQ(Array::Handle(empty_class.fields()).Length(), 0);
  EXPECT_EQ(Array::Handle(empty_class.functions()).Length(), 0);

  ClassFinalizer::FinalizeTypesInClass(empty_class);
  empty_class.Finalize();

  EXPECT_EQ(kObjectAlignment, empty_class.instance_size());
  Instance& instance = Instance::Handle(Instance::New(empty_class));
  EXPECT_EQ(empty_class.raw(), instance.clazz());

  class_name = Symbols::New("OneFieldClass");
  const Class& one_field_class =
      Class::Handle(CreateDummyClass(class_name, script));

  // No fields, functions, or super type for the OneFieldClass.
  EXPECT_EQ(Array::Handle(empty_class.fields()).Length(), 0);
  EXPECT_EQ(Array::Handle(empty_class.functions()).Length(), 0);
  EXPECT_EQ(empty_class.super_type(), AbstractType::null());
  ClassFinalizer::FinalizeTypesInClass(one_field_class);

  const Array& one_fields = Array::Handle(Array::New(1));
  const String& field_name = String::Handle(Symbols::New("the_field"));
  const Field& field = Field::Handle(
<<<<<<< HEAD
      Field::New(field_name, false, false, false, true, one_field_class, 0));
=======
      Field::New(field_name, false, false, false, true, one_field_class,
                 Object::dynamic_type(), 0));
>>>>>>> 71b3d5ab
  one_fields.SetAt(0, field);
  one_field_class.SetFields(one_fields);
  one_field_class.Finalize();
  intptr_t header_size = sizeof(RawObject);
  EXPECT_EQ(Utils::RoundUp((header_size + (1 * kWordSize)), kObjectAlignment),
            one_field_class.instance_size());
  EXPECT_EQ(header_size, field.Offset());
  EXPECT(!one_field_class.is_implemented());
  one_field_class.set_is_implemented();
  EXPECT(one_field_class.is_implemented());
}


TEST_CASE(Smi) {
  const Smi& smi = Smi::Handle(Smi::New(5));
  Object& smi_object = Object::Handle(smi.raw());
  EXPECT(smi.IsSmi());
  EXPECT(smi_object.IsSmi());
  EXPECT_EQ(5, smi.Value());
  const Object& object = Object::Handle();
  EXPECT(!object.IsSmi());
  smi_object = Object::null();
  EXPECT(!smi_object.IsSmi());

  EXPECT(smi.Equals(Smi::Handle(Smi::New(5))));
  EXPECT(!smi.Equals(Smi::Handle(Smi::New(6))));
  EXPECT(smi.Equals(smi));
  EXPECT(!smi.Equals(Smi::Handle()));

  EXPECT(Smi::IsValid(0));
  EXPECT(Smi::IsValid(-15));
  EXPECT(Smi::IsValid(0xFFu));
  // Upper two bits must be either 00 or 11.
#if defined(ARCH_IS_64_BIT)
  EXPECT(!Smi::IsValid(kMaxInt64));
  EXPECT(Smi::IsValid(0x3FFFFFFFFFFFFFFF));
  EXPECT(Smi::IsValid(-1));
#else
  EXPECT(!Smi::IsValid(kMaxInt32));
  EXPECT(Smi::IsValid(0x3FFFFFFF));
  EXPECT(Smi::IsValid(-1));
  EXPECT(!Smi::IsValid(0xFFFFFFFFu));
#endif

  EXPECT_EQ(5, smi.AsInt64Value());
  EXPECT_EQ(5.0, smi.AsDoubleValue());

  Smi& a = Smi::Handle(Smi::New(5));
  Smi& b = Smi::Handle(Smi::New(3));
  EXPECT_EQ(1, a.CompareWith(b));
  EXPECT_EQ(-1, b.CompareWith(a));
  EXPECT_EQ(0, a.CompareWith(a));

  Smi& c = Smi::Handle(Smi::New(-1));

  Mint& mint1 = Mint::Handle();
  mint1 ^= Integer::New(DART_2PART_UINT64_C(0x7FFFFFFF, 100));
  Mint& mint2 = Mint::Handle();
  mint2 ^= Integer::New(-DART_2PART_UINT64_C(0x7FFFFFFF, 100));
  EXPECT_EQ(-1, a.CompareWith(mint1));
  EXPECT_EQ(1, a.CompareWith(mint2));
  EXPECT_EQ(-1, c.CompareWith(mint1));
  EXPECT_EQ(1, c.CompareWith(mint2));

  Bigint& big1 = Bigint::Handle(Bigint::NewFromCString(
      "10000000000000000000"));
  Bigint& big2 = Bigint::Handle(Bigint::NewFromCString(
      "-10000000000000000000"));
  EXPECT_EQ(-1, a.CompareWith(big1));
  EXPECT_EQ(1, a.CompareWith(big2));
  EXPECT_EQ(-1, c.CompareWith(big1));
  EXPECT_EQ(1, c.CompareWith(big2));
}


TEST_CASE(StringCompareTo) {
  const String& abcd = String::Handle(String::New("abcd"));
  const String& abce = String::Handle(String::New("abce"));
  EXPECT_EQ(0, abcd.CompareTo(abcd));
  EXPECT_EQ(0, abce.CompareTo(abce));
  EXPECT(abcd.CompareTo(abce) < 0);
  EXPECT(abce.CompareTo(abcd) > 0);

  const int kMonkeyLen = 4;
  const uint8_t monkey_utf8[kMonkeyLen] = { 0xf0, 0x9f, 0x90, 0xb5 };
  const String& monkey_face =
      String::Handle(String::FromUTF8(monkey_utf8, kMonkeyLen));
  const int kDogLen = 4;
  // 0x1f436 DOG FACE.
  const uint8_t dog_utf8[kDogLen] = { 0xf0, 0x9f, 0x90, 0xb6 };
  const String& dog_face =
      String::Handle(String::FromUTF8(dog_utf8, kDogLen));
  EXPECT_EQ(0, monkey_face.CompareTo(monkey_face));
  EXPECT_EQ(0, dog_face.CompareTo(dog_face));
  EXPECT(monkey_face.CompareTo(dog_face) < 0);
  EXPECT(dog_face.CompareTo(monkey_face) > 0);

  const int kDominoLen = 4;
  // 0x1f036 DOMINO TILE HORIZONTAL-00-05.
  const uint8_t domino_utf8[kDominoLen] = { 0xf0, 0x9f, 0x80, 0xb6 };
  const String& domino =
      String::Handle(String::FromUTF8(domino_utf8, kDominoLen));
  EXPECT_EQ(0, domino.CompareTo(domino));
  EXPECT(domino.CompareTo(dog_face) < 0);
  EXPECT(domino.CompareTo(monkey_face) < 0);
  EXPECT(dog_face.CompareTo(domino) > 0);
  EXPECT(monkey_face.CompareTo(domino) > 0);

  EXPECT(abcd.CompareTo(monkey_face) < 0);
  EXPECT(abce.CompareTo(monkey_face) < 0);
  EXPECT(abcd.CompareTo(domino) < 0);
  EXPECT(abce.CompareTo(domino) < 0);
  EXPECT(domino.CompareTo(abcd) > 0);
  EXPECT(domino.CompareTo(abcd) > 0);
  EXPECT(monkey_face.CompareTo(abce) > 0);
  EXPECT(monkey_face.CompareTo(abce) > 0);
}


TEST_CASE(StringEncodeIRI) {
  const char* kInput =
      "file:///usr/local/johnmccutchan/workspace/dart-repo/dart/test.dart";
  const char* kOutput =
      "file%3A%2F%2F%2Fusr%2Flocal%2Fjohnmccutchan%2Fworkspace%2F"
      "dart-repo%2Fdart%2Ftest.dart";
  const String& input = String::Handle(String::New(kInput));
  const String& output = String::Handle(String::New(kOutput));
  const String& encoded = String::Handle(String::EncodeIRI(input));
  EXPECT(output.Equals(encoded));
}


TEST_CASE(StringDecodeIRI) {
  const char* kOutput =
      "file:///usr/local/johnmccutchan/workspace/dart-repo/dart/test.dart";
  const char* kInput =
      "file%3A%2F%2F%2Fusr%2Flocal%2Fjohnmccutchan%2Fworkspace%2F"
      "dart-repo%2Fdart%2Ftest.dart";
  const String& input = String::Handle(String::New(kInput));
  const String& output = String::Handle(String::New(kOutput));
  const String& decoded = String::Handle(String::DecodeIRI(input));
  EXPECT(output.Equals(decoded));
}


TEST_CASE(StringDecodeIRIInvalid) {
  String& input = String::Handle();
  input = String::New("file%");
  String& decoded = String::Handle();
  decoded = String::DecodeIRI(input);
  EXPECT(decoded.IsNull());
  input = String::New("file%3");
  decoded = String::DecodeIRI(input);
  EXPECT(decoded.IsNull());
  input = String::New("file%3g");
  decoded = String::DecodeIRI(input);
  EXPECT(decoded.IsNull());
}


TEST_CASE(StringIRITwoByte) {
  const intptr_t kInputLen = 3;
  const uint16_t kInput[kInputLen] = { 'x', '/', 256 };
  const String& input = String::Handle(String::FromUTF16(kInput, kInputLen));
  const intptr_t kOutputLen = 10;
  const uint16_t kOutput[kOutputLen] =
      { 'x', '%', '2', 'F', '%', 'C', '4', '%', '8', '0' };
  const String& output = String::Handle(String::FromUTF16(kOutput, kOutputLen));
  const String& encoded = String::Handle(String::EncodeIRI(input));
  EXPECT(output.Equals(encoded));
  const String& decoded = String::Handle(String::DecodeIRI(output));
  EXPECT(input.Equals(decoded));
}


TEST_CASE(Mint) {
// On 64-bit architectures a Smi is stored in a 64 bit word. A Midint cannot
// be allocated if it does fit into a Smi.
#if !defined(ARCH_IS_64_BIT)
  { Mint& med = Mint::Handle();
    EXPECT(med.IsNull());
    int64_t v = DART_2PART_UINT64_C(1, 0);
    med ^= Integer::New(v);
    EXPECT_EQ(v, med.value());
    const String& smi_str = String::Handle(String::New("1"));
    const String& mint1_str = String::Handle(String::New("2147419168"));
    const String& mint2_str = String::Handle(String::New("-2147419168"));
    Integer& i = Integer::Handle(Integer::NewCanonical(smi_str));
    EXPECT(i.IsSmi());
    i = Integer::NewCanonical(mint1_str);
    EXPECT(i.IsMint());
    EXPECT(!i.IsZero());
    EXPECT(!i.IsNegative());
    i = Integer::NewCanonical(mint2_str);
    EXPECT(i.IsMint());
    EXPECT(!i.IsZero());
    EXPECT(i.IsNegative());
  }
  Integer& i = Integer::Handle(Integer::New(DART_2PART_UINT64_C(1, 0)));
  EXPECT(i.IsMint());
  EXPECT(!i.IsZero());
  EXPECT(!i.IsNegative());
  Integer& i1 = Integer::Handle(Integer::New(DART_2PART_UINT64_C(1010, 0)));
  Mint& i2 = Mint::Handle();
  i2 ^= Integer::New(DART_2PART_UINT64_C(1010, 0));
  EXPECT(i1.Equals(i2));
  EXPECT(!i.Equals(i1));
  int64_t test = DART_2PART_UINT64_C(1010, 0);
  EXPECT_EQ(test, i2.value());

  Mint& a = Mint::Handle();
  a ^= Integer::New(DART_2PART_UINT64_C(5, 0));
  Mint& b = Mint::Handle();
  b ^= Integer::New(DART_2PART_UINT64_C(3, 0));
  EXPECT_EQ(1, a.CompareWith(b));
  EXPECT_EQ(-1, b.CompareWith(a));
  EXPECT_EQ(0, a.CompareWith(a));

  Mint& c = Mint::Handle();
  c ^= Integer::New(-DART_2PART_UINT64_C(3, 0));
  Smi& smi1 = Smi::Handle(Smi::New(4));
  Smi& smi2 = Smi::Handle(Smi::New(-4));
  EXPECT_EQ(1, a.CompareWith(smi1));
  EXPECT_EQ(1, a.CompareWith(smi2));
  EXPECT_EQ(-1, c.CompareWith(smi1));
  EXPECT_EQ(-1, c.CompareWith(smi2));

  Bigint& big1 = Bigint::Handle(Bigint::NewFromCString(
      "10000000000000000000"));
  Bigint& big2 = Bigint::Handle(Bigint::NewFromCString(
      "-10000000000000000000"));
  EXPECT_EQ(-1, a.CompareWith(big1));
  EXPECT_EQ(1, a.CompareWith(big2));
  EXPECT_EQ(-1, c.CompareWith(big1));
  EXPECT_EQ(1, c.CompareWith(big2));

  int64_t mint_value = DART_2PART_UINT64_C(0x7FFFFFFF, 64);
  const String& mint_string = String::Handle(String::New("0x7FFFFFFF00000064"));
  Mint& mint1 = Mint::Handle();
  mint1 ^= Integer::NewCanonical(mint_string);
  Mint& mint2 = Mint::Handle();
  mint2 ^= Integer::NewCanonical(mint_string);
  EXPECT_EQ(mint1.value(), mint_value);
  EXPECT_EQ(mint2.value(), mint_value);
  EXPECT_EQ(mint1.raw(), mint2.raw());
#endif
}


TEST_CASE(Double) {
  {
    const double dbl_const = 5.0;
    const Double& dbl = Double::Handle(Double::New(dbl_const));
    Object& dbl_object = Object::Handle(dbl.raw());
    EXPECT(dbl.IsDouble());
    EXPECT(dbl_object.IsDouble());
    EXPECT_EQ(dbl_const, dbl.value());
  }

  {
    const double dbl_const = -5.0;
    const Double& dbl = Double::Handle(Double::New(dbl_const));
    Object& dbl_object = Object::Handle(dbl.raw());
    EXPECT(dbl.IsDouble());
    EXPECT(dbl_object.IsDouble());
    EXPECT_EQ(dbl_const, dbl.value());
  }

  {
    const double dbl_const = 0.0;
    const Double& dbl = Double::Handle(Double::New(dbl_const));
    Object& dbl_object = Object::Handle(dbl.raw());
    EXPECT(dbl.IsDouble());
    EXPECT(dbl_object.IsDouble());
    EXPECT_EQ(dbl_const, dbl.value());
  }

  {
    const double dbl_const = 5.0;
    const String& dbl_str = String::Handle(String::New("5.0"));
    const Double& dbl1 = Double::Handle(Double::NewCanonical(dbl_const));
    const Double& dbl2 = Double::Handle(Double::NewCanonical(dbl_const));
    const Double& dbl3 = Double::Handle(Double::NewCanonical(dbl_str));
    EXPECT_EQ(dbl_const, dbl1.value());
    EXPECT_EQ(dbl_const, dbl2.value());
    EXPECT_EQ(dbl_const, dbl3.value());
    EXPECT_EQ(dbl1.raw(), dbl2.raw());
    EXPECT_EQ(dbl1.raw(), dbl3.raw());
  }

  {
    const double dbl_const = 2.0;
    const Double& dbl1 = Double::Handle(Double::New(dbl_const));
    const Double& dbl2 = Double::Handle(Double::New(dbl_const));
    EXPECT(dbl1.OperatorEquals(dbl2));
    EXPECT(dbl1.IsIdenticalTo(dbl2));
    EXPECT(dbl1.CanonicalizeEquals(dbl2));
    const Double& dbl3 = Double::Handle(Double::New(3.3));
    EXPECT(!dbl1.OperatorEquals(dbl3));
    EXPECT(!dbl1.OperatorEquals(Smi::Handle(Smi::New(3))));
    EXPECT(!dbl1.OperatorEquals(Double::Handle()));
    const Double& nan0 = Double::Handle(Double::New(NAN));
    EXPECT(isnan(nan0.value()));
    EXPECT(nan0.IsIdenticalTo(nan0));
    EXPECT(nan0.CanonicalizeEquals(nan0));
    EXPECT(!nan0.OperatorEquals(nan0));
    const Double& nan1 = Double::Handle(
        Double::New(bit_cast<double>(kMaxUint64 - 0)));
    const Double& nan2 = Double::Handle(
        Double::New(bit_cast<double>(kMaxUint64 - 1)));
    EXPECT(isnan(nan1.value()));
    EXPECT(isnan(nan2.value()));
    EXPECT(!nan1.IsIdenticalTo(nan2));
    EXPECT(!nan1.CanonicalizeEquals(nan2));
    EXPECT(!nan1.OperatorEquals(nan2));
  }
  {
    const String& dbl_str0 = String::Handle(String::New("bla"));
    const Double& dbl0 = Double::Handle(Double::New(dbl_str0));
    EXPECT(dbl0.IsNull());

    const String& dbl_str1 = String::Handle(String::New("2.0"));
    const Double& dbl1 = Double::Handle(Double::New(dbl_str1));
    EXPECT_EQ(2.0, dbl1.value());

    // Disallow legacy form.
    const String& dbl_str2 = String::Handle(String::New("2.0d"));
    const Double& dbl2 = Double::Handle(Double::New(dbl_str2));
    EXPECT(dbl2.IsNull());
  }
}


TEST_CASE(Bigint) {
  Bigint& b = Bigint::Handle();
  EXPECT(b.IsNull());
  const char* cstr = "18446744073709551615000";
  const String& test = String::Handle(String::New(cstr));
  b ^= Integer::NewCanonical(test);
  const char* str = b.ToCString();
  EXPECT_STREQ(cstr, str);

  int64_t t64 = DART_2PART_UINT64_C(1, 0);
  Bigint& big = Bigint::Handle(Bigint::NewFromInt64(t64));
  EXPECT_EQ(t64, big.AsInt64Value());
  big = Bigint::NewFromCString("10000000000000000000");
  EXPECT_EQ(1e19, big.AsDoubleValue());

  Bigint& big1 = Bigint::Handle(Bigint::NewFromCString(
      "100000000000000000000"));
  Bigint& big2 = Bigint::Handle(Bigint::NewFromCString(
      "100000000000000000010"));
  Bigint& big3 = Bigint::Handle(Bigint::NewFromCString(
      "-10000000000000000000"));

  EXPECT_EQ(0, big1.CompareWith(big1));
  EXPECT_EQ(-1, big1.CompareWith(big2));
  EXPECT_EQ(1, big2.CompareWith(big1));
  EXPECT_EQ(1, big1.CompareWith(big3));
  EXPECT_EQ(-1, big3.CompareWith(big1));

  Smi& smi1 = Smi::Handle(Smi::New(5));
  Smi& smi2 = Smi::Handle(Smi::New(-2));

  EXPECT_EQ(-1, smi1.CompareWith(big1));
  EXPECT_EQ(-1, smi2.CompareWith(big1));

  EXPECT_EQ(1, smi1.CompareWith(big3));
  EXPECT_EQ(1, smi2.CompareWith(big3));
}


TEST_CASE(Integer) {
  Integer& i = Integer::Handle();
  i = Integer::NewCanonical(String::Handle(String::New("12")));
  EXPECT(i.IsSmi());
  i = Integer::NewCanonical(String::Handle(String::New("-120")));
  EXPECT(i.IsSmi());
  i = Integer::NewCanonical(String::Handle(String::New("0")));
  EXPECT(i.IsSmi());
  i = Integer::NewCanonical(
      String::Handle(String::New("12345678901234567890")));
  EXPECT(i.IsBigint());
  i = Integer::NewCanonical(
      String::Handle(String::New("-12345678901234567890111222")));
  EXPECT(i.IsBigint());
}


TEST_CASE(String) {
  const char* kHello = "Hello World!";
  int32_t hello_len = strlen(kHello);
  const String& str = String::Handle(String::New(kHello));
  EXPECT(str.IsInstance());
  EXPECT(str.IsString());
  EXPECT(str.IsOneByteString());
  EXPECT(!str.IsTwoByteString());
  EXPECT(!str.IsNumber());
  EXPECT_EQ(hello_len, str.Length());
  EXPECT_EQ('H', str.CharAt(0));
  EXPECT_EQ('e', str.CharAt(1));
  EXPECT_EQ('l', str.CharAt(2));
  EXPECT_EQ('l', str.CharAt(3));
  EXPECT_EQ('o', str.CharAt(4));
  EXPECT_EQ(' ', str.CharAt(5));
  EXPECT_EQ('W', str.CharAt(6));
  EXPECT_EQ('o', str.CharAt(7));
  EXPECT_EQ('r', str.CharAt(8));
  EXPECT_EQ('l', str.CharAt(9));
  EXPECT_EQ('d', str.CharAt(10));
  EXPECT_EQ('!', str.CharAt(11));

  const uint8_t* motto =
      reinterpret_cast<const uint8_t*>("Dart's bescht wos je hets gits");
  const String& str2 = String::Handle(String::FromUTF8(motto+7, 4));
  EXPECT_EQ(4, str2.Length());
  EXPECT_EQ('b', str2.CharAt(0));
  EXPECT_EQ('e', str2.CharAt(1));
  EXPECT_EQ('s', str2.CharAt(2));
  EXPECT_EQ('c', str2.CharAt(3));

  const String& str3 = String::Handle(String::New(kHello));
  EXPECT(str.Equals(str));
  EXPECT_EQ(str.Hash(), str.Hash());
  EXPECT(!str.Equals(str2));
  EXPECT(str.Equals(str3));
  EXPECT_EQ(str.Hash(), str3.Hash());
  EXPECT(str3.Equals(str));

  const String& str4 = String::Handle(String::New("foo"));
  const String& str5 = String::Handle(String::New("bar"));
  const String& str6 = String::Handle(String::Concat(str4, str5));
  const String& str7 = String::Handle(String::New("foobar"));
  EXPECT(str6.Equals(str7));
  EXPECT(!str6.Equals(Smi::Handle(Smi::New(4))));

  const String& empty1 = String::Handle(String::New(""));
  const String& empty2 = String::Handle(String::New(""));
  EXPECT(empty1.Equals(empty2, 0, 0));

  const intptr_t kCharsLen = 8;
  const uint8_t chars[kCharsLen] = { 1, 2, 127, 64, 92, 0, 55, 55 };
  const String& str8 = String::Handle(String::FromUTF8(chars, kCharsLen));
  EXPECT_EQ(kCharsLen, str8.Length());
  EXPECT_EQ(1, str8.CharAt(0));
  EXPECT_EQ(127, str8.CharAt(2));
  EXPECT_EQ(64, str8.CharAt(3));
  EXPECT_EQ(0, str8.CharAt(5));
  EXPECT_EQ(55, str8.CharAt(6));
  EXPECT_EQ(55, str8.CharAt(7));
  const intptr_t kCharsIndex = 3;
  const String& sub1 = String::Handle(String::SubString(str8, kCharsIndex));
  EXPECT_EQ((kCharsLen - kCharsIndex), sub1.Length());
  EXPECT_EQ(64, sub1.CharAt(0));
  EXPECT_EQ(92, sub1.CharAt(1));
  EXPECT_EQ(0, sub1.CharAt(2));
  EXPECT_EQ(55, sub1.CharAt(3));
  EXPECT_EQ(55, sub1.CharAt(4));

  const intptr_t kWideCharsLen = 7;
  uint16_t wide_chars[kWideCharsLen] = { 'H', 'e', 'l', 'l', 'o', 256, '!' };
  const String& two_str = String::Handle(String::FromUTF16(wide_chars,
                                                           kWideCharsLen));
  EXPECT(two_str.IsInstance());
  EXPECT(two_str.IsString());
  EXPECT(two_str.IsTwoByteString());
  EXPECT(!two_str.IsOneByteString());
  EXPECT_EQ(kWideCharsLen, two_str.Length());
  EXPECT_EQ('H', two_str.CharAt(0));
  EXPECT_EQ(256, two_str.CharAt(5));
  const intptr_t kWideCharsIndex = 3;
  const String& sub2 = String::Handle(String::SubString(two_str, kCharsIndex));
  EXPECT_EQ((kWideCharsLen - kWideCharsIndex), sub2.Length());
  EXPECT_EQ('l', sub2.CharAt(0));
  EXPECT_EQ('o', sub2.CharAt(1));
  EXPECT_EQ(256, sub2.CharAt(2));
  EXPECT_EQ('!', sub2.CharAt(3));

  {
    const String& str1 = String::Handle(String::New("My.create"));
    const String& str2 = String::Handle(String::New("My"));
    const String& str3 = String::Handle(String::New("create"));
    EXPECT_EQ(true, str1.StartsWith(str2));
    EXPECT_EQ(false, str1.StartsWith(str3));
  }

  const int32_t four_chars[] = { 'C', 0xFF, 'h', 0xFFFF, 'a', 0x10FFFF, 'r' };
  const String& four_str = String::Handle(String::FromUTF32(four_chars, 7));
  EXPECT_EQ(four_str.Hash(), four_str.Hash());
  EXPECT(four_str.IsTwoByteString());
  EXPECT(!four_str.IsOneByteString());
  EXPECT_EQ(8, four_str.Length());
  EXPECT_EQ('C', four_str.CharAt(0));
  EXPECT_EQ(0xFF, four_str.CharAt(1));
  EXPECT_EQ('h', four_str.CharAt(2));
  EXPECT_EQ(0xFFFF, four_str.CharAt(3));
  EXPECT_EQ('a', four_str.CharAt(4));
  EXPECT_EQ(0xDBFF, four_str.CharAt(5));
  EXPECT_EQ(0xDFFF, four_str.CharAt(6));
  EXPECT_EQ('r', four_str.CharAt(7));

  // Create a 1-byte string from an array of 2-byte elements.
  {
    const uint16_t char16[] = { 0x00, 0x7F, 0xFF };
    const String& str8 = String::Handle(String::FromUTF16(char16, 3));
    EXPECT(str8.IsOneByteString());
    EXPECT(!str8.IsTwoByteString());
    EXPECT_EQ(0x00, str8.CharAt(0));
    EXPECT_EQ(0x7F, str8.CharAt(1));
    EXPECT_EQ(0xFF, str8.CharAt(2));
  }

  // Create a 1-byte string from an array of 4-byte elements.
  {
    const int32_t char32[] = { 0x00, 0x1F, 0x7F };
    const String& str8 = String::Handle(String::FromUTF32(char32, 3));
    EXPECT(str8.IsOneByteString());
    EXPECT(!str8.IsTwoByteString());
    EXPECT_EQ(0x00, str8.CharAt(0));
    EXPECT_EQ(0x1F, str8.CharAt(1));
    EXPECT_EQ(0x7F, str8.CharAt(2));
  }

  // Create a 2-byte string from an array of 4-byte elements.
  {
    const int32_t char32[] = { 0, 0x7FFF, 0xFFFF };
    const String& str16 = String::Handle(String::FromUTF32(char32, 3));
    EXPECT(!str16.IsOneByteString());
    EXPECT(str16.IsTwoByteString());
    EXPECT_EQ(0x0000, str16.CharAt(0));
    EXPECT_EQ(0x7FFF, str16.CharAt(1));
    EXPECT_EQ(0xFFFF, str16.CharAt(2));
  }
}


TEST_CASE(StringFormat) {
  const char* hello_str = "Hello World!";
  const String& str =
      String::Handle(String::NewFormatted("Hello %s!", "World"));
  EXPECT(str.IsInstance());
  EXPECT(str.IsString());
  EXPECT(str.IsOneByteString());
  EXPECT(!str.IsTwoByteString());
  EXPECT(!str.IsNumber());
  EXPECT(str.Equals(hello_str));
}


TEST_CASE(StringConcat) {
  // Create strings from concatenated 1-byte empty strings.
  {
    const String& empty1 = String::Handle(String::New(""));
    EXPECT(empty1.IsOneByteString());
    EXPECT_EQ(0, empty1.Length());

    const String& empty2 = String::Handle(String::New(""));
    EXPECT(empty2.IsOneByteString());
    EXPECT_EQ(0, empty2.Length());

    // Concat

    const String& empty3 = String::Handle(String::Concat(empty1, empty2));
    EXPECT(empty3.IsOneByteString());
    EXPECT_EQ(0, empty3.Length());

    // ConcatAll

    const Array& array1 = Array::Handle(Array::New(0));
    EXPECT_EQ(0, array1.Length());
    const String& empty4 = String::Handle(String::ConcatAll(array1));
    EXPECT_EQ(0, empty4.Length());

    const Array& array2 = Array::Handle(Array::New(10));
    EXPECT_EQ(10, array2.Length());
    for (int i = 0; i < array2.Length(); ++i) {
      array2.SetAt(i, String::Handle(String::New("")));
    }
    const String& empty5 = String::Handle(String::ConcatAll(array2));
    EXPECT(empty5.IsOneByteString());
    EXPECT_EQ(0, empty5.Length());

    const Array& array3 = Array::Handle(Array::New(123));
    EXPECT_EQ(123, array3.Length());

    const String& empty6 = String::Handle(String::New(""));
    EXPECT(empty6.IsOneByteString());
    EXPECT_EQ(0, empty6.Length());
    for (int i = 0; i < array3.Length(); ++i) {
      array3.SetAt(i, empty6);
    }
    const String& empty7 = String::Handle(String::ConcatAll(array3));
    EXPECT(empty7.IsOneByteString());
    EXPECT_EQ(0, empty7.Length());
  }

  // Concatenated empty and non-empty 1-byte strings.
  {
    const String& str1 = String::Handle(String::New(""));
    EXPECT_EQ(0, str1.Length());
    EXPECT(str1.IsOneByteString());

    const String& str2 = String::Handle(String::New("one"));
    EXPECT(str2.IsOneByteString());
    EXPECT_EQ(3, str2.Length());

    // Concat

    const String& str3 = String::Handle(String::Concat(str1, str2));
    EXPECT(str3.IsOneByteString());
    EXPECT_EQ(3, str3.Length());
    EXPECT(str3.Equals(str2));

    const String& str4 = String::Handle(String::Concat(str2, str1));
    EXPECT(str4.IsOneByteString());
    EXPECT_EQ(3, str4.Length());
    EXPECT(str4.Equals(str2));

    // ConcatAll

    const Array& array1 = Array::Handle(Array::New(2));
    EXPECT_EQ(2, array1.Length());
    array1.SetAt(0, str1);
    array1.SetAt(1, str2);
    const String& str5 = String::Handle(String::ConcatAll(array1));
    EXPECT(str5.IsOneByteString());
    EXPECT_EQ(3, str5.Length());
    EXPECT(str5.Equals(str2));

    const Array& array2 = Array::Handle(Array::New(2));
    EXPECT_EQ(2, array2.Length());
    array2.SetAt(0, str1);
    array2.SetAt(1, str2);
    const String& str6 = String::Handle(String::ConcatAll(array2));
    EXPECT(str6.IsOneByteString());
    EXPECT_EQ(3, str6.Length());
    EXPECT(str6.Equals(str2));

    const Array& array3 = Array::Handle(Array::New(3));
    EXPECT_EQ(3, array3.Length());
    array3.SetAt(0, str2);
    array3.SetAt(1, str1);
    array3.SetAt(2, str2);
    const String& str7 = String::Handle(String::ConcatAll(array3));
    EXPECT(str7.IsOneByteString());
    EXPECT_EQ(6, str7.Length());
    EXPECT(str7.Equals("oneone"));
    EXPECT(!str7.Equals("oneoneone"));
  }

  // Create a string by concatenating non-empty 1-byte strings.
  {
    const char* one = "one";
    intptr_t one_len = strlen(one);
    const String& onestr = String::Handle(String::New(one));
    EXPECT(onestr.IsOneByteString());
    EXPECT_EQ(one_len, onestr.Length());

    const char* three = "three";
    intptr_t three_len = strlen(three);
    const String& threestr = String::Handle(String::New(three));
    EXPECT(threestr.IsOneByteString());
    EXPECT_EQ(three_len, threestr.Length());

    // Concat

    const String& str3 = String::Handle(String::Concat(onestr, threestr));
    EXPECT(str3.IsOneByteString());
    const char* one_three = "onethree";
    EXPECT(str3.Equals(one_three));

    const String& str4 = String::Handle(String::Concat(threestr, onestr));
    EXPECT(str4.IsOneByteString());
    const char* three_one = "threeone";
    intptr_t three_one_len = strlen(three_one);
    EXPECT_EQ(three_one_len, str4.Length());
    EXPECT(str4.Equals(three_one));

    // ConcatAll

    const Array& array1 = Array::Handle(Array::New(2));
    EXPECT_EQ(2, array1.Length());
    array1.SetAt(0, onestr);
    array1.SetAt(1, threestr);
    const String& str5 = String::Handle(String::ConcatAll(array1));
    EXPECT(str5.IsOneByteString());
    intptr_t one_three_len = strlen(one_three);
    EXPECT_EQ(one_three_len, str5.Length());
    EXPECT(str5.Equals(one_three));

    const Array& array2 = Array::Handle(Array::New(2));
    EXPECT_EQ(2, array2.Length());
    array2.SetAt(0, threestr);
    array2.SetAt(1, onestr);
    const String& str6 = String::Handle(String::ConcatAll(array2));
    EXPECT(str6.IsOneByteString());
    EXPECT_EQ(three_one_len, str6.Length());
    EXPECT(str6.Equals(three_one));

    const Array& array3 = Array::Handle(Array::New(3));
    EXPECT_EQ(3, array3.Length());
    array3.SetAt(0, onestr);
    array3.SetAt(1, threestr);
    array3.SetAt(2, onestr);
    const String& str7 = String::Handle(String::ConcatAll(array3));
    EXPECT(str7.IsOneByteString());
    const char* one_three_one = "onethreeone";
    intptr_t one_three_one_len = strlen(one_three_one);
    EXPECT_EQ(one_three_one_len, str7.Length());
    EXPECT(str7.Equals(one_three_one));

    const Array& array4 = Array::Handle(Array::New(3));
    EXPECT_EQ(3, array4.Length());
    array4.SetAt(0, threestr);
    array4.SetAt(1, onestr);
    array4.SetAt(2, threestr);
    const String& str8 = String::Handle(String::ConcatAll(array4));
    EXPECT(str8.IsOneByteString());
    const char* three_one_three = "threeonethree";
    intptr_t three_one_three_len = strlen(three_one_three);
    EXPECT_EQ(three_one_three_len, str8.Length());
    EXPECT(str8.Equals(three_one_three));
  }

  // Concatenate empty and non-empty 2-byte strings.
  {
    const String& str1 = String::Handle(String::New(""));
    EXPECT(str1.IsOneByteString());
    EXPECT_EQ(0, str1.Length());

    uint16_t two[] = { 0x05E6, 0x05D5, 0x05D5, 0x05D9, 0x05D9 };
    intptr_t two_len = sizeof(two) / sizeof(two[0]);
    const String& str2 = String::Handle(String::FromUTF16(two, two_len));
    EXPECT(str2.IsTwoByteString());
    EXPECT_EQ(two_len, str2.Length());

    // Concat

    const String& str3 = String::Handle(String::Concat(str1, str2));
    EXPECT(str3.IsTwoByteString());
    EXPECT_EQ(two_len, str3.Length());
    EXPECT(str3.Equals(str2));

    const String& str4 = String::Handle(String::Concat(str2, str1));
    EXPECT(str4.IsTwoByteString());
    EXPECT_EQ(two_len, str4.Length());
    EXPECT(str4.Equals(str2));

    // ConcatAll

    const Array& array1 = Array::Handle(Array::New(2));
    EXPECT_EQ(2, array1.Length());
    array1.SetAt(0, str1);
    array1.SetAt(1, str2);
    const String& str5 = String::Handle(String::ConcatAll(array1));
    EXPECT(str5.IsTwoByteString());
    EXPECT_EQ(two_len, str5.Length());
    EXPECT(str5.Equals(str2));

    const Array& array2 = Array::Handle(Array::New(2));
    EXPECT_EQ(2, array2.Length());
    array2.SetAt(0, str1);
    array2.SetAt(1, str2);
    const String& str6 = String::Handle(String::ConcatAll(array2));
    EXPECT(str6.IsTwoByteString());
    EXPECT_EQ(two_len, str6.Length());
    EXPECT(str6.Equals(str2));

    const Array& array3 = Array::Handle(Array::New(3));
    EXPECT_EQ(3, array3.Length());
    array3.SetAt(0, str2);
    array3.SetAt(1, str1);
    array3.SetAt(2, str2);
    const String& str7 = String::Handle(String::ConcatAll(array3));
    EXPECT(str7.IsTwoByteString());
    EXPECT_EQ(two_len * 2, str7.Length());
    uint16_t twotwo[] = { 0x05E6, 0x05D5, 0x05D5, 0x05D9, 0x05D9,
                          0x05E6, 0x05D5, 0x05D5, 0x05D9, 0x05D9 };
    intptr_t twotwo_len = sizeof(twotwo) / sizeof(twotwo[0]);
    EXPECT(str7.IsTwoByteString());
    EXPECT(str7.Equals(twotwo, twotwo_len));
  }

  // Concatenating non-empty 2-byte strings.
  {
    const uint16_t one[] = { 0x05D0, 0x05D9, 0x05D9, 0x05DF };
    intptr_t one_len = sizeof(one) / sizeof(one[0]);
    const String& str1 = String::Handle(String::FromUTF16(one, one_len));
    EXPECT(str1.IsTwoByteString());
    EXPECT_EQ(one_len, str1.Length());

    const uint16_t two[] = { 0x05E6, 0x05D5, 0x05D5, 0x05D9, 0x05D9 };
    intptr_t two_len = sizeof(two) / sizeof(two[0]);
    const String& str2 = String::Handle(String::FromUTF16(two, two_len));
    EXPECT(str2.IsTwoByteString());
    EXPECT_EQ(two_len, str2.Length());

    // Concat

    const String& one_two_str = String::Handle(String::Concat(str1, str2));
    EXPECT(one_two_str.IsTwoByteString());
    const uint16_t one_two[] = { 0x05D0, 0x05D9, 0x05D9, 0x05DF,
                                 0x05E6, 0x05D5, 0x05D5, 0x05D9, 0x05D9 };
    intptr_t one_two_len = sizeof(one_two) / sizeof(one_two[0]);
    EXPECT_EQ(one_two_len, one_two_str.Length());
    EXPECT(one_two_str.Equals(one_two, one_two_len));

    const String& two_one_str = String::Handle(String::Concat(str2, str1));
    EXPECT(two_one_str.IsTwoByteString());
    const uint16_t two_one[] = { 0x05E6, 0x05D5, 0x05D5, 0x05D9, 0x05D9,
                                 0x05D0, 0x05D9, 0x05D9, 0x05DF };
    intptr_t two_one_len = sizeof(two_one) / sizeof(two_one[0]);
    EXPECT_EQ(two_one_len, two_one_str.Length());
    EXPECT(two_one_str.Equals(two_one, two_one_len));

    // ConcatAll

    const Array& array1 = Array::Handle(Array::New(2));
    EXPECT_EQ(2, array1.Length());
    array1.SetAt(0, str1);
    array1.SetAt(1, str2);
    const String& str3 = String::Handle(String::ConcatAll(array1));
    EXPECT(str3.IsTwoByteString());
    EXPECT_EQ(one_two_len, str3.Length());
    EXPECT(str3.Equals(one_two, one_two_len));

    const Array& array2 = Array::Handle(Array::New(2));
    EXPECT_EQ(2, array2.Length());
    array2.SetAt(0, str2);
    array2.SetAt(1, str1);
    const String& str4 = String::Handle(String::ConcatAll(array2));
    EXPECT(str4.IsTwoByteString());
    EXPECT_EQ(two_one_len, str4.Length());
    EXPECT(str4.Equals(two_one, two_one_len));

    const Array& array3 = Array::Handle(Array::New(3));
    EXPECT_EQ(3, array3.Length());
    array3.SetAt(0, str1);
    array3.SetAt(1, str2);
    array3.SetAt(2, str1);
    const String& str5 = String::Handle(String::ConcatAll(array3));
    EXPECT(str5.IsTwoByteString());
    const uint16_t one_two_one[] = { 0x05D0, 0x05D9, 0x05D9, 0x05DF,
                                     0x05E6, 0x05D5, 0x05D5, 0x05D9, 0x05D9,
                                     0x05D0, 0x05D9, 0x05D9, 0x05DF };
    intptr_t one_two_one_len = sizeof(one_two_one) / sizeof(one_two_one[0]);
    EXPECT_EQ(one_two_one_len, str5.Length());
    EXPECT(str5.Equals(one_two_one, one_two_one_len));

    const Array& array4 = Array::Handle(Array::New(3));
    EXPECT_EQ(3, array4.Length());
    array4.SetAt(0, str2);
    array4.SetAt(1, str1);
    array4.SetAt(2, str2);
    const String& str6 = String::Handle(String::ConcatAll(array4));
    EXPECT(str6.IsTwoByteString());
    const uint16_t two_one_two[] = { 0x05E6, 0x05D5, 0x05D5, 0x05D9, 0x05D9,
                                     0x05D0, 0x05D9, 0x05D9, 0x05DF,
                                     0x05E6, 0x05D5, 0x05D5, 0x05D9, 0x05D9 };
    intptr_t two_one_two_len = sizeof(two_one_two) / sizeof(two_one_two[0]);
    EXPECT_EQ(two_one_two_len, str6.Length());
    EXPECT(str6.Equals(two_one_two, two_one_two_len));
  }

  // Concatenated emtpy and non-empty strings built from 4-byte elements.
  {
    const String& str1 = String::Handle(String::New(""));
    EXPECT(str1.IsOneByteString());
    EXPECT_EQ(0, str1.Length());

    int32_t four[] = { 0x1D4D5, 0x1D4DE, 0x1D4E4, 0x1D4E1 };
    intptr_t four_len = sizeof(four) / sizeof(four[0]);
    intptr_t expected_len = (four_len * 2);
    const String& str2 = String::Handle(String::FromUTF32(four, four_len));
    EXPECT(str2.IsTwoByteString());
    EXPECT_EQ(expected_len, str2.Length());

    // Concat

    const String& str3 = String::Handle(String::Concat(str1, str2));
    EXPECT_EQ(expected_len, str3.Length());
    EXPECT(str3.Equals(str2));

    const String& str4 = String::Handle(String::Concat(str2, str1));
    EXPECT(str4.IsTwoByteString());
    EXPECT_EQ(expected_len, str4.Length());
    EXPECT(str4.Equals(str2));

    // ConcatAll

    const Array& array1 = Array::Handle(Array::New(2));
    EXPECT_EQ(2, array1.Length());
    array1.SetAt(0, str1);
    array1.SetAt(1, str2);
    const String& str5 = String::Handle(String::ConcatAll(array1));
    EXPECT(str5.IsTwoByteString());
    EXPECT_EQ(expected_len, str5.Length());
    EXPECT(str5.Equals(str2));

    const Array& array2 = Array::Handle(Array::New(2));
    EXPECT_EQ(2, array2.Length());
    array2.SetAt(0, str1);
    array2.SetAt(1, str2);
    const String& str6 = String::Handle(String::ConcatAll(array2));
    EXPECT(str6.IsTwoByteString());
    EXPECT_EQ(expected_len, str6.Length());
    EXPECT(str6.Equals(str2));

    const Array& array3 = Array::Handle(Array::New(3));
    EXPECT_EQ(3, array3.Length());
    array3.SetAt(0, str2);
    array3.SetAt(1, str1);
    array3.SetAt(2, str2);
    const String& str7 = String::Handle(String::ConcatAll(array3));
    EXPECT(str7.IsTwoByteString());
    int32_t fourfour[] = { 0x1D4D5, 0x1D4DE, 0x1D4E4, 0x1D4E1,
                           0x1D4D5, 0x1D4DE, 0x1D4E4, 0x1D4E1 };
    intptr_t fourfour_len = sizeof(fourfour) / sizeof(fourfour[0]);
    EXPECT_EQ((fourfour_len * 2), str7.Length());
    const String& fourfour_str =
        String::Handle(String::FromUTF32(fourfour, fourfour_len));
    EXPECT(str7.Equals(fourfour_str));
  }

  // Concatenate non-empty strings built from 4-byte elements.
  {
    const int32_t one[] = { 0x105D0, 0x105D9, 0x105D9, 0x105DF };
    intptr_t one_len = sizeof(one) / sizeof(one[0]);
    const String& onestr = String::Handle(String::FromUTF32(one, one_len));
    EXPECT(onestr.IsTwoByteString());
    EXPECT_EQ((one_len *2), onestr.Length());

    const int32_t two[] = { 0x105E6, 0x105D5, 0x105D5, 0x105D9, 0x105D9 };
    intptr_t two_len = sizeof(two) / sizeof(two[0]);
    const String& twostr = String::Handle(String::FromUTF32(two, two_len));
    EXPECT(twostr.IsTwoByteString());
    EXPECT_EQ((two_len * 2), twostr.Length());

    // Concat

    const String& str1 = String::Handle(String::Concat(onestr, twostr));
    EXPECT(str1.IsTwoByteString());
    const int32_t one_two[] = { 0x105D0, 0x105D9, 0x105D9, 0x105DF,
                                0x105E6, 0x105D5, 0x105D5, 0x105D9, 0x105D9 };
    intptr_t one_two_len = sizeof(one_two) / sizeof(one_two[0]);
    EXPECT_EQ((one_two_len * 2), str1.Length());
    const String& one_two_str =
        String::Handle(String::FromUTF32(one_two, one_two_len));
    EXPECT(str1.Equals(one_two_str));

    const String& str2 = String::Handle(String::Concat(twostr, onestr));
    EXPECT(str2.IsTwoByteString());
    const int32_t two_one[] = { 0x105E6, 0x105D5, 0x105D5, 0x105D9, 0x105D9,
                                0x105D0, 0x105D9, 0x105D9, 0x105DF };
    intptr_t two_one_len = sizeof(two_one) / sizeof(two_one[0]);
    EXPECT_EQ((two_one_len * 2), str2.Length());
    const String& two_one_str =
        String::Handle(String::FromUTF32(two_one, two_one_len));
    EXPECT(str2.Equals(two_one_str));

    // ConcatAll

    const Array& array1 = Array::Handle(Array::New(2));
    EXPECT_EQ(2, array1.Length());
    array1.SetAt(0, onestr);
    array1.SetAt(1, twostr);
    const String& str3 = String::Handle(String::ConcatAll(array1));
    EXPECT(str3.IsTwoByteString());
    EXPECT_EQ((one_two_len * 2), str3.Length());
    EXPECT(str3.Equals(one_two_str));

    const Array& array2 = Array::Handle(Array::New(2));
    EXPECT_EQ(2, array2.Length());
    array2.SetAt(0, twostr);
    array2.SetAt(1, onestr);
    const String& str4 = String::Handle(String::ConcatAll(array2));
    EXPECT(str4.IsTwoByteString());
    EXPECT_EQ((two_one_len * 2), str4.Length());
    EXPECT(str4.Equals(two_one_str));

    const Array& array3 = Array::Handle(Array::New(3));
    EXPECT_EQ(3, array3.Length());
    array3.SetAt(0, onestr);
    array3.SetAt(1, twostr);
    array3.SetAt(2, onestr);
    const String& str5 = String::Handle(String::ConcatAll(array3));
    EXPECT(str5.IsTwoByteString());
    const int32_t one_two_one[] = { 0x105D0, 0x105D9, 0x105D9, 0x105DF,
                                    0x105E6, 0x105D5, 0x105D5, 0x105D9,
                                    0x105D9,
                                    0x105D0, 0x105D9, 0x105D9, 0x105DF };
    intptr_t one_two_one_len = sizeof(one_two_one) / sizeof(one_two_one[0]);
    EXPECT_EQ((one_two_one_len * 2), str5.Length());
    const String& one_two_one_str =
        String::Handle(String::FromUTF32(one_two_one, one_two_one_len));
    EXPECT(str5.Equals(one_two_one_str));

    const Array& array4 = Array::Handle(Array::New(3));
    EXPECT_EQ(3, array4.Length());
    array4.SetAt(0, twostr);
    array4.SetAt(1, onestr);
    array4.SetAt(2, twostr);
    const String& str6 = String::Handle(String::ConcatAll(array4));
    EXPECT(str6.IsTwoByteString());
    const int32_t two_one_two[] = { 0x105E6, 0x105D5, 0x105D5, 0x105D9,
                                    0x105D9,
                                    0x105D0, 0x105D9, 0x105D9, 0x105DF,
                                    0x105E6, 0x105D5, 0x105D5, 0x105D9,
                                    0x105D9 };
    intptr_t two_one_two_len = sizeof(two_one_two) / sizeof(two_one_two[0]);
    EXPECT_EQ((two_one_two_len * 2), str6.Length());
    const String& two_one_two_str =
        String::Handle(String::FromUTF32(two_one_two, two_one_two_len));
    EXPECT(str6.Equals(two_one_two_str));
  }

  // Concatenate 1-byte strings and 2-byte strings.
  {
    const uint8_t one[] = { 'o', 'n', 'e', ' ', 'b', 'y', 't', 'e' };
    intptr_t one_len = sizeof(one) / sizeof(one[0]);
    const String& onestr = String::Handle(String::FromLatin1(one, one_len));
    EXPECT(onestr.IsOneByteString());
    EXPECT_EQ(one_len, onestr.Length());
    EXPECT(onestr.EqualsLatin1(one, one_len));

    uint16_t two[] = { 0x05E6, 0x05D5, 0x05D5, 0x05D9, 0x05D9 };
    intptr_t two_len = sizeof(two) / sizeof(two[0]);
    const String& twostr = String::Handle(String::FromUTF16(two, two_len));
    EXPECT(twostr.IsTwoByteString());
    EXPECT_EQ(two_len, twostr.Length());
    EXPECT(twostr.Equals(two, two_len));

    // Concat

    const String& one_two_str = String::Handle(String::Concat(onestr, twostr));
    EXPECT(one_two_str.IsTwoByteString());
    uint16_t one_two[] = { 'o', 'n', 'e', ' ', 'b', 'y', 't', 'e',
                           0x05E6, 0x05D5, 0x05D5, 0x05D9, 0x05D9 };
    intptr_t one_two_len = sizeof(one_two) / sizeof(one_two[0]);
    EXPECT_EQ(one_two_len, one_two_str.Length());
    EXPECT(one_two_str.Equals(one_two, one_two_len));

    const String& two_one_str = String::Handle(String::Concat(twostr, onestr));
    EXPECT(two_one_str.IsTwoByteString());
    uint16_t two_one[] = { 0x05E6, 0x05D5, 0x05D5, 0x05D9, 0x05D9,
                           'o', 'n', 'e', ' ', 'b', 'y', 't', 'e' };
    intptr_t two_one_len = sizeof(two_one) / sizeof(two_one[0]);
    EXPECT_EQ(two_one_len, two_one_str.Length());
    EXPECT(two_one_str.Equals(two_one, two_one_len));

    // ConcatAll

    const Array& array1 = Array::Handle(Array::New(3));
    EXPECT_EQ(3, array1.Length());
    array1.SetAt(0, onestr);
    array1.SetAt(1, twostr);
    array1.SetAt(2, onestr);
    const String& one_two_one_str = String::Handle(String::ConcatAll(array1));
    EXPECT(one_two_one_str.IsTwoByteString());
    EXPECT_EQ(onestr.Length()*2 + twostr.Length(), one_two_one_str.Length());
    uint16_t one_two_one[] = { 'o', 'n', 'e', ' ', 'b', 'y', 't', 'e',
                               0x05E6, 0x05D5, 0x05D5, 0x05D9, 0x05D9,
                               'o', 'n', 'e', ' ', 'b', 'y', 't', 'e' };
    intptr_t one_two_one_len = sizeof(one_two_one) / sizeof(one_two_one[0]);
    EXPECT(one_two_one_str.Equals(one_two_one, one_two_one_len));

    const Array& array2 = Array::Handle(Array::New(3));
    EXPECT_EQ(3, array2.Length());
    array2.SetAt(0, twostr);
    array2.SetAt(1, onestr);
    array2.SetAt(2, twostr);
    const String& two_one_two_str = String::Handle(String::ConcatAll(array2));
    EXPECT(two_one_two_str.IsTwoByteString());
    EXPECT_EQ(twostr.Length()*2 + onestr.Length(), two_one_two_str.Length());
    uint16_t two_one_two[] = { 0x05E6, 0x05D5, 0x05D5, 0x05D9, 0x05D9,
                               'o', 'n', 'e', ' ', 'b', 'y', 't', 'e',
                               0x05E6, 0x05D5, 0x05D5, 0x05D9, 0x05D9 };
    intptr_t two_one_two_len = sizeof(two_one_two) / sizeof(two_one_two[0]);
    EXPECT(two_one_two_str.Equals(two_one_two, two_one_two_len));
  }
}


TEST_CASE(StringHashConcat) {
  EXPECT_EQ(String::Handle(String::New("onebyte")).Hash(),
            String::HashConcat(String::Handle(String::New("one")),
                               String::Handle(String::New("byte"))));
  uint16_t clef_utf16[] = { 0xD834, 0xDD1E };
  const String& clef = String::Handle(String::FromUTF16(clef_utf16, 2));
  int32_t clef_utf32[] = { 0x1D11E };
  EXPECT(clef.Equals(clef_utf32, 1));
  intptr_t hash32 = String::Hash(clef_utf32, 1);
  EXPECT_EQ(hash32, clef.Hash());
  EXPECT_EQ(hash32, String::HashConcat(
      String::Handle(String::FromUTF16(clef_utf16, 1)),
      String::Handle(String::FromUTF16(clef_utf16 + 1, 1))));
}


TEST_CASE(StringSubStringDifferentWidth) {
  // Create 1-byte substring from a 1-byte source string.
  const char* onechars =
      "\xC3\xB6\xC3\xB1\xC3\xA9";

  const String& onestr = String::Handle(String::New(onechars));
  EXPECT(!onestr.IsNull());
  EXPECT(onestr.IsOneByteString());
  EXPECT(!onestr.IsTwoByteString());

  const String& onesub = String::Handle(String::SubString(onestr, 0));
  EXPECT(!onesub.IsNull());
  EXPECT(onestr.IsOneByteString());
  EXPECT(!onestr.IsTwoByteString());
  EXPECT_EQ(onesub.Length(), 3);

  // Create 1- and 2-byte substrings from a 2-byte source string.
  const char* twochars =
      "\x1f\x2f\x3f"
      "\xE1\xB9\xAB\xE1\xBA\x85\xE1\xB9\x93";

  const String& twostr = String::Handle(String::New(twochars));
  EXPECT(!twostr.IsNull());
  EXPECT(twostr.IsTwoByteString());

  const String& twosub1 = String::Handle(String::SubString(twostr, 0, 3));
  EXPECT(!twosub1.IsNull());
  EXPECT(twosub1.IsOneByteString());
  EXPECT_EQ(twosub1.Length(), 3);

  const String& twosub2 = String::Handle(String::SubString(twostr, 3));
  EXPECT(!twosub2.IsNull());
  EXPECT(twosub2.IsTwoByteString());
  EXPECT_EQ(twosub2.Length(), 3);

  // Create substrings from a string built using 1-, 2- and 4-byte elements.
  const char* fourchars =
      "\x1f\x2f\x3f"
      "\xE1\xB9\xAB\xE1\xBA\x85\xE1\xB9\x93"
      "\xF0\x9D\x96\xBF\xF0\x9D\x97\x88\xF0\x9D\x97\x8E\xF0\x9D\x97\x8B";

  const String& fourstr = String::Handle(String::New(fourchars));
  EXPECT(!fourstr.IsNull());
  EXPECT(fourstr.IsTwoByteString());

  const String& foursub1 = String::Handle(String::SubString(fourstr, 0, 3));
  EXPECT(!foursub1.IsNull());
  EXPECT(foursub1.IsOneByteString());
  EXPECT_EQ(foursub1.Length(), 3);

  const String& foursub2 = String::Handle(String::SubString(fourstr, 3, 3));
  EXPECT(!foursub2.IsNull());
  EXPECT(foursub2.IsTwoByteString());
  EXPECT_EQ(foursub2.Length(), 3);

  const String& foursub4 = String::Handle(String::SubString(fourstr, 6));
  EXPECT_EQ(foursub4.Length(), 8);
  EXPECT(!foursub4.IsNull());
  EXPECT(foursub4.IsTwoByteString());
}


TEST_CASE(StringFromUtf8Literal) {
  // Create a 1-byte string from a UTF-8 encoded string literal.
  {
    const char* src =
        "\xC2\xA0\xC2\xA1\xC2\xA2\xC2\xA3"
        "\xC2\xA4\xC2\xA5\xC2\xA6\xC2\xA7"
        "\xC2\xA8\xC2\xA9\xC2\xAA\xC2\xAB"
        "\xC2\xAC\xC2\xAD\xC2\xAE\xC2\xAF"
        "\xC2\xB0\xC2\xB1\xC2\xB2\xC2\xB3"
        "\xC2\xB4\xC2\xB5\xC2\xB6\xC2\xB7"
        "\xC2\xB8\xC2\xB9\xC2\xBA\xC2\xBB"
        "\xC2\xBC\xC2\xBD\xC2\xBE\xC2\xBF"
        "\xC3\x80\xC3\x81\xC3\x82\xC3\x83"
        "\xC3\x84\xC3\x85\xC3\x86\xC3\x87"
        "\xC3\x88\xC3\x89\xC3\x8A\xC3\x8B"
        "\xC3\x8C\xC3\x8D\xC3\x8E\xC3\x8F"
        "\xC3\x90\xC3\x91\xC3\x92\xC3\x93"
        "\xC3\x94\xC3\x95\xC3\x96\xC3\x97"
        "\xC3\x98\xC3\x99\xC3\x9A\xC3\x9B"
        "\xC3\x9C\xC3\x9D\xC3\x9E\xC3\x9F"
        "\xC3\xA0\xC3\xA1\xC3\xA2\xC3\xA3"
        "\xC3\xA4\xC3\xA5\xC3\xA6\xC3\xA7"
        "\xC3\xA8\xC3\xA9\xC3\xAA\xC3\xAB"
        "\xC3\xAC\xC3\xAD\xC3\xAE\xC3\xAF"
        "\xC3\xB0\xC3\xB1\xC3\xB2\xC3\xB3"
        "\xC3\xB4\xC3\xB5\xC3\xB6\xC3\xB7"
        "\xC3\xB8\xC3\xB9\xC3\xBA\xC3\xBB"
        "\xC3\xBC\xC3\xBD\xC3\xBE\xC3\xBF";
    const uint8_t expected[] = {
      0xA0, 0xA1, 0xA2, 0xA3, 0xA4, 0xA5, 0xA6, 0xA7,
      0xA8, 0xA9, 0xAA, 0xAB, 0xAC, 0xAD, 0xAE, 0xAF,
      0xB0, 0xB1, 0xB2, 0xB3, 0xB4, 0xB5, 0xB6, 0xB7,
      0xB8, 0xB9, 0xBA, 0xBB, 0xBC, 0xBD, 0xBE, 0xBF,
      0xC0, 0xC1, 0xC2, 0xC3, 0xC4, 0xC5, 0xC6, 0xC7,
      0xC8, 0xC9, 0xCA, 0xCB, 0xCC, 0xCD, 0xCE, 0xCF,
      0xD0, 0xD1, 0xD2, 0xD3, 0xD4, 0xD5, 0xD6, 0xD7,
      0xD8, 0xD9, 0xDA, 0xDB, 0xDC, 0xDD, 0xDE, 0xDF,
      0xE0, 0xE1, 0xE2, 0xE3, 0xE4, 0xE5, 0xE6, 0xE7,
      0xE8, 0xE9, 0xEA, 0xEB, 0xEC, 0xED, 0xEE, 0xEF,
      0xF0, 0xF1, 0xF2, 0xF3, 0xF4, 0xF5, 0xF6, 0xF7,
      0xF8, 0xF9, 0xFA, 0xFB, 0xFC, 0xFD, 0xFE, 0xFF,
    };
    const String& str = String::Handle(String::New(src));
    EXPECT(str.IsOneByteString());
    intptr_t expected_length = sizeof(expected);
    EXPECT_EQ(expected_length, str.Length());
    for (int i = 0; i < str.Length(); ++i) {
      EXPECT_EQ(expected[i], str.CharAt(i));
    }
  }

  // Create a 2-byte string from a UTF-8 encoded string literal.
  {
    const char* src =
        "\xD7\x92\xD7\x9C\xD7\xA2\xD7\x93"
        "\xD7\x91\xD7\xA8\xD7\x9B\xD7\x94";
    const uint16_t expected[] = {
      0x5D2, 0x5DC, 0x5E2, 0x5D3,
      0x5D1, 0x5E8, 0x5DB, 0x5D4
    };
    const String& str = String::Handle(String::New(src));
    EXPECT(str.IsTwoByteString());
    intptr_t expected_size = sizeof(expected) / sizeof(expected[0]);
    EXPECT_EQ(expected_size, str.Length());
    for (int i = 0; i < str.Length(); ++i) {
      EXPECT_EQ(expected[i], str.CharAt(i));
    }
  }

  // Create a BMP 2-byte string from UTF-8 encoded 1- and 2-byte
  // characters.
  {
    const char* src =
        "\x0A\x0B\x0D\x0C\x0E\x0F\xC2\xA0"
        "\xC2\xB0\xC3\x80\xC3\x90\xC3\xA0"
        "\xC3\xB0\xE0\xA8\x80\xE0\xAC\x80"
        "\xE0\xB0\x80\xE0\xB4\x80\xE0\xB8"
        "\x80\xE0\xBC\x80\xEA\x80\x80\xEB"
        "\x80\x80\xEC\x80\x80\xED\x80\x80"
        "\xEE\x80\x80\xEF\x80\x80";
    const intptr_t expected[] = {
      0x000A, 0x000B, 0x000D, 0x000C, 0x000E, 0x000F, 0x00A0, 0x00B0,
      0x00C0, 0x00D0, 0x00E0, 0x00F0, 0x0A00, 0x0B00, 0x0C00, 0x0D00,
      0x0E00, 0x0F00, 0xA000, 0xB000, 0xC000, 0xD000, 0xE000, 0xF000
    };
    const String& str = String::Handle(String::New(src));
    EXPECT(str.IsTwoByteString());
    intptr_t expected_size = sizeof(expected) / sizeof(expected[0]);
    EXPECT_EQ(expected_size, str.Length());
    for (int i = 0; i < str.Length(); ++i) {
      EXPECT_EQ(expected[i], str.CharAt(i));
    }
  }

  // Create a 2-byte string with supplementary characters from a UTF-8
  // string literal.
  {
    const char* src =
        "\xF0\x9D\x91\xA0\xF0\x9D\x91\xA1"
        "\xF0\x9D\x91\xA2\xF0\x9D\x91\xA3";
    const intptr_t expected[] = { 0xd835, 0xdc60, 0xd835, 0xdc61,
                                  0xd835, 0xdc62, 0xd835, 0xdc63 };
    const String& str = String::Handle(String::New(src));
    EXPECT(str.IsTwoByteString());
    intptr_t expected_size = (sizeof(expected) / sizeof(expected[0]));
    EXPECT_EQ(expected_size, str.Length());
    for (int i = 0; i < str.Length(); ++i) {
      EXPECT_EQ(expected[i], str.CharAt(i));
    }
  }

  // Create a 2-byte string from UTF-8 encoded 2- and 4-byte
  // characters.
  {
    const char* src =
        "\xE0\xA8\x80\xE0\xAC\x80\xE0\xB0"
        "\x80\xE0\xB4\x80\xE0\xB8\x80\xE0"
        "\xBC\x80\xEA\x80\x80\xEB\x80\x80"
        "\xEC\x80\x80\xED\x80\x80\xEE\x80"
        "\x80\xEF\x80\x80\xF0\x9A\x80\x80"
        "\xF0\x9B\x80\x80\xF0\x9D\x80\x80"
        "\xF0\x9E\x80\x80\xF0\x9F\x80\x80";
    const intptr_t expected[] = {
      0x0A00, 0x0B00, 0x0C00, 0x0D00, 0x0E00, 0x0F00, 0xA000, 0xB000, 0xC000,
      0xD000, 0xE000, 0xF000, 0xD828, 0xDC00, 0xD82c, 0xDC00, 0xD834, 0xDC00,
      0xD838, 0xDC00, 0xD83c, 0xDC00,
    };
    const String& str = String::Handle(String::New(src));
    EXPECT(str.IsTwoByteString());
    intptr_t expected_size = sizeof(expected) / sizeof(expected[0]);
    EXPECT_EQ(expected_size, str.Length());
    for (int i = 0; i < str.Length(); ++i) {
      EXPECT_EQ(expected[i], str.CharAt(i));
    }
  }

  // Create a 2-byte string from UTF-8 encoded 1-, 2- and 4-byte
  // characters.
  {
    const char* src =
        "\x0A\x0B\x0D\x0C\x0E\x0F\xC2\xA0"
        "\xC2\xB0\xC3\x80\xC3\x90\xC3\xA0"
        "\xC3\xB0\xE0\xA8\x80\xE0\xAC\x80"
        "\xE0\xB0\x80\xE0\xB4\x80\xE0\xB8"
        "\x80\xE0\xBC\x80\xEA\x80\x80\xEB"
        "\x80\x80\xEC\x80\x80\xED\x80\x80"
        "\xEE\x80\x80\xEF\x80\x80\xF0\x9A"
        "\x80\x80\xF0\x9B\x80\x80\xF0\x9D"
        "\x80\x80\xF0\x9E\x80\x80\xF0\x9F"
        "\x80\x80";
    const intptr_t expected[] = {
      0x000A, 0x000B, 0x000D, 0x000C, 0x000E, 0x000F, 0x00A0, 0x00B0,
      0x00C0, 0x00D0, 0x00E0, 0x00F0, 0x0A00, 0x0B00, 0x0C00, 0x0D00,
      0x0E00, 0x0F00, 0xA000, 0xB000, 0xC000, 0xD000, 0xE000, 0xF000,
      0xD828, 0xDC00, 0xD82c, 0xDC00, 0xD834, 0xDC00, 0xD838, 0xDC00,
      0xD83c, 0xDC00,
    };
    const String& str = String::Handle(String::New(src));
    EXPECT(str.IsTwoByteString());
    intptr_t expected_size = sizeof(expected) / sizeof(expected[0]);
    EXPECT_EQ(expected_size, str.Length());
    for (int i = 0; i < str.Length(); ++i) {
      EXPECT_EQ(expected[i], str.CharAt(i));
    }
  }
}


TEST_CASE(StringEqualsUtf8) {
  const char* onesrc = "abc";
  const String& onestr = String::Handle(String::New(onesrc));
  EXPECT(onestr.IsOneByteString());
  EXPECT(!onestr.Equals(""));
  EXPECT(!onestr.Equals("a"));
  EXPECT(!onestr.Equals("ab"));
  EXPECT(onestr.Equals("abc"));
  EXPECT(!onestr.Equals("abcd"));

  const char* twosrc = "\xD7\x90\xD7\x91\xD7\x92";
  const String& twostr = String::Handle(String::New(twosrc));
  EXPECT(twostr.IsTwoByteString());
  EXPECT(!twostr.Equals(""));
  EXPECT(!twostr.Equals("\xD7\x90"));
  EXPECT(!twostr.Equals("\xD7\x90\xD7\x91"));
  EXPECT(twostr.Equals("\xD7\x90\xD7\x91\xD7\x92"));
  EXPECT(!twostr.Equals("\xD7\x90\xD7\x91\xD7\x92\xD7\x93"));

  const char* foursrc = "\xF0\x90\x8E\xA0\xF0\x90\x8E\xA1\xF0\x90\x8E\xA2";
  const String& fourstr = String::Handle(String::New(foursrc));
  EXPECT(fourstr.IsTwoByteString());
  EXPECT(!fourstr.Equals(""));
  EXPECT(!fourstr.Equals("\xF0\x90\x8E\xA0"));
  EXPECT(!fourstr.Equals("\xF0\x90\x8E\xA0\xF0\x90\x8E\xA1"));
  EXPECT(fourstr.Equals("\xF0\x90\x8E\xA0\xF0\x90\x8E\xA1\xF0\x90\x8E\xA2"));
  EXPECT(!fourstr.Equals("\xF0\x90\x8E\xA0\xF0\x90\x8E\xA1"
                         "\xF0\x90\x8E\xA2\xF0\x90\x8E\xA3"));
}


TEST_CASE(StringEqualsUTF32) {
  const String& empty = String::Handle(String::New(""));
  const String& t_str = String::Handle(String::New("t"));
  const String& th_str = String::Handle(String::New("th"));
  const int32_t chars[] = {'t', 'h', 'i', 's'};
  EXPECT(!empty.Equals(chars, -1));
  EXPECT(empty.Equals(chars, 0));
  EXPECT(!empty.Equals(chars, 1));
  EXPECT(!t_str.Equals(chars, 0));
  EXPECT(t_str.Equals(chars, 1));
  EXPECT(!t_str.Equals(chars, 2));
  EXPECT(!th_str.Equals(chars, 1));
  EXPECT(th_str.Equals(chars, 2));
  EXPECT(!th_str.Equals(chars, 3));
}


TEST_CASE(ExternalOneByteString) {
  uint8_t characters[] = { 0xF6, 0xF1, 0xE9 };
  intptr_t len = ARRAY_SIZE(characters);

  const String& str =
      String::Handle(
          ExternalOneByteString::New(characters, len, NULL, NULL, Heap::kNew));
  EXPECT(!str.IsOneByteString());
  EXPECT(str.IsExternalOneByteString());
  EXPECT_EQ(str.Length(), len);
  EXPECT(str.Equals("\xC3\xB6\xC3\xB1\xC3\xA9"));

  const String& copy = String::Handle(String::SubString(str, 0, len));
  EXPECT(!copy.IsExternalOneByteString());
  EXPECT(copy.IsOneByteString());
  EXPECT_EQ(len, copy.Length());
  EXPECT(copy.Equals(str));

  const String& concat = String::Handle(String::Concat(str, str));
  EXPECT(!concat.IsExternalOneByteString());
  EXPECT(concat.IsOneByteString());
  EXPECT_EQ(len * 2, concat.Length());
  EXPECT(concat.Equals("\xC3\xB6\xC3\xB1\xC3\xA9\xC3\xB6\xC3\xB1\xC3\xA9"));

  const String& substr = String::Handle(String::SubString(str, 1, 1));
  EXPECT(!substr.IsExternalOneByteString());
  EXPECT(substr.IsOneByteString());
  EXPECT_EQ(1, substr.Length());
  EXPECT(substr.Equals("\xC3\xB1"));
}


TEST_CASE(EscapeSpecialCharactersOneByteString) {
  uint8_t characters[] =
      { 'a', '\n', '\f', '\b', '\t', '\v', '\r', '\\', '$', 'z' };
  intptr_t len = ARRAY_SIZE(characters);

  const String& str =
      String::Handle(
          OneByteString::New(characters, len, Heap::kNew));
  EXPECT(str.IsOneByteString());
  EXPECT_EQ(str.Length(), len);
  EXPECT(str.Equals("a\n\f\b\t\v\r\\$z"));
  const String& escaped_str =
      String::Handle(String::EscapeSpecialCharacters(str));
  EXPECT(escaped_str.Equals("a\\n\\f\\b\\t\\v\\r\\\\\\$z"));

  const String& escaped_empty_str =
      String::Handle(String::EscapeSpecialCharacters(Symbols::Empty()));
  EXPECT_EQ(escaped_empty_str.Length(), 0);
}


TEST_CASE(EscapeSpecialCharactersExternalOneByteString) {
  uint8_t characters[] =
      { 'a', '\n', '\f', '\b', '\t', '\v', '\r', '\\', '$', 'z' };
  intptr_t len = ARRAY_SIZE(characters);

  const String& str =
      String::Handle(
          ExternalOneByteString::New(characters, len, NULL, NULL, Heap::kNew));
  EXPECT(!str.IsOneByteString());
  EXPECT(str.IsExternalOneByteString());
  EXPECT_EQ(str.Length(), len);
  EXPECT(str.Equals("a\n\f\b\t\v\r\\$z"));
  const String& escaped_str =
      String::Handle(String::EscapeSpecialCharacters(str));
  EXPECT(escaped_str.Equals("a\\n\\f\\b\\t\\v\\r\\\\\\$z"));

  const String& empty_str =
      String::Handle(
          ExternalOneByteString::New(characters, 0, NULL, NULL, Heap::kNew));
  const String& escaped_empty_str =
      String::Handle(String::EscapeSpecialCharacters(empty_str));
  EXPECT_EQ(empty_str.Length(), 0);
  EXPECT_EQ(escaped_empty_str.Length(), 0);
}

TEST_CASE(EscapeSpecialCharactersTwoByteString) {
  uint16_t characters[] =
      { 'a', '\n', '\f', '\b', '\t', '\v', '\r', '\\', '$', 'z' };
  intptr_t len = ARRAY_SIZE(characters);

  const String& str =
      String::Handle(TwoByteString::New(characters, len, Heap::kNew));
  EXPECT(str.IsTwoByteString());
  EXPECT_EQ(str.Length(), len);
  EXPECT(str.Equals("a\n\f\b\t\v\r\\$z"));
  const String& escaped_str =
      String::Handle(String::EscapeSpecialCharacters(str));
  EXPECT(escaped_str.Equals("a\\n\\f\\b\\t\\v\\r\\\\\\$z"));

  const String& empty_str =
      String::Handle(TwoByteString::New(static_cast<intptr_t>(0), Heap::kNew));
  const String& escaped_empty_str =
      String::Handle(String::EscapeSpecialCharacters(empty_str));
  EXPECT_EQ(empty_str.Length(), 0);
  EXPECT_EQ(escaped_empty_str.Length(), 0);
}


TEST_CASE(EscapeSpecialCharactersExternalTwoByteString) {
  uint16_t characters[] =
      { 'a', '\n', '\f', '\b', '\t', '\v', '\r', '\\', '$', 'z' };
  intptr_t len = ARRAY_SIZE(characters);

  const String& str =
      String::Handle(
          ExternalTwoByteString::New(characters, len, NULL, NULL, Heap::kNew));
  EXPECT(str.IsExternalTwoByteString());
  EXPECT_EQ(str.Length(), len);
  EXPECT(str.Equals("a\n\f\b\t\v\r\\$z"));
  const String& escaped_str =
      String::Handle(String::EscapeSpecialCharacters(str));
  EXPECT(escaped_str.Equals("a\\n\\f\\b\\t\\v\\r\\\\\\$z"));

  const String& empty_str =
      String::Handle(
          ExternalTwoByteString::New(characters, 0, NULL, NULL, Heap::kNew));
  const String& escaped_empty_str =
      String::Handle(String::EscapeSpecialCharacters(empty_str));
  EXPECT_EQ(empty_str.Length(), 0);
  EXPECT_EQ(escaped_empty_str.Length(), 0);
}


TEST_CASE(ExternalTwoByteString) {
  uint16_t characters[] = { 0x1E6B, 0x1E85, 0x1E53 };
  intptr_t len = ARRAY_SIZE(characters);

  const String& str =
      String::Handle(
          ExternalTwoByteString::New(characters, len, NULL, NULL, Heap::kNew));
  EXPECT(!str.IsTwoByteString());
  EXPECT(str.IsExternalTwoByteString());
  EXPECT_EQ(str.Length(), len);
  EXPECT(str.Equals("\xE1\xB9\xAB\xE1\xBA\x85\xE1\xB9\x93"));

  const String& copy = String::Handle(String::SubString(str, 0, len));
  EXPECT(!copy.IsExternalTwoByteString());
  EXPECT(copy.IsTwoByteString());
  EXPECT_EQ(len, copy.Length());
  EXPECT(copy.Equals(str));

  const String& concat = String::Handle(String::Concat(str, str));
  EXPECT(!concat.IsExternalTwoByteString());
  EXPECT(concat.IsTwoByteString());
  EXPECT_EQ(len * 2, concat.Length());
  EXPECT(concat.Equals("\xE1\xB9\xAB\xE1\xBA\x85\xE1\xB9\x93"
                       "\xE1\xB9\xAB\xE1\xBA\x85\xE1\xB9\x93"));

  const String& substr = String::Handle(String::SubString(str, 1, 1));
  EXPECT(!substr.IsExternalTwoByteString());
  EXPECT(substr.IsTwoByteString());
  EXPECT_EQ(1, substr.Length());
  EXPECT(substr.Equals("\xE1\xBA\x85"));
}


TEST_CASE(Symbol) {
  const String& one = String::Handle(Symbols::New("Eins"));
  EXPECT(one.IsSymbol());
  const String& two = String::Handle(Symbols::New("Zwei"));
  const String& three = String::Handle(Symbols::New("Drei"));
  const String& four = String::Handle(Symbols::New("Vier"));
  const String& five = String::Handle(Symbols::New("Fuenf"));
  const String& six = String::Handle(Symbols::New("Sechs"));
  const String& seven = String::Handle(Symbols::New("Sieben"));
  const String& eight = String::Handle(Symbols::New("Acht"));
  const String& nine = String::Handle(Symbols::New("Neun"));
  const String& ten = String::Handle(Symbols::New("Zehn"));
  String& eins = String::Handle(Symbols::New("Eins"));
  EXPECT_EQ(one.raw(), eins.raw());
  EXPECT(one.raw() != two.raw());
  EXPECT(two.Equals(String::Handle(String::New("Zwei"))));
  EXPECT_EQ(two.raw(), Symbols::New("Zwei"));
  EXPECT_EQ(three.raw(), Symbols::New("Drei"));
  EXPECT_EQ(four.raw(), Symbols::New("Vier"));
  EXPECT_EQ(five.raw(), Symbols::New("Fuenf"));
  EXPECT_EQ(six.raw(), Symbols::New("Sechs"));
  EXPECT_EQ(seven.raw(), Symbols::New("Sieben"));
  EXPECT_EQ(eight.raw(), Symbols::New("Acht"));
  EXPECT_EQ(nine.raw(), Symbols::New("Neun"));
  EXPECT_EQ(ten.raw(), Symbols::New("Zehn"));

  // Make sure to cause symbol table overflow.
  for (int i = 0; i < 1024; i++) {
    char buf[256];
    OS::SNPrint(buf, sizeof(buf), "%d", i);
    Symbols::New(buf);
  }
  eins = Symbols::New("Eins");
  EXPECT_EQ(one.raw(), eins.raw());
  EXPECT_EQ(two.raw(), Symbols::New("Zwei"));
  EXPECT_EQ(three.raw(), Symbols::New("Drei"));
  EXPECT_EQ(four.raw(), Symbols::New("Vier"));
  EXPECT_EQ(five.raw(), Symbols::New("Fuenf"));
  EXPECT_EQ(six.raw(), Symbols::New("Sechs"));
  EXPECT_EQ(seven.raw(), Symbols::New("Sieben"));
  EXPECT_EQ(eight.raw(), Symbols::New("Acht"));
  EXPECT_EQ(nine.raw(), Symbols::New("Neun"));
  EXPECT_EQ(ten.raw(), Symbols::New("Zehn"));

  // Symbols from Strings.
  eins = String::New("Eins");
  EXPECT(!eins.IsSymbol());
  String& ein_symbol = String::Handle(Symbols::New(eins));
  EXPECT_EQ(one.raw(), ein_symbol.raw());
  EXPECT(one.raw() != eins.raw());

  uint16_t char16[] = { 'E', 'l', 'f' };
  String& elf1 = String::Handle(Symbols::FromUTF16(char16, 3));
  int32_t char32[] = { 'E', 'l', 'f' };
  String& elf2 = String::Handle(Symbols::FromUTF32(char32, 3));
  EXPECT(elf1.IsSymbol());
  EXPECT(elf2.IsSymbol());
  EXPECT_EQ(elf1.raw(), Symbols::New("Elf"));
  EXPECT_EQ(elf2.raw(), Symbols::New("Elf"));
}


TEST_CASE(SymbolUnicode) {
  uint16_t monkey_utf16[] = { 0xd83d, 0xdc35 };  // Unicode Monkey Face.
  String& monkey = String::Handle(Symbols::FromUTF16(monkey_utf16, 2));
  EXPECT(monkey.IsSymbol());
  const char monkey_utf8[] = {'\xf0', '\x9f', '\x90', '\xb5', 0};
  EXPECT_EQ(monkey.raw(), Symbols::New(monkey_utf8));

  int32_t kMonkeyFace = 0x1f435;
  String& monkey2 = String::Handle(Symbols::FromCharCode(kMonkeyFace));
  EXPECT_EQ(monkey.raw(), monkey2.raw());

  // Unicode cat face with tears of joy.
  int32_t kCatFaceWithTearsOfJoy = 0x1f639;
  String& cat = String::Handle(Symbols::FromCharCode(kCatFaceWithTearsOfJoy));

  uint16_t cat_utf16[] = { 0xd83d, 0xde39 };
  String& cat2 = String::Handle(Symbols::FromUTF16(cat_utf16, 2));
  EXPECT(cat2.IsSymbol());
  EXPECT_EQ(cat2.raw(), cat.raw());
}


TEST_CASE(Bool) {
  EXPECT(Bool::True().value());
  EXPECT(!Bool::False().value());
}


TEST_CASE(Array) {
  const int kArrayLen = 5;
  const Array& array = Array::Handle(Array::New(kArrayLen));
  EXPECT_EQ(kArrayLen, array.Length());
  Object& element = Object::Handle(array.At(0));
  EXPECT(element.IsNull());
  element = array.At(kArrayLen - 1);
  EXPECT(element.IsNull());
  array.SetAt(0, array);
  array.SetAt(2, array);
  element = array.At(0);
  EXPECT_EQ(array.raw(), element.raw());
  element = array.At(1);
  EXPECT(element.IsNull());
  element = array.At(2);
  EXPECT_EQ(array.raw(), element.raw());

  Array& other_array = Array::Handle(Array::New(kArrayLen));
  other_array.SetAt(0, array);
  other_array.SetAt(2, array);

  EXPECT(array.CanonicalizeEquals(array));
  EXPECT(array.CanonicalizeEquals(other_array));

  other_array.SetAt(1, other_array);
  EXPECT(!array.CanonicalizeEquals(other_array));

  other_array = Array::New(kArrayLen - 1);
  other_array.SetAt(0, array);
  other_array.SetAt(2, array);
  EXPECT(!array.CanonicalizeEquals(other_array));

  EXPECT_EQ(0, Object::empty_array().Length());

  EXPECT_EQ(1, Object::zero_array().Length());
  element = Object::zero_array().At(0);
  EXPECT(Smi::Cast(element).IsZero());

  array.MakeImmutable();
  Object& obj = Object::Handle(array.raw());
  EXPECT(obj.IsArray());
}


static void TestIllegalArrayLength(intptr_t length) {
  char buffer[1024];
  OS::SNPrint(buffer, sizeof(buffer),
      "main() {\n"
      "  new List(%" Pd ");\n"
      "}\n",
      length);
  Dart_Handle lib = TestCase::LoadTestScript(buffer, NULL);
  EXPECT_VALID(lib);
  Dart_Handle result = Dart_Invoke(lib, NewString("main"), 0, NULL);
  OS::SNPrint(buffer, sizeof(buffer),
      "Unhandled exception:\n"
      "RangeError (length): Invalid value: "
      "Not in range 0..%" Pd ", inclusive: %" Pd,
      Array::kMaxElements, length);
  EXPECT_ERROR(result, buffer);
}


TEST_CASE(ArrayLengthNegativeOne) { TestIllegalArrayLength(-1); }
TEST_CASE(ArrayLengthSmiMin) { TestIllegalArrayLength(kSmiMin); }
TEST_CASE(ArrayLengthOneTooMany) {
  const intptr_t kOneTooMany = Array::kMaxElements + 1;
  ASSERT(kOneTooMany >= 0);
  TestIllegalArrayLength(kOneTooMany);
}


TEST_CASE(ArrayLengthMaxElements) {
  char buffer[1024];
  OS::SNPrint(buffer, sizeof(buffer),
      "main() {\n"
      "  return new List(%" Pd ");\n"
      "}\n",
      Array::kMaxElements);
  Dart_Handle lib = TestCase::LoadTestScript(buffer, NULL);
  EXPECT_VALID(lib);
  Dart_Handle result = Dart_Invoke(lib, NewString("main"), 0, NULL);
  if (Dart_IsError(result)) {
    EXPECT_ERROR(result, "Out of Memory");
  } else {
    const intptr_t kExpected = Array::kMaxElements;
    intptr_t actual = 0;
    EXPECT_VALID(Dart_ListLength(result, &actual));
    EXPECT_EQ(kExpected, actual);
  }
}


static void TestIllegalTypedDataLength(const char* class_name,
                                       intptr_t length) {
  char buffer[1024];
  OS::SNPrint(buffer, sizeof(buffer),
      "import 'dart:typed_data';\n"
      "main() {\n"
      "  new %s(%" Pd ");\n"
      "}\n",
      class_name, length);
  Dart_Handle lib = TestCase::LoadTestScript(buffer, NULL);
  EXPECT_VALID(lib);
  Dart_Handle result = Dart_Invoke(lib, NewString("main"), 0, NULL);
  OS::SNPrint(buffer, sizeof(buffer), "%" Pd,  length);
  EXPECT_ERROR(result, "Invalid argument(s)");
  EXPECT_ERROR(result, buffer);
}


TEST_CASE(Int8ListLengthNegativeOne) {
  TestIllegalTypedDataLength("Int8List", -1);
}
TEST_CASE(Int8ListLengthSmiMin) {
  TestIllegalTypedDataLength("Int8List", kSmiMin);
}
TEST_CASE(Int8ListLengthOneTooMany) {
  const intptr_t kOneTooMany =
      TypedData::MaxElements(kTypedDataInt8ArrayCid) + 1;
  ASSERT(kOneTooMany >= 0);
  TestIllegalTypedDataLength("Int8List", kOneTooMany);
}


TEST_CASE(Int8ListLengthMaxElements) {
  const intptr_t max_elements = TypedData::MaxElements(kTypedDataInt8ArrayCid);
  char buffer[1024];
  OS::SNPrint(buffer, sizeof(buffer),
      "import 'dart:typed_data';\n"
      "main() {\n"
      "  return new Int8List(%" Pd ");\n"
      "}\n",
      max_elements);
  Dart_Handle lib = TestCase::LoadTestScript(buffer, NULL);
  EXPECT_VALID(lib);
  Dart_Handle result = Dart_Invoke(lib, NewString("main"), 0, NULL);
  if (Dart_IsError(result)) {
    EXPECT_ERROR(result, "Out of Memory");
  } else {
    intptr_t actual = 0;
    EXPECT_VALID(Dart_ListLength(result, &actual));
    EXPECT_EQ(max_elements, actual);
  }
}


TEST_CASE(StringCodePointIterator) {
  const String& str0 = String::Handle(String::New(""));
  String::CodePointIterator it0(str0);
  EXPECT(!it0.Next());

  const String& str1 = String::Handle(String::New(" \xc3\xa7 "));
  String::CodePointIterator it1(str1);
  EXPECT(it1.Next());
  EXPECT_EQ(' ', it1.Current());
  EXPECT(it1.Next());
  EXPECT_EQ(0xE7, it1.Current());
  EXPECT(it1.Next());
  EXPECT_EQ(' ', it1.Current());
  EXPECT(!it1.Next());

  const String& str2 = String::Handle(String::New("\xD7\x92\xD7\x9C"
                                                  "\xD7\xA2\xD7\x93"
                                                  "\xD7\x91\xD7\xA8"
                                                  "\xD7\x9B\xD7\x94"));
  String::CodePointIterator it2(str2);
  EXPECT(it2.Next());
  EXPECT_EQ(0x5D2, it2.Current());
  EXPECT(it2.Next());
  EXPECT_EQ(0x5DC, it2.Current());
  EXPECT(it2.Next());
  EXPECT_EQ(0x5E2, it2.Current());
  EXPECT(it2.Next());
  EXPECT_EQ(0x5D3, it2.Current());
  EXPECT(it2.Next());
  EXPECT_EQ(0x5D1, it2.Current());
  EXPECT(it2.Next());
  EXPECT_EQ(0x5E8, it2.Current());
  EXPECT(it2.Next());
  EXPECT_EQ(0x5DB, it2.Current());
  EXPECT(it2.Next());
  EXPECT_EQ(0x5D4, it2.Current());
  EXPECT(!it2.Next());

  const String& str3 = String::Handle(String::New("\xF0\x9D\x91\xA0"
                                                  "\xF0\x9D\x91\xA1"
                                                  "\xF0\x9D\x91\xA2"
                                                  "\xF0\x9D\x91\xA3"));
  String::CodePointIterator it3(str3);
  EXPECT(it3.Next());
  EXPECT_EQ(0x1D460, it3.Current());
  EXPECT(it3.Next());
  EXPECT_EQ(0x1D461, it3.Current());
  EXPECT(it3.Next());
  EXPECT_EQ(0x1D462, it3.Current());
  EXPECT(it3.Next());
  EXPECT_EQ(0x1D463, it3.Current());
  EXPECT(!it3.Next());
}


TEST_CASE(StringCodePointIteratorRange) {
  const String& str = String::Handle(String::New("foo bar baz"));

  String::CodePointIterator it0(str, 3, 0);
  EXPECT(!it0.Next());

  String::CodePointIterator it1(str, 4, 3);
  EXPECT(it1.Next());
  EXPECT_EQ('b', it1.Current());
  EXPECT(it1.Next());
  EXPECT_EQ('a', it1.Current());
  EXPECT(it1.Next());
  EXPECT_EQ('r', it1.Current());
  EXPECT(!it1.Next());
}


TEST_CASE(GrowableObjectArray) {
  const int kArrayLen = 5;
  Smi& value = Smi::Handle();
  Smi& expected_value = Smi::Handle();
  GrowableObjectArray& array = GrowableObjectArray::Handle();

  // Test basic growing functionality.
  array = GrowableObjectArray::New(kArrayLen);
  EXPECT_EQ(kArrayLen, array.Capacity());
  EXPECT_EQ(0, array.Length());
  for (intptr_t i = 0; i < 10; i++) {
    value = Smi::New(i);
    array.Add(value);
  }
  EXPECT_EQ(10, array.Length());
  for (intptr_t i = 0; i < 10; i++) {
    expected_value = Smi::New(i);
    value ^= array.At(i);
    EXPECT(value.Equals(expected_value));
  }
  for (intptr_t i = 0; i < 10; i++) {
    value = Smi::New(i * 10);
    array.SetAt(i, value);
  }
  EXPECT_EQ(10, array.Length());
  for (intptr_t i = 0; i < 10; i++) {
    expected_value = Smi::New(i * 10);
    value ^= array.At(i);
    EXPECT(value.Equals(expected_value));
  }

  // Test the MakeArray functionality to make sure the resulting array
  // object is properly setup.
  // 1. Should produce an array of length 2 and a left over int8 array.
  Array& new_array = Array::Handle();
  TypedData& left_over_array = TypedData::Handle();
  Object& obj = Object::Handle();
  uword addr = 0;
  intptr_t used_size = 0;

  array = GrowableObjectArray::New(kArrayLen + 1);
  EXPECT_EQ(kArrayLen + 1, array.Capacity());
  EXPECT_EQ(0, array.Length());
  for (intptr_t i = 0; i < 2; i++) {
    value = Smi::New(i);
    array.Add(value);
  }
  used_size = Array::InstanceSize(array.Length());
  new_array = Array::MakeArray(array);
  addr = RawObject::ToAddr(new_array.raw());
  obj = RawObject::FromAddr(addr);
  EXPECT(obj.IsArray());
  new_array ^= obj.raw();
  EXPECT_EQ(2, new_array.Length());
  addr += used_size;
  obj = RawObject::FromAddr(addr);
  EXPECT(obj.IsTypedData());
  left_over_array ^= obj.raw();
  EXPECT_EQ((2 * kWordSize), left_over_array.Length());

  // 2. Should produce an array of length 3 and a left over int8 array.
  array = GrowableObjectArray::New(kArrayLen);
  EXPECT_EQ(kArrayLen, array.Capacity());
  EXPECT_EQ(0, array.Length());
  for (intptr_t i = 0; i < 3; i++) {
    value = Smi::New(i);
    array.Add(value);
  }
  used_size = Array::InstanceSize(array.Length());
  new_array = Array::MakeArray(array);
  addr = RawObject::ToAddr(new_array.raw());
  obj = RawObject::FromAddr(addr);
  EXPECT(obj.IsArray());
  new_array ^= obj.raw();
  EXPECT_EQ(3, new_array.Length());
  addr += used_size;
  obj = RawObject::FromAddr(addr);
  EXPECT(obj.IsTypedData());
  left_over_array ^= obj.raw();
  EXPECT_EQ(0, left_over_array.Length());

  // 3. Should produce an array of length 1 and a left over int8 array.
  array = GrowableObjectArray::New(kArrayLen + 3);
  EXPECT_EQ((kArrayLen + 3), array.Capacity());
  EXPECT_EQ(0, array.Length());
  for (intptr_t i = 0; i < 1; i++) {
    value = Smi::New(i);
    array.Add(value);
  }
  used_size = Array::InstanceSize(array.Length());
  new_array = Array::MakeArray(array);
  addr = RawObject::ToAddr(new_array.raw());
  obj = RawObject::FromAddr(addr);
  EXPECT(obj.IsArray());
  new_array ^= obj.raw();
  EXPECT_EQ(1, new_array.Length());
  addr += used_size;
  obj = RawObject::FromAddr(addr);
  EXPECT(obj.IsTypedData());
  left_over_array ^= obj.raw();
  EXPECT_EQ((6 * kWordSize), left_over_array.Length());

  // 4. Verify that GC can handle the filler object for a large array.
  array = GrowableObjectArray::New((1 * MB) >> kWordSizeLog2);
  EXPECT_EQ(0, array.Length());
  for (intptr_t i = 0; i < 1; i++) {
    value = Smi::New(i);
    array.Add(value);
  }
  Heap* heap = Isolate::Current()->heap();
  heap->CollectAllGarbage();
  intptr_t capacity_before = heap->CapacityInWords(Heap::kOld);
  new_array = Array::MakeArray(array);
  EXPECT_EQ(1, new_array.Length());
  heap->CollectAllGarbage();
  intptr_t capacity_after = heap->CapacityInWords(Heap::kOld);
  // Page should shrink.
  EXPECT_LT(capacity_after, capacity_before);
  EXPECT_EQ(1, new_array.Length());
}


TEST_CASE(InternalTypedData) {
  uint8_t data[] = { 253, 254, 255, 0, 1, 2, 3, 4 };
  intptr_t data_length = ARRAY_SIZE(data);

  const TypedData& int8_array =
      TypedData::Handle(TypedData::New(kTypedDataInt8ArrayCid, data_length));
  EXPECT(!int8_array.IsNull());
  EXPECT_EQ(data_length, int8_array.Length());
  for (intptr_t i = 0; i < data_length; ++i) {
    int8_array.SetInt8(i, data[i]);
  }

  EXPECT_EQ(-3, int8_array.GetInt8(0));
  EXPECT_EQ(253, int8_array.GetUint8(0));

  EXPECT_EQ(-2, int8_array.GetInt8(1));
  EXPECT_EQ(254, int8_array.GetUint8(1));

  EXPECT_EQ(-1, int8_array.GetInt8(2));
  EXPECT_EQ(255, int8_array.GetUint8(2));

  EXPECT_EQ(0, int8_array.GetInt8(3));
  EXPECT_EQ(0, int8_array.GetUint8(3));

  EXPECT_EQ(1, int8_array.GetInt8(4));
  EXPECT_EQ(1, int8_array.GetUint8(4));

  EXPECT_EQ(2, int8_array.GetInt8(5));
  EXPECT_EQ(2, int8_array.GetUint8(5));

  EXPECT_EQ(3, int8_array.GetInt8(6));
  EXPECT_EQ(3, int8_array.GetUint8(6));

  EXPECT_EQ(4, int8_array.GetInt8(7));
  EXPECT_EQ(4, int8_array.GetUint8(7));

  const TypedData& int8_array2 =
      TypedData::Handle(TypedData::New(kTypedDataInt8ArrayCid, data_length));
  EXPECT(!int8_array.IsNull());
  EXPECT_EQ(data_length, int8_array.Length());
  for (intptr_t i = 0; i < data_length; ++i) {
    int8_array2.SetInt8(i, data[i]);
  }

  for (intptr_t i = 0; i < data_length; ++i) {
    EXPECT_EQ(int8_array.GetInt8(i), int8_array2.GetInt8(i));
  }
  for (intptr_t i = 0; i < data_length; ++i) {
    int8_array.SetInt8(i, 123 + i);
  }
  for (intptr_t i = 0; i < data_length; ++i) {
    EXPECT(int8_array.GetInt8(i) != int8_array2.GetInt8(i));
  }
}


TEST_CASE(ExternalTypedData) {
  uint8_t data[] = { 253, 254, 255, 0, 1, 2, 3, 4 };
  intptr_t data_length = ARRAY_SIZE(data);

  const ExternalTypedData& int8_array =
      ExternalTypedData::Handle(
          ExternalTypedData::New(kExternalTypedDataInt8ArrayCid,
                                 data,
                                 data_length));
  EXPECT(!int8_array.IsNull());
  EXPECT_EQ(data_length, int8_array.Length());

  const ExternalTypedData& uint8_array =
      ExternalTypedData::Handle(
          ExternalTypedData::New(kExternalTypedDataUint8ArrayCid,
                                  data,
                                  data_length));
  EXPECT(!uint8_array.IsNull());
  EXPECT_EQ(data_length, uint8_array.Length());

  const ExternalTypedData& uint8_clamped_array =
      ExternalTypedData::Handle(
          ExternalTypedData::New(kExternalTypedDataUint8ClampedArrayCid,
                                 data,
                                 data_length));
  EXPECT(!uint8_clamped_array.IsNull());
  EXPECT_EQ(data_length, uint8_clamped_array.Length());

  EXPECT_EQ(-3, int8_array.GetInt8(0));
  EXPECT_EQ(253, uint8_array.GetUint8(0));
  EXPECT_EQ(253, uint8_clamped_array.GetUint8(0));

  EXPECT_EQ(-2, int8_array.GetInt8(1));
  EXPECT_EQ(254, uint8_array.GetUint8(1));
  EXPECT_EQ(254, uint8_clamped_array.GetUint8(1));

  EXPECT_EQ(-1, int8_array.GetInt8(2));
  EXPECT_EQ(255, uint8_array.GetUint8(2));
  EXPECT_EQ(255, uint8_clamped_array.GetUint8(2));

  EXPECT_EQ(0, int8_array.GetInt8(3));
  EXPECT_EQ(0, uint8_array.GetUint8(3));
  EXPECT_EQ(0, uint8_clamped_array.GetUint8(3));

  EXPECT_EQ(1, int8_array.GetInt8(4));
  EXPECT_EQ(1, uint8_array.GetUint8(4));
  EXPECT_EQ(1, uint8_clamped_array.GetUint8(4));

  EXPECT_EQ(2, int8_array.GetInt8(5));
  EXPECT_EQ(2, uint8_array.GetUint8(5));
  EXPECT_EQ(2, uint8_clamped_array.GetUint8(5));

  for (intptr_t i = 0 ; i < int8_array.Length(); ++i) {
    EXPECT_EQ(int8_array.GetUint8(i), uint8_array.GetUint8(i));
  }

  int8_array.SetInt8(2, -123);
  uint8_array.SetUint8(0, 123);
  for (intptr_t i = 0 ; i < int8_array.Length(); ++i) {
    EXPECT_EQ(int8_array.GetInt8(i), uint8_array.GetInt8(i));
  }

  uint8_clamped_array.SetUint8(0, 123);
  for (intptr_t i = 0 ; i < int8_array.Length(); ++i) {
    EXPECT_EQ(int8_array.GetUint8(i), uint8_clamped_array.GetUint8(i));
  }
}


TEST_CASE(Script) {
  const char* url_chars = "builtin:test-case";
  const char* source_chars = "This will not compile.";
  const String& url = String::Handle(String::New(url_chars));
  const String& source = String::Handle(String::New(source_chars));
  const Script& script = Script::Handle(Script::New(url,
                                                    source,
                                                    RawScript::kScriptTag));
  EXPECT(!script.IsNull());
  EXPECT(script.IsScript());
  String& str = String::Handle(script.url());
  EXPECT_EQ(17, str.Length());
  EXPECT_EQ('b', str.CharAt(0));
  EXPECT_EQ(':', str.CharAt(7));
  EXPECT_EQ('e', str.CharAt(16));
  str = script.Source();
  EXPECT_EQ(22, str.Length());
  EXPECT_EQ('T', str.CharAt(0));
  EXPECT_EQ('n', str.CharAt(10));
  EXPECT_EQ('.', str.CharAt(21));

  const char* kScript = "main() {}";
  Dart_Handle h_lib = TestCase::LoadTestScript(kScript, NULL);
  EXPECT_VALID(h_lib);
  Library& lib = Library::Handle();
  lib ^= Api::UnwrapHandle(h_lib);
  EXPECT(!lib.IsNull());
  Dart_Handle result = Dart_Invoke(h_lib, NewString("main"), 0, NULL);
  EXPECT_VALID(result);
}


TEST_CASE(EmbeddedScript) {
  const char* url_chars = "builtin:test-case";
  const char* text =
      /* 1 */ "<!DOCTYPE html>\n"
      /* 2 */ "  ... more junk ...\n"
      /* 3 */ "  <script type='application/dart'>main() {\n"
      /* 4 */ "    return 'foo';\n"
      /* 5 */ "  }\n"
      /* 6 */ "</script>\n";
  const char* line1 = text;
  const char* line2 = strstr(line1, "\n") + 1;
  const char* line3 = strstr(line2, "\n") + 1;
  const char* line4 = strstr(line3, "\n") + 1;
  const char* line5 = strstr(line4, "\n") + 1;

  const int first_dart_line = 3;
  EXPECT(strstr(line3, "main") != NULL);
  const int last_dart_line = 5;
  EXPECT(strstr(line5, "}") != NULL);

  const char* script_begin = strstr(text, "main");
  EXPECT(script_begin != NULL);
  const char* script_end = strstr(text, "</script>");
  EXPECT(script_end != NULL);
  int script_length = script_end - script_begin;
  EXPECT(script_length > 0);

  // The Dart script starts on line 3 instead of 1, offset is 3 - 1 = 2.
  int line_offset = 2;
  // Dart script starts with "main" on line 3.
  intptr_t col_offset = script_begin - line3;
  EXPECT(col_offset > 0);

  char* src_chars = strdup(script_begin);
  src_chars[script_length] = '\0';

  const String& url = String::Handle(String::New(url_chars));
  const String& source = String::Handle(String::New(src_chars));
  const Script& script = Script::Handle(
      Script::New(url, source, RawScript::kScriptTag));
  script.SetLocationOffset(line_offset, col_offset);

  String& str = String::Handle();
  str = script.GetLine(first_dart_line);
  EXPECT_STREQ("main() {", str.ToCString());
  str = script.GetLine(last_dart_line);
  EXPECT_STREQ("  }", str.ToCString());

  script.Tokenize(String::Handle(String::New("ABC")));
  // Tokens: 0: kIDENT, 1: kLPAREN, 2: kRPAREN, 3: kLBRACE, 4: kNEWLINE,
  //         5: kRETURN, 6: kSTRING, 7: kSEMICOLON, 8: kNEWLINE,
  //         9: kRBRACE, 10: kNEWLINE

  intptr_t line, col;
  intptr_t fast_line;
  script.GetTokenLocation(0, &line, &col);
  EXPECT_EQ(first_dart_line, line);
  EXPECT_EQ(col, col_offset + 1);

  // We allow asking for only the line number, which only scans the token stream
  // instead of rescanning the script.
  script.GetTokenLocation(0, &fast_line, NULL);
  EXPECT_EQ(line, fast_line);

  script.GetTokenLocation(5, &line, &col);  // Token 'return'
  EXPECT_EQ(4, line);  // 'return' is in line 4.
  EXPECT_EQ(5, col);   // Four spaces before 'return'.

  // We allow asking for only the line number, which only scans the token stream
  // instead of rescanning the script.
  script.GetTokenLocation(5, &fast_line, NULL);
  EXPECT_EQ(line, fast_line);

  intptr_t first_idx, last_idx;
  script.TokenRangeAtLine(3, &first_idx, &last_idx);
  EXPECT_EQ(0, first_idx);  // Token 'main' is first token.
  EXPECT_EQ(3, last_idx);   // Token { is last token.
  script.TokenRangeAtLine(4, &first_idx, &last_idx);
  EXPECT_EQ(5, first_idx);  // Token 'return' is first token.
  EXPECT_EQ(7, last_idx);   // Token ; is last token.
  script.TokenRangeAtLine(5, &first_idx, &last_idx);
  EXPECT_EQ(9, first_idx);  // Token } is first and only token.
  EXPECT_EQ(9, last_idx);
  script.TokenRangeAtLine(1, &first_idx, &last_idx);
  EXPECT_EQ(0, first_idx);
  EXPECT_EQ(3, last_idx);
  script.TokenRangeAtLine(6, &first_idx, &last_idx);
  EXPECT_EQ(-1, first_idx);
  EXPECT_EQ(-1, last_idx);
  script.TokenRangeAtLine(1000, &first_idx, &last_idx);
  EXPECT_EQ(-1, first_idx);
  EXPECT_EQ(-1, last_idx);
}


TEST_CASE(Context) {
  const int kNumVariables = 5;
  const Context& parent_context = Context::Handle(Context::New(0));
  const Context& context = Context::Handle(Context::New(kNumVariables));
  context.set_parent(parent_context);
  EXPECT_EQ(kNumVariables, context.num_variables());
  EXPECT(Context::Handle(context.parent()).raw() == parent_context.raw());
  EXPECT_EQ(0, Context::Handle(context.parent()).num_variables());
  EXPECT(Context::Handle(Context::Handle(context.parent()).parent()).IsNull());
  Object& variable = Object::Handle(context.At(0));
  EXPECT(variable.IsNull());
  variable = context.At(kNumVariables - 1);
  EXPECT(variable.IsNull());
  context.SetAt(0, Smi::Handle(Smi::New(2)));
  context.SetAt(2, Smi::Handle(Smi::New(3)));
  Smi& smi = Smi::Handle();
  smi ^= context.At(0);
  EXPECT_EQ(2, smi.Value());
  smi ^= context.At(2);
  EXPECT_EQ(3, smi.Value());
}


TEST_CASE(ContextScope) {
  const intptr_t parent_scope_function_level = 0;
  LocalScope* parent_scope =
      new LocalScope(NULL, parent_scope_function_level, 0);

  const intptr_t local_scope_function_level = 1;
  LocalScope* local_scope =
      new LocalScope(parent_scope, local_scope_function_level, 0);

  const Type& dynamic_type = Type::ZoneHandle(Type::DynamicType());
  const String& a = String::ZoneHandle(Symbols::New("a"));
  LocalVariable* var_a =
      new LocalVariable(Scanner::kNoSourcePos, a, dynamic_type);
  parent_scope->AddVariable(var_a);

  const String& b = String::ZoneHandle(Symbols::New("b"));
  LocalVariable* var_b =
      new LocalVariable(Scanner::kNoSourcePos, b, dynamic_type);
  local_scope->AddVariable(var_b);

  const String& c = String::ZoneHandle(Symbols::New("c"));
  LocalVariable* var_c =
      new LocalVariable(Scanner::kNoSourcePos, c, dynamic_type);
  parent_scope->AddVariable(var_c);

  bool test_only = false;  // Please, insert alias.
  var_a = local_scope->LookupVariable(a, test_only);
  EXPECT(var_a->is_captured());
  EXPECT_EQ(parent_scope_function_level, var_a->owner()->function_level());
  EXPECT(local_scope->LocalLookupVariable(a) == var_a);  // Alias.

  var_b = local_scope->LookupVariable(b, test_only);
  EXPECT(!var_b->is_captured());
  EXPECT_EQ(local_scope_function_level, var_b->owner()->function_level());
  EXPECT(local_scope->LocalLookupVariable(b) == var_b);

  test_only = true;  // Please, do not insert alias.
  var_c = local_scope->LookupVariable(c, test_only);
  EXPECT(!var_c->is_captured());
  EXPECT_EQ(parent_scope_function_level, var_c->owner()->function_level());
  // c is not in local_scope.
  EXPECT(local_scope->LocalLookupVariable(c) == NULL);

  test_only = false;  // Please, insert alias.
  var_c = local_scope->LookupVariable(c, test_only);
  EXPECT(var_c->is_captured());

  EXPECT_EQ(3, local_scope->num_variables());  // a, b, and c alias.
  EXPECT_EQ(2, local_scope->NumCapturedVariables());  // a, c alias.

  const int first_parameter_index = 0;
  const int num_parameters = 0;
  const int first_frame_index = -1;
  bool found_captured_vars = false;
  int next_frame_index = parent_scope->AllocateVariables(first_parameter_index,
                                                         num_parameters,
                                                         first_frame_index,
                                                         NULL,
                                                         &found_captured_vars);
  EXPECT_EQ(first_frame_index, next_frame_index);  // a and c not in frame.
  const intptr_t parent_scope_context_level = 1;
  EXPECT_EQ(parent_scope_context_level, parent_scope->context_level());
  EXPECT(found_captured_vars);

  const intptr_t local_scope_context_level = 5;
  const ContextScope& context_scope = ContextScope::Handle(
      local_scope->PreserveOuterScope(local_scope_context_level));
  LocalScope* outer_scope = LocalScope::RestoreOuterScope(context_scope);
  EXPECT_EQ(2, outer_scope->num_variables());

  var_a = outer_scope->LocalLookupVariable(a);
  EXPECT(var_a->is_captured());
  EXPECT_EQ(0, var_a->index());  // First index.
  EXPECT_EQ(parent_scope_context_level - local_scope_context_level,
            var_a->owner()->context_level());  // Adjusted context level.

  // var b was not captured.
  EXPECT(outer_scope->LocalLookupVariable(b) == NULL);

  var_c = outer_scope->LocalLookupVariable(c);
  EXPECT(var_c->is_captured());
  EXPECT_EQ(1, var_c->index());
  EXPECT_EQ(parent_scope_context_level - local_scope_context_level,
            var_c->owner()->context_level());  // Adjusted context level.
}


TEST_CASE(Closure) {
  // Allocate the class first.
  const String& class_name = String::Handle(Symbols::New("MyClass"));
  const Script& script = Script::Handle();
  const Class& cls = Class::Handle(CreateDummyClass(class_name, script));
  const Array& functions = Array::Handle(Array::New(1));

  const Context& context = Context::Handle(Context::New(0));
  Function& parent = Function::Handle();
  const String& parent_name = String::Handle(Symbols::New("foo_papa"));
  parent = Function::New(parent_name, RawFunction::kRegularFunction,
                         false, false, false, false, false, cls, 0);
  functions.SetAt(0, parent);
  cls.SetFunctions(functions);

  Function& function = Function::Handle();
  const String& function_name = String::Handle(Symbols::New("foo"));
  function = Function::NewClosureFunction(function_name, parent, 0);
  const Class& signature_class = Class::Handle(
      Class::NewSignatureClass(function_name, function, script, 0));
  const Instance& closure = Instance::Handle(Closure::New(function, context));
  const Class& closure_class = Class::Handle(closure.clazz());
  EXPECT(closure_class.IsSignatureClass());
  EXPECT(closure_class.IsCanonicalSignatureClass());
  EXPECT_EQ(closure_class.raw(), signature_class.raw());
  const Function& signature_function =
    Function::Handle(signature_class.signature_function());
  EXPECT_EQ(signature_function.raw(), function.raw());
  const Context& closure_context = Context::Handle(Closure::context(closure));
  EXPECT_EQ(closure_context.raw(), closure_context.raw());
}


TEST_CASE(ObjectPrinting) {
  // Simple Smis.
  EXPECT_STREQ("2", Smi::Handle(Smi::New(2)).ToCString());
  EXPECT_STREQ("-15", Smi::Handle(Smi::New(-15)).ToCString());

  // bool class and true/false values.
  ObjectStore* object_store = Isolate::Current()->object_store();
  const Class& bool_class = Class::Handle(object_store->bool_class());
  EXPECT_STREQ("Library:'dart:core' Class: bool",
               bool_class.ToCString());
  EXPECT_STREQ("true", Bool::True().ToCString());
  EXPECT_STREQ("false", Bool::False().ToCString());

  // Strings.
  EXPECT_STREQ("Sugarbowl",
               String::Handle(String::New("Sugarbowl")).ToCString());
}


TEST_CASE(CheckedHandle) {
  // Ensure that null handles have the correct C++ vtable setup.
  const String& str1 = String::Handle();
  EXPECT(str1.IsString());
  EXPECT(str1.IsNull());
  const String& str2 = String::CheckedHandle(Object::null());
  EXPECT(str2.IsString());
  EXPECT(str2.IsNull());
  String& str3 = String::Handle();
  str3 ^= Object::null();
  EXPECT(str3.IsString());
  EXPECT(str3.IsNull());
  EXPECT(!str3.IsOneByteString());
  str3 = String::New("Steep and Deep!");
  EXPECT(str3.IsString());
  EXPECT(str3.IsOneByteString());
  str3 = OneByteString::null();
  EXPECT(str3.IsString());
  EXPECT(!str3.IsOneByteString());
}


static RawFunction* CreateFunction(const char* name) {
  const String& class_name = String::Handle(Symbols::New("ownerClass"));
  const String& lib_name = String::Handle(Symbols::New("ownerLibrary"));
  const Script& script = Script::Handle();
  const Class& owner_class =
      Class::Handle(CreateDummyClass(class_name, script));
  const Library& owner_library =
      Library::Handle(CreateDummyLibrary(lib_name));
  owner_class.set_library(owner_library);
  const String& function_name = String::ZoneHandle(Symbols::New(name));
  return Function::New(function_name, RawFunction::kRegularFunction,
                       true, false, false, false, false, owner_class, 0);
}


// Test for Code and Instruction object creation.
TEST_CASE(Code) {
  extern void GenerateIncrement(Assembler* assembler);
  Assembler _assembler_;
  GenerateIncrement(&_assembler_);
  const Function& function = Function::Handle(CreateFunction("Test_Code"));
  Code& code = Code::Handle(Code::FinalizeCode(function, &_assembler_));
  function.AttachCode(code);
  const Instructions& instructions = Instructions::Handle(code.instructions());
  uword entry_point = instructions.EntryPoint();
  EXPECT_EQ(instructions.raw(), Instructions::FromEntryPoint(entry_point));
  const Object& result = Object::Handle(
      DartEntry::InvokeFunction(function, Array::empty_array()));
  EXPECT_EQ(1, Smi::Cast(result).Value());
}


// Test for immutability of generated instructions. The test crashes with a
// segmentation fault when writing into it.
TEST_CASE(CodeImmutability) {
  extern void GenerateIncrement(Assembler* assembler);
  Assembler _assembler_;
  GenerateIncrement(&_assembler_);
  const Function& function = Function::Handle(CreateFunction("Test_Code"));
  Code& code = Code::Handle(Code::FinalizeCode(function, &_assembler_));
  function.AttachCode(code);
  Instructions& instructions = Instructions::Handle(code.instructions());
  uword entry_point = instructions.EntryPoint();
  EXPECT_EQ(instructions.raw(), Instructions::FromEntryPoint(entry_point));
  // Try writing into the generated code, expected to crash.
  *(reinterpret_cast<char*>(entry_point) + 1) = 1;
  if (!FLAG_write_protect_code) {
    // Since this test is expected to crash, crash if write protection of code
    // is switched off.
    // TODO(regis, fschneider): Should this be FATAL() instead?
    OS::DebugBreak();
  }
}


// Test for Embedded String object in the instructions.
TEST_CASE(EmbedStringInCode) {
  extern void GenerateEmbedStringInCode(Assembler* assembler, const char* str);
  const char* kHello = "Hello World!";
  word expected_length = static_cast<word>(strlen(kHello));
  Assembler _assembler_;
  GenerateEmbedStringInCode(&_assembler_, kHello);
  const Function& function =
      Function::Handle(CreateFunction("Test_EmbedStringInCode"));
  const Code& code = Code::Handle(Code::FinalizeCode(function, &_assembler_));
  function.AttachCode(code);
  const Object& result =
      Object::Handle(DartEntry::InvokeFunction(function, Array::empty_array()));
  EXPECT(result.raw()->IsHeapObject());
  String& string_object = String::Handle();
  string_object ^= result.raw();
  EXPECT(string_object.Length() == expected_length);
  for (int i = 0; i < expected_length; i ++) {
    EXPECT(string_object.CharAt(i) == kHello[i]);
  }
}


// Test for Embedded Smi object in the instructions.
TEST_CASE(EmbedSmiInCode) {
  extern void GenerateEmbedSmiInCode(Assembler* assembler, intptr_t value);
  const intptr_t kSmiTestValue = 5;
  Assembler _assembler_;
  GenerateEmbedSmiInCode(&_assembler_, kSmiTestValue);
  const Function& function =
      Function::Handle(CreateFunction("Test_EmbedSmiInCode"));
  const Code& code = Code::Handle(Code::FinalizeCode(function, &_assembler_));
  function.AttachCode(code);
  const Object& result =
      Object::Handle(DartEntry::InvokeFunction(function, Array::empty_array()));
  EXPECT(Smi::Cast(result).Value() == kSmiTestValue);
}


#if defined(ARCH_IS_64_BIT)
// Test for Embedded Smi object in the instructions.
TEST_CASE(EmbedSmiIn64BitCode) {
  extern void GenerateEmbedSmiInCode(Assembler* assembler, intptr_t value);
  const intptr_t kSmiTestValue = DART_INT64_C(5) << 32;
  Assembler _assembler_;
  GenerateEmbedSmiInCode(&_assembler_, kSmiTestValue);
  const Function& function =
      Function::Handle(CreateFunction("Test_EmbedSmiIn64BitCode"));
  const Code& code = Code::Handle(Code::FinalizeCode(function, &_assembler_));
  function.AttachCode(code);
  const Object& result =
      Object::Handle(DartEntry::InvokeFunction(function, Array::empty_array()));
  EXPECT(Smi::Cast(result).Value() == kSmiTestValue);
}
#endif  // ARCH_IS_64_BIT


TEST_CASE(ExceptionHandlers) {
  const int kNumEntries = 4;
  // Add an exception handler table to the code.
  ExceptionHandlers& exception_handlers = ExceptionHandlers::Handle();
  exception_handlers ^= ExceptionHandlers::New(kNumEntries);
  const bool kNeedsStacktrace = true;
  const bool kNoStacktrace = false;
  exception_handlers.SetHandlerInfo(0, -1, 20u, kNeedsStacktrace, false);
  exception_handlers.SetHandlerInfo(1, 0, 30u, kNeedsStacktrace, false);
  exception_handlers.SetHandlerInfo(2, -1, 40u, kNoStacktrace, true);
  exception_handlers.SetHandlerInfo(3, 1, 150u, kNoStacktrace, true);

  extern void GenerateIncrement(Assembler* assembler);
  Assembler _assembler_;
  GenerateIncrement(&_assembler_);
  Code& code = Code::Handle(Code::FinalizeCode(
      Function::Handle(CreateFunction("Test_Code")), &_assembler_));
  code.set_exception_handlers(exception_handlers);

  // Verify the exception handler table entries by accessing them.
  const ExceptionHandlers& handlers =
      ExceptionHandlers::Handle(code.exception_handlers());
  EXPECT_EQ(kNumEntries, handlers.num_entries());
  RawExceptionHandlers::HandlerInfo info;
  handlers.GetHandlerInfo(0, &info);
  EXPECT_EQ(-1, handlers.OuterTryIndex(0));
  EXPECT_EQ(-1, info.outer_try_index);
  EXPECT_EQ(20u, handlers.HandlerPCOffset(0));
  EXPECT(handlers.NeedsStacktrace(0));
  EXPECT(!handlers.HasCatchAll(0));
  EXPECT_EQ(20u, info.handler_pc_offset);
  EXPECT_EQ(1, handlers.OuterTryIndex(3));
  EXPECT_EQ(150u, handlers.HandlerPCOffset(3));
  EXPECT(!handlers.NeedsStacktrace(3));
  EXPECT(handlers.HasCatchAll(3));
}


TEST_CASE(PcDescriptors) {
  DescriptorList* builder = new DescriptorList(0);

  // kind, pc_offset, deopt_id, token_pos, try_index
  builder->AddDescriptor(RawPcDescriptors::kOther, 10, 1, 20, 1);
  builder->AddDescriptor(RawPcDescriptors::kDeopt, 20, 2, 30, 0);
  builder->AddDescriptor(RawPcDescriptors::kOther, 30, 3, 40, 1);
  builder->AddDescriptor(RawPcDescriptors::kOther, 10, 4, 40, 2);
  builder->AddDescriptor(RawPcDescriptors::kOther, 10, 5, 80, 3);
  builder->AddDescriptor(RawPcDescriptors::kOther, 80, 6, 150, 3);

  PcDescriptors& descriptors = PcDescriptors::Handle();
  descriptors ^= builder->FinalizePcDescriptors(0);

  extern void GenerateIncrement(Assembler* assembler);
  Assembler _assembler_;
  GenerateIncrement(&_assembler_);
  Code& code = Code::Handle(Code::FinalizeCode(
      Function::Handle(CreateFunction("Test_Code")), &_assembler_));
  code.set_pc_descriptors(descriptors);

  // Verify the PcDescriptor entries by accessing them.
  const PcDescriptors& pc_descs = PcDescriptors::Handle(code.pc_descriptors());
  PcDescriptors::Iterator iter(pc_descs, RawPcDescriptors::kAnyKind);

  EXPECT_EQ(true, iter.MoveNext());
  EXPECT_EQ(20, iter.TokenPos());
  EXPECT_EQ(1, iter.TryIndex());
  EXPECT_EQ(static_cast<uword>(10), iter.PcOffset());
  EXPECT_EQ(1, iter.DeoptId());
  EXPECT_EQ(RawPcDescriptors::kOther, iter.Kind());

  EXPECT_EQ(true, iter.MoveNext());
  EXPECT_EQ(30, iter.TokenPos());
  EXPECT_EQ(RawPcDescriptors::kDeopt, iter.Kind());

  EXPECT_EQ(true, iter.MoveNext());
  EXPECT_EQ(40, iter.TokenPos());

  EXPECT_EQ(true, iter.MoveNext());
  EXPECT_EQ(40, iter.TokenPos());

  EXPECT_EQ(true, iter.MoveNext());
  EXPECT_EQ(80, iter.TokenPos());

  EXPECT_EQ(true, iter.MoveNext());
  EXPECT_EQ(150, iter.TokenPos());

  EXPECT_EQ(3, iter.TryIndex());
  EXPECT_EQ(static_cast<uword>(80), iter.PcOffset());
  EXPECT_EQ(150, iter.TokenPos());
  EXPECT_EQ(RawPcDescriptors::kOther, iter.Kind());

  EXPECT_EQ(false, iter.MoveNext());
}


TEST_CASE(PcDescriptorsLargeDeltas) {
  DescriptorList* builder = new DescriptorList(0);

  // kind, pc_offset, deopt_id, token_pos, try_index
  builder->AddDescriptor(RawPcDescriptors::kOther, 100, 1, 200, 1);
  builder->AddDescriptor(RawPcDescriptors::kDeopt, 200, 2, 300, 0);
  builder->AddDescriptor(RawPcDescriptors::kOther, 300, 3, 400, 1);
  builder->AddDescriptor(RawPcDescriptors::kOther, 100, 4, 0, 2);
  builder->AddDescriptor(RawPcDescriptors::kOther, 100, 5, 800, 3);
  builder->AddDescriptor(RawPcDescriptors::kOther, 800, 6, 150, 3);

  PcDescriptors& descriptors = PcDescriptors::Handle();
  descriptors ^= builder->FinalizePcDescriptors(0);

  extern void GenerateIncrement(Assembler* assembler);
  Assembler _assembler_;
  GenerateIncrement(&_assembler_);
  Code& code = Code::Handle(Code::FinalizeCode(
      Function::Handle(CreateFunction("Test_Code")), &_assembler_));
  code.set_pc_descriptors(descriptors);

  // Verify the PcDescriptor entries by accessing them.
  const PcDescriptors& pc_descs = PcDescriptors::Handle(code.pc_descriptors());
  PcDescriptors::Iterator iter(pc_descs, RawPcDescriptors::kAnyKind);

  EXPECT_EQ(true, iter.MoveNext());
  EXPECT_EQ(200, iter.TokenPos());
  EXPECT_EQ(1, iter.TryIndex());
  EXPECT_EQ(static_cast<uword>(100), iter.PcOffset());
  EXPECT_EQ(1, iter.DeoptId());
  EXPECT_EQ(RawPcDescriptors::kOther, iter.Kind());

  EXPECT_EQ(true, iter.MoveNext());
  EXPECT_EQ(300, iter.TokenPos());
  EXPECT_EQ(RawPcDescriptors::kDeopt, iter.Kind());

  EXPECT_EQ(true, iter.MoveNext());
  EXPECT_EQ(400, iter.TokenPos());

  EXPECT_EQ(true, iter.MoveNext());
  EXPECT_EQ(0, iter.TokenPos());

  EXPECT_EQ(true, iter.MoveNext());
  EXPECT_EQ(800, iter.TokenPos());

  EXPECT_EQ(true, iter.MoveNext());
  EXPECT_EQ(150, iter.TokenPos());

  EXPECT_EQ(3, iter.TryIndex());
  EXPECT_EQ(static_cast<uword>(800), iter.PcOffset());
  EXPECT_EQ(150, iter.TokenPos());
  EXPECT_EQ(RawPcDescriptors::kOther, iter.Kind());

  EXPECT_EQ(false, iter.MoveNext());
}


static RawClass* CreateTestClass(const char* name) {
  const String& class_name = String::Handle(Symbols::New(name));
  const Class& cls = Class::Handle(
      CreateDummyClass(class_name, Script::Handle()));
  return cls.raw();
}


static RawField* CreateTestField(const char* name) {
  const Class& cls = Class::Handle(CreateTestClass("global:"));
  const String& field_name = String::Handle(Symbols::New(name));
  const Field& field =
<<<<<<< HEAD
      Field::Handle(Field::New(field_name, true, false, false, true, cls, 0));
=======
      Field::Handle(Field::New(field_name, true, false, false, true, cls,
          Object::dynamic_type(), 0));
>>>>>>> 71b3d5ab
  return field.raw();
}


TEST_CASE(ClassDictionaryIterator) {
  Class& ae66 = Class::ZoneHandle(CreateTestClass("Ae6/6"));
  Class& re44 = Class::ZoneHandle(CreateTestClass("Re4/4"));
  Field& ce68 = Field::ZoneHandle(CreateTestField("Ce6/8"));
  Field& tee = Field::ZoneHandle(CreateTestField("TEE"));
  String& url = String::ZoneHandle(String::New("SBB"));
  Library& lib = Library::Handle(Library::New(url));
  lib.AddClass(ae66);
  lib.AddObject(ce68, String::ZoneHandle(ce68.name()));
  lib.AddClass(re44);
  lib.AddObject(tee, String::ZoneHandle(tee.name()));
  ClassDictionaryIterator iterator(lib);
  int count = 0;
  Class& cls = Class::Handle();
  while (iterator.HasNext()) {
    cls = iterator.GetNextClass();
    EXPECT((cls.raw() == ae66.raw()) || (cls.raw() == re44.raw()));
    count++;
  }
  EXPECT(count == 2);
}


static RawFunction* GetDummyTarget(const char* name) {
  const String& function_name = String::Handle(Symbols::New(name));
  const Class& cls = Class::Handle(
       CreateDummyClass(function_name, Script::Handle()));
  const bool is_static = false;
  const bool is_const = false;
  const bool is_abstract = false;
  const bool is_external = false;
  const bool is_native = false;
  return Function::New(function_name,
                       RawFunction::kRegularFunction,
                       is_static,
                       is_const,
                       is_abstract,
                       is_external,
                       is_native,
                       cls,
                       0);
}


TEST_CASE(ICData) {
  Function& function = Function::Handle(GetDummyTarget("Bern"));
  const intptr_t id = 12;
  const intptr_t num_args_tested = 1;
  const String& target_name = String::Handle(Symbols::New("Thun"));
  const Array& args_descriptor =
      Array::Handle(ArgumentsDescriptor::New(1, Object::null_array()));
  ICData& o1 = ICData::Handle();
  o1 = ICData::New(function, target_name, args_descriptor, id, num_args_tested);
  EXPECT_EQ(1, o1.NumArgsTested());
  EXPECT_EQ(id, o1.deopt_id());
  EXPECT_EQ(function.raw(), o1.owner());
  EXPECT_EQ(0, o1.NumberOfChecks());
  EXPECT_EQ(target_name.raw(), o1.target_name());
  EXPECT_EQ(args_descriptor.raw(), o1.arguments_descriptor());

  const Function& target1 = Function::Handle(GetDummyTarget("Thun"));
  o1.AddReceiverCheck(kSmiCid, target1);
  EXPECT_EQ(1, o1.NumberOfChecks());
  EXPECT_EQ(1, o1.NumberOfUsedChecks());
  intptr_t test_class_id = -1;
  Function& test_target = Function::Handle();
  o1.GetOneClassCheckAt(0, &test_class_id, &test_target);
  EXPECT_EQ(kSmiCid, test_class_id);
  EXPECT_EQ(target1.raw(), test_target.raw());
  EXPECT_EQ(kSmiCid, o1.GetCidAt(0));
  GrowableArray<intptr_t> test_class_ids;
  o1.GetCheckAt(0, &test_class_ids, &test_target);
  EXPECT_EQ(1, test_class_ids.length());
  EXPECT_EQ(kSmiCid, test_class_ids[0]);
  EXPECT_EQ(target1.raw(), test_target.raw());

  const Function& target2 = Function::Handle(GetDummyTarget("Thun"));
  o1.AddReceiverCheck(kDoubleCid, target2);
  EXPECT_EQ(2, o1.NumberOfChecks());
  EXPECT_EQ(2, o1.NumberOfUsedChecks());
  o1.GetOneClassCheckAt(1, &test_class_id, &test_target);
  EXPECT_EQ(kDoubleCid, test_class_id);
  EXPECT_EQ(target2.raw(), test_target.raw());
  EXPECT_EQ(kDoubleCid, o1.GetCidAt(1));

  o1.AddReceiverCheck(kMintCid, target2);
  EXPECT_EQ(3, o1.NumberOfUsedChecks());
  o1.SetCountAt(o1.NumberOfChecks() - 1, 0);
  EXPECT_EQ(2, o1.NumberOfUsedChecks());

  ICData& o2 = ICData::Handle();
  o2 = ICData::New(function, target_name, args_descriptor, 57, 2);
  EXPECT_EQ(2, o2.NumArgsTested());
  EXPECT_EQ(57, o2.deopt_id());
  EXPECT_EQ(function.raw(), o2.owner());
  EXPECT_EQ(0, o2.NumberOfChecks());
  GrowableArray<intptr_t> classes;
  classes.Add(kSmiCid);
  classes.Add(kSmiCid);
  o2.AddCheck(classes, target1);
  EXPECT_EQ(1, o2.NumberOfChecks());
  o2.GetCheckAt(0, &test_class_ids, &test_target);
  EXPECT_EQ(2, test_class_ids.length());
  EXPECT_EQ(kSmiCid, test_class_ids[0]);
  EXPECT_EQ(kSmiCid, test_class_ids[1]);
  EXPECT_EQ(target1.raw(), test_target.raw());

  // Check ICData for unoptimized static calls.
  const intptr_t kNumArgsChecked = 0;
  const ICData& scall_icdata = ICData::Handle(
      ICData::New(function, target_name, args_descriptor, 57, kNumArgsChecked));
  scall_icdata.AddTarget(target1);
  EXPECT_EQ(target1.raw(), scall_icdata.GetTargetAt(0));
}


TEST_CASE(SubtypeTestCache) {
  String& class_name = String::Handle(Symbols::New("EmptyClass"));
  Script& script = Script::Handle();
  const Class& empty_class =
      Class::Handle(CreateDummyClass(class_name, script));
  SubtypeTestCache& cache = SubtypeTestCache::Handle(SubtypeTestCache::New());
  EXPECT(!cache.IsNull());
  EXPECT_EQ(0, cache.NumberOfChecks());
  const TypeArguments& targ_0 = TypeArguments::Handle(TypeArguments::New(2));
  const TypeArguments& targ_1 = TypeArguments::Handle(TypeArguments::New(3));
  cache.AddCheck(empty_class.id(), targ_0, targ_1, Bool::True());
  EXPECT_EQ(1, cache.NumberOfChecks());
  intptr_t test_class_id = -1;
  TypeArguments& test_targ_0 = TypeArguments::Handle();
  TypeArguments& test_targ_1 = TypeArguments::Handle();
  Bool& test_result = Bool::Handle();
  cache.GetCheck(0, &test_class_id, &test_targ_0, &test_targ_1, &test_result);
  EXPECT_EQ(empty_class.id(), test_class_id);
  EXPECT_EQ(targ_0.raw(), test_targ_0.raw());
  EXPECT_EQ(targ_1.raw(), test_targ_1.raw());
  EXPECT_EQ(Bool::True().raw(), test_result.raw());
}


TEST_CASE(FieldTests) {
  const String& f = String::Handle(String::New("oneField"));
  const String& getter_f = String::Handle(Field::GetterName(f));
  const String& setter_f = String::Handle(Field::SetterName(f));
  EXPECT(!Field::IsGetterName(f));
  EXPECT(!Field::IsSetterName(f));
  EXPECT(Field::IsGetterName(getter_f));
  EXPECT(!Field::IsSetterName(getter_f));
  EXPECT(!Field::IsGetterName(setter_f));
  EXPECT(Field::IsSetterName(setter_f));
  EXPECT_STREQ(f.ToCString(),
               String::Handle(Field::NameFromGetter(getter_f)).ToCString());
  EXPECT_STREQ(f.ToCString(),
               String::Handle(Field::NameFromSetter(setter_f)).ToCString());
}




// Expose helper function from object.cc for testing.
bool EqualsIgnoringPrivate(const String& name, const String& private_name);


TEST_CASE(EqualsIgnoringPrivate) {
  String& mangled_name = String::Handle();
  String& bare_name = String::Handle();

  // Simple matches.
  mangled_name = OneByteString::New("foo");
  bare_name = OneByteString::New("foo");
  EXPECT(String::EqualsIgnoringPrivateKey(mangled_name, bare_name));

  mangled_name = OneByteString::New("foo.");
  bare_name = OneByteString::New("foo.");
  EXPECT(String::EqualsIgnoringPrivateKey(mangled_name, bare_name));

  mangled_name = OneByteString::New("foo.named");
  bare_name = OneByteString::New("foo.named");
  EXPECT(String::EqualsIgnoringPrivateKey(mangled_name, bare_name));

  // Simple mismatches.
  mangled_name = OneByteString::New("bar");
  bare_name = OneByteString::New("foo");
  EXPECT(!String::EqualsIgnoringPrivateKey(mangled_name, bare_name));

  mangled_name = OneByteString::New("foo.");
  bare_name = OneByteString::New("foo");
  EXPECT(!String::EqualsIgnoringPrivateKey(mangled_name, bare_name));

  mangled_name = OneByteString::New("foo");
  bare_name = OneByteString::New("foo.");
  EXPECT(!String::EqualsIgnoringPrivateKey(mangled_name, bare_name));

  mangled_name = OneByteString::New("foo.name");
  bare_name = OneByteString::New("foo.named");
  EXPECT(!String::EqualsIgnoringPrivateKey(mangled_name, bare_name));

  mangled_name = OneByteString::New("foo.named");
  bare_name = OneByteString::New("foo.name");
  EXPECT(!String::EqualsIgnoringPrivateKey(mangled_name, bare_name));

  // Private match.
  mangled_name = OneByteString::New("foo@12345");
  bare_name = OneByteString::New("foo");
  EXPECT(String::EqualsIgnoringPrivateKey(mangled_name, bare_name));

  // Private mismatch.
  mangled_name = OneByteString::New("food@12345");
  bare_name = OneByteString::New("foo");
  EXPECT(!String::EqualsIgnoringPrivateKey(mangled_name, bare_name));

  // Private mismatch 2.
  mangled_name = OneByteString::New("foo@12345");
  bare_name = OneByteString::New("food");
  EXPECT(!String::EqualsIgnoringPrivateKey(mangled_name, bare_name));

  // Private constructor match.
  mangled_name = OneByteString::New("foo@12345.");
  bare_name = OneByteString::New("foo.");
  EXPECT(String::EqualsIgnoringPrivateKey(mangled_name, bare_name));

  // Private constructor mismatch.
  mangled_name = OneByteString::New("foo@12345.");
  bare_name = OneByteString::New("foo");
  EXPECT(!String::EqualsIgnoringPrivateKey(mangled_name, bare_name));

  // Private constructor mismatch 2.
  mangled_name = OneByteString::New("foo@12345");
  bare_name = OneByteString::New("foo.");
  EXPECT(!String::EqualsIgnoringPrivateKey(mangled_name, bare_name));

  // Named private constructor match.
  mangled_name = OneByteString::New("foo@12345.named");
  bare_name = OneByteString::New("foo.named");
  EXPECT(String::EqualsIgnoringPrivateKey(mangled_name, bare_name));

  // Named private constructor mismatch.
  mangled_name = OneByteString::New("foo@12345.name");
  bare_name = OneByteString::New("foo.named");
  EXPECT(!String::EqualsIgnoringPrivateKey(mangled_name, bare_name));

  // Named private constructor mismatch 2.
  mangled_name = OneByteString::New("foo@12345.named");
  bare_name = OneByteString::New("foo.name");
  EXPECT(!String::EqualsIgnoringPrivateKey(mangled_name, bare_name));

  // Named double-private constructor match.  Yes, this happens.
  mangled_name = OneByteString::New("foo@12345.named@12345");
  bare_name = OneByteString::New("foo.named");
  EXPECT(String::EqualsIgnoringPrivateKey(mangled_name, bare_name));

  // Named double-private constructor mismatch.
  mangled_name = OneByteString::New("foo@12345.name@12345");
  bare_name = OneByteString::New("foo.named");
  EXPECT(!String::EqualsIgnoringPrivateKey(mangled_name, bare_name));

  // Named double-private constructor mismatch.
  mangled_name = OneByteString::New("foo@12345.named@12345");
  bare_name = OneByteString::New("foo.name");
  EXPECT(!String::EqualsIgnoringPrivateKey(mangled_name, bare_name));

  const char* ext_mangled_str = "foo@12345.name@12345";
  const char* ext_bare_str = "foo.name";
  const char* ext_bad_bare_str = "foo.named";
  String& ext_mangled_name = String::Handle();
  String& ext_bare_name = String::Handle();
  String& ext_bad_bare_name = String::Handle();

  mangled_name = OneByteString::New("foo@12345.name@12345");
  ext_mangled_name = ExternalOneByteString::New(
      reinterpret_cast<const uint8_t*>(ext_mangled_str),
      strlen(ext_mangled_str), NULL, NULL, Heap::kNew);
  EXPECT(ext_mangled_name.IsExternalOneByteString());
  ext_bare_name = ExternalOneByteString::New(
      reinterpret_cast<const uint8_t*>(ext_bare_str),
      strlen(ext_bare_str), NULL, NULL, Heap::kNew);
  EXPECT(ext_bare_name.IsExternalOneByteString());
  ext_bad_bare_name = ExternalOneByteString::New(
      reinterpret_cast<const uint8_t*>(ext_bad_bare_str),
      strlen(ext_bad_bare_str), NULL, NULL, Heap::kNew);
  EXPECT(ext_bad_bare_name.IsExternalOneByteString());

  // str1 - OneByteString, str2 - ExternalOneByteString.
  EXPECT(String::EqualsIgnoringPrivateKey(mangled_name, ext_bare_name));
  EXPECT(!String::EqualsIgnoringPrivateKey(mangled_name, ext_bad_bare_name));

  // str1 - ExternalOneByteString, str2 - OneByteString.
  EXPECT(String::EqualsIgnoringPrivateKey(ext_mangled_name, bare_name));

  // str1 - ExternalOneByteString, str2 - ExternalOneByteString.
  EXPECT(String::EqualsIgnoringPrivateKey(ext_mangled_name, ext_bare_name));
  EXPECT(!String::EqualsIgnoringPrivateKey(ext_mangled_name,
                                           ext_bad_bare_name));
}


TEST_CASE(ArrayNew_Overflow_Crash) {
  Array::Handle(Array::New(Array::kMaxElements + 1));
}


TEST_CASE(StackTraceFormat) {
  const char* kScriptChars =
      "void baz() {\n"
      "  throw 'MyException';\n"
      "}\n"
      "\n"
      "class _OtherClass {\n"
      "  _OtherClass._named() {\n"
      "    baz();\n"
      "  }\n"
      "}\n"
      "\n"
      "set globalVar(var value) {\n"
      "  new _OtherClass._named();\n"
      "}\n"
      "\n"
      "void _bar() {\n"
      "  globalVar = null;\n"
      "}\n"
      "\n"
      "class MyClass {\n"
      "  MyClass() {\n"
      "    (() => foo())();\n"
      "  }\n"
      "\n"
      "  static get field {\n"
      "    _bar();\n"
      "  }\n"
      "\n"
      "  static foo() {\n"
      "    fooHelper() {\n"
      "      field;\n"
      "    }\n"
      "    fooHelper();\n"
      "  }\n"
      "}\n"
      "\n"
      "main() {\n"
      "  (() => new MyClass())();\n"
      "}\n";
  Dart_Handle lib = TestCase::LoadTestScript(kScriptChars, NULL);
  EXPECT_VALID(lib);
  Dart_Handle result = Dart_Invoke(lib, NewString("main"), 0, NULL);
  EXPECT_ERROR(
      result,
      "Unhandled exception:\n"
      "MyException\n"
      "#0      baz (test-lib:2:3)\n"
      "#1      _OtherClass._OtherClass._named (test-lib:7:5)\n"
      "#2      globalVar= (test-lib:12:7)\n"
      "#3      _bar (test-lib:16:3)\n"
      "#4      MyClass.field (test-lib:25:5)\n"
      "#5      MyClass.foo.fooHelper (test-lib:30:7)\n"
      "#6      MyClass.foo (test-lib:32:14)\n"
      "#7      MyClass.MyClass.<anonymous closure> (test-lib:21:12)\n"
      "#8      MyClass.MyClass (test-lib:21:18)\n"
      "#9      main.<anonymous closure> (test-lib:37:14)\n"
      "#10     main (test-lib:37:24)");
}


TEST_CASE(WeakProperty_PreserveCrossGen) {
  Isolate* isolate = Isolate::Current();
  WeakProperty& weak = WeakProperty::Handle();
  {
    // Weak property and value in new. Key in old.
    HANDLESCOPE(thread);
    String& key = String::Handle();
    key ^= OneByteString::New("key", Heap::kOld);
    String& value = String::Handle();
    value ^= OneByteString::New("value", Heap::kNew);
    weak ^= WeakProperty::New(Heap::kNew);
    weak.set_key(key);
    weak.set_value(value);
    key ^= OneByteString::null();
    value ^= OneByteString::null();
  }
  isolate->heap()->CollectAllGarbage();
  // Weak property key and value should survive due to cross-generation
  // pointers.
  EXPECT(weak.key() != Object::null());
  EXPECT(weak.value() != Object::null());
  {
    // Weak property and value in old. Key in new.
    HANDLESCOPE(thread);
    String& key = String::Handle();
    key ^= OneByteString::New("key", Heap::kNew);
    String& value = String::Handle();
    value ^= OneByteString::New("value", Heap::kOld);
    weak ^= WeakProperty::New(Heap::kOld);
    weak.set_key(key);
    weak.set_value(value);
    key ^= OneByteString::null();
    value ^= OneByteString::null();
  }
  isolate->heap()->CollectAllGarbage();
  // Weak property key and value should survive due to cross-generation
  // pointers.
  EXPECT(weak.key() != Object::null());
  EXPECT(weak.value() != Object::null());
  {
    // Weak property and value in new. Key is a Smi.
    HANDLESCOPE(thread);
    Integer& key = Integer::Handle();
    key ^= Integer::New(31);
    String& value = String::Handle();
    value ^= OneByteString::New("value", Heap::kNew);
    weak ^= WeakProperty::New(Heap::kNew);
    weak.set_key(key);
    weak.set_value(value);
    key ^= Integer::null();
    value ^= OneByteString::null();
  }
  isolate->heap()->CollectAllGarbage();
  // Weak property key and value should survive due implicit liveness of
  // non-heap objects.
  EXPECT(weak.key() != Object::null());
  EXPECT(weak.value() != Object::null());
  {
    // Weak property and value in old. Key is a Smi.
    HANDLESCOPE(thread);
    Integer& key = Integer::Handle();
    key ^= Integer::New(32);
    String& value = String::Handle();
    value ^= OneByteString::New("value", Heap::kOld);
    weak ^= WeakProperty::New(Heap::kOld);
    weak.set_key(key);
    weak.set_value(value);
    key ^= OneByteString::null();
    value ^= OneByteString::null();
  }
  isolate->heap()->CollectAllGarbage();
  // Weak property key and value should survive due implicit liveness of
  // non-heap objects.
  EXPECT(weak.key() != Object::null());
  EXPECT(weak.value() != Object::null());
  {
    // Weak property and value in new. Key in VM isolate.
    HANDLESCOPE(thread);
    String& value = String::Handle();
    value ^= OneByteString::New("value", Heap::kNew);
    weak ^= WeakProperty::New(Heap::kNew);
    weak.set_key(Symbols::Dot());
    weak.set_value(value);
    String& key = String::Handle();
    key ^= OneByteString::null();
    value ^= OneByteString::null();
  }
  isolate->heap()->CollectAllGarbage();
  // Weak property key and value should survive due to cross-generation
  // pointers.
  EXPECT(weak.key() != Object::null());
  EXPECT(weak.value() != Object::null());
  {
    // Weak property and value in old. Key in VM isolate.
    HANDLESCOPE(thread);
    String& value = String::Handle();
    value ^= OneByteString::New("value", Heap::kOld);
    weak ^= WeakProperty::New(Heap::kOld);
    weak.set_key(Symbols::Dot());
    weak.set_value(value);
    String& key = String::Handle();
    key ^= OneByteString::null();
    value ^= OneByteString::null();
  }
  isolate->heap()->CollectAllGarbage();
  // Weak property key and value should survive due to cross-generation
  // pointers.
  EXPECT(weak.key() != Object::null());
  EXPECT(weak.value() != Object::null());
}


TEST_CASE(WeakProperty_PreserveRecurse) {
  // This used to end in an infinite recursion. Caused by scavenging the weak
  // property before scavenging the key.
  Isolate* isolate = Isolate::Current();
  WeakProperty& weak = WeakProperty::Handle();
  Array& arr = Array::Handle(Array::New(1));
  {
    HANDLESCOPE(thread);
    String& key = String::Handle();
    key ^= OneByteString::New("key");
    arr.SetAt(0, key);
    String& value = String::Handle();
    value ^= OneByteString::New("value");
    weak ^= WeakProperty::New();
    weak.set_key(key);
    weak.set_value(value);
  }
  isolate->heap()->CollectAllGarbage();
  EXPECT(weak.key() != Object::null());
  EXPECT(weak.value() != Object::null());
}


TEST_CASE(WeakProperty_PreserveOne_NewSpace) {
  Isolate* isolate = Isolate::Current();
  WeakProperty& weak = WeakProperty::Handle();
  String& key = String::Handle();
  key ^= OneByteString::New("key");
  {
    HANDLESCOPE(thread);
    String& value = String::Handle();
    value ^= OneByteString::New("value");
    weak ^= WeakProperty::New();
    weak.set_key(key);
    weak.set_value(value);
  }
  isolate->heap()->CollectAllGarbage();
  EXPECT(weak.key() != Object::null());
  EXPECT(weak.value() != Object::null());
}


TEST_CASE(WeakProperty_PreserveTwo_NewSpace) {
  Isolate* isolate = Isolate::Current();
  WeakProperty& weak1 = WeakProperty::Handle();
  String& key1 = String::Handle();
  key1 ^= OneByteString::New("key1");
  WeakProperty& weak2 = WeakProperty::Handle();
  String& key2 = String::Handle();
  key2 ^= OneByteString::New("key2");
  {
    HANDLESCOPE(thread);
    String& value1 = String::Handle();
    value1 ^= OneByteString::New("value1");
    weak1 ^= WeakProperty::New();
    weak1.set_key(key1);
    weak1.set_value(value1);
    String& value2 = String::Handle();
    value2 ^= OneByteString::New("value2");
    weak2 ^= WeakProperty::New();
    weak2.set_key(key2);
    weak2.set_value(value2);
  }
  isolate->heap()->CollectAllGarbage();
  EXPECT(weak1.key() != Object::null());
  EXPECT(weak1.value() != Object::null());
  EXPECT(weak2.key() != Object::null());
  EXPECT(weak2.value() != Object::null());
}


TEST_CASE(WeakProperty_PreserveTwoShared_NewSpace) {
  Isolate* isolate = Isolate::Current();
  WeakProperty& weak1 = WeakProperty::Handle();
  WeakProperty& weak2 = WeakProperty::Handle();
  String& key = String::Handle();
  key ^= OneByteString::New("key");
  {
    HANDLESCOPE(thread);
    String& value1 = String::Handle();
    value1 ^= OneByteString::New("value1");
    weak1 ^= WeakProperty::New();
    weak1.set_key(key);
    weak1.set_value(value1);
    String& value2 = String::Handle();
    value2 ^= OneByteString::New("value2");
    weak2 ^= WeakProperty::New();
    weak2.set_key(key);
    weak2.set_value(value2);
  }
  isolate->heap()->CollectAllGarbage();
  EXPECT(weak1.key() != Object::null());
  EXPECT(weak1.value() != Object::null());
  EXPECT(weak2.key() != Object::null());
  EXPECT(weak2.value() != Object::null());
}


TEST_CASE(WeakProperty_PreserveOne_OldSpace) {
  Isolate* isolate = Isolate::Current();
  WeakProperty& weak = WeakProperty::Handle();
  String& key = String::Handle();
  key ^= OneByteString::New("key", Heap::kOld);
  {
    HANDLESCOPE(thread);
    String& value = String::Handle();
    value ^= OneByteString::New("value", Heap::kOld);
    weak ^= WeakProperty::New(Heap::kOld);
    weak.set_key(key);
    weak.set_value(value);
  }
  isolate->heap()->CollectAllGarbage();
  EXPECT(weak.key() != Object::null());
  EXPECT(weak.value() != Object::null());
}


TEST_CASE(WeakProperty_PreserveTwo_OldSpace) {
  Isolate* isolate = Isolate::Current();
  WeakProperty& weak1 = WeakProperty::Handle();
  String& key1 = String::Handle();
  key1 ^= OneByteString::New("key1", Heap::kOld);
  WeakProperty& weak2 = WeakProperty::Handle();
  String& key2 = String::Handle();
  key2 ^= OneByteString::New("key2", Heap::kOld);
  {
    HANDLESCOPE(thread);
    String& value1 = String::Handle();
    value1 ^= OneByteString::New("value1", Heap::kOld);
    weak1 ^= WeakProperty::New(Heap::kOld);
    weak1.set_key(key1);
    weak1.set_value(value1);
    String& value2 = String::Handle();
    value2 ^= OneByteString::New("value2", Heap::kOld);
    weak2 ^= WeakProperty::New(Heap::kOld);
    weak2.set_key(key2);
    weak2.set_value(value2);
  }
  isolate->heap()->CollectAllGarbage();
  EXPECT(weak1.key() != Object::null());
  EXPECT(weak1.value() != Object::null());
  EXPECT(weak2.key() != Object::null());
  EXPECT(weak2.value() != Object::null());
}


TEST_CASE(WeakProperty_PreserveTwoShared_OldSpace) {
  Isolate* isolate = Isolate::Current();
  WeakProperty& weak1 = WeakProperty::Handle();
  WeakProperty& weak2 = WeakProperty::Handle();
  String& key = String::Handle();
  key ^= OneByteString::New("key", Heap::kOld);
  {
    HANDLESCOPE(thread);
    String& value1 = String::Handle();
    value1 ^= OneByteString::New("value1", Heap::kOld);
    weak1 ^= WeakProperty::New(Heap::kOld);
    weak1.set_key(key);
    weak1.set_value(value1);
    String& value2 = String::Handle();
    value2 ^= OneByteString::New("value2", Heap::kOld);
    weak2 ^= WeakProperty::New(Heap::kOld);
    weak2.set_key(key);
    weak2.set_value(value2);
  }
  isolate->heap()->CollectAllGarbage();
  EXPECT(weak1.key() != Object::null());
  EXPECT(weak1.value() != Object::null());
  EXPECT(weak2.key() != Object::null());
  EXPECT(weak2.value() != Object::null());
}


TEST_CASE(WeakProperty_ClearOne_NewSpace) {
  Isolate* isolate = Isolate::Current();
  WeakProperty& weak = WeakProperty::Handle();
  {
    HANDLESCOPE(thread);
    String& key = String::Handle();
    key ^= OneByteString::New("key");
    String& value = String::Handle();
    value ^= OneByteString::New("value");
    weak ^= WeakProperty::New();
    weak.set_key(key);
    weak.set_value(value);
    key ^= OneByteString::null();
    value ^= OneByteString::null();
  }
  isolate->heap()->CollectAllGarbage();
  EXPECT(weak.key() == Object::null());
  EXPECT(weak.value() == Object::null());
}


TEST_CASE(WeakProperty_ClearTwoShared_NewSpace) {
  Isolate* isolate = Isolate::Current();
  WeakProperty& weak1 = WeakProperty::Handle();
  WeakProperty& weak2 = WeakProperty::Handle();
  {
    HANDLESCOPE(thread);
    String& key = String::Handle();
    key ^= OneByteString::New("key");
    String& value1 = String::Handle();
    value1 ^= OneByteString::New("value1");
    weak1 ^= WeakProperty::New();
    weak1.set_key(key);
    weak1.set_value(value1);
    String& value2 = String::Handle();
    value2 ^= OneByteString::New("value2");
    weak2 ^= WeakProperty::New();
    weak2.set_key(key);
    weak2.set_value(value2);
  }
  isolate->heap()->CollectAllGarbage();
  EXPECT(weak1.key() == Object::null());
  EXPECT(weak1.value() == Object::null());
  EXPECT(weak2.key() == Object::null());
  EXPECT(weak2.value() == Object::null());
}


TEST_CASE(WeakProperty_ClearOne_OldSpace) {
  Isolate* isolate = Isolate::Current();
  WeakProperty& weak = WeakProperty::Handle();
  {
    HANDLESCOPE(thread);
    String& key = String::Handle();
    key ^= OneByteString::New("key", Heap::kOld);
    String& value = String::Handle();
    value ^= OneByteString::New("value", Heap::kOld);
    weak ^= WeakProperty::New(Heap::kOld);
    weak.set_key(key);
    weak.set_value(value);
    key ^= OneByteString::null();
    value ^= OneByteString::null();
  }
  isolate->heap()->CollectAllGarbage();
  EXPECT(weak.key() == Object::null());
  EXPECT(weak.value() == Object::null());
}


TEST_CASE(WeakProperty_ClearTwoShared_OldSpace) {
  Isolate* isolate = Isolate::Current();
  WeakProperty& weak1 = WeakProperty::Handle();
  WeakProperty& weak2 = WeakProperty::Handle();
  {
    HANDLESCOPE(thread);
    String& key = String::Handle();
    key ^= OneByteString::New("key", Heap::kOld);
    String& value1 = String::Handle();
    value1 ^= OneByteString::New("value1");
    weak1 ^= WeakProperty::New(Heap::kOld);
    weak1.set_key(key);
    weak1.set_value(value1);
    String& value2 = String::Handle();
    value2 ^= OneByteString::New("value2", Heap::kOld);
    weak2 ^= WeakProperty::New(Heap::kOld);
    weak2.set_key(key);
    weak2.set_value(value2);
  }
  isolate->heap()->CollectAllGarbage();
  EXPECT(weak1.key() == Object::null());
  EXPECT(weak1.value() == Object::null());
  EXPECT(weak2.key() == Object::null());
  EXPECT(weak2.value() == Object::null());
}


TEST_CASE(MirrorReference) {
  const MirrorReference& reference =
      MirrorReference::Handle(MirrorReference::New(Object::Handle()));
  Object& initial_referent = Object::Handle(reference.referent());
  EXPECT(initial_referent.IsNull());

  Library& library = Library::Handle(Library::CoreLibrary());
  EXPECT(!library.IsNull());
  EXPECT(library.IsLibrary());
  reference.set_referent(library);
  const Object& returned_referent = Object::Handle(reference.referent());
  EXPECT(returned_referent.IsLibrary());
  EXPECT_EQ(returned_referent.raw(), library.raw());

  const MirrorReference& other_reference =
      MirrorReference::Handle(MirrorReference::New(Object::Handle()));
  EXPECT_NE(reference.raw(), other_reference.raw());
  other_reference.set_referent(library);
  EXPECT_NE(reference.raw(), other_reference.raw());
  EXPECT_EQ(reference.referent(), other_reference.referent());

  Object& obj = Object::Handle(reference.raw());
  EXPECT(obj.IsMirrorReference());
}


static RawFunction* GetFunction(const Class& cls, const char* name) {
  const Function& result = Function::Handle(cls.LookupDynamicFunction(
      String::Handle(String::New(name))));
  EXPECT(!result.IsNull());
  return result.raw();
}


static RawFunction* GetStaticFunction(const Class& cls, const char* name) {
  const Function& result = Function::Handle(cls.LookupStaticFunction(
      String::Handle(String::New(name))));
  EXPECT(!result.IsNull());
  return result.raw();
}


static RawField* GetField(const Class& cls, const char* name) {
  const Field& field =
      Field::Handle(cls.LookupField(String::Handle(String::New(name))));
  EXPECT(!field.IsNull());
  return field.raw();
}


static RawClass* GetClass(const Library& lib, const char* name) {
  const Class& cls = Class::Handle(
      lib.LookupClass(String::Handle(Symbols::New(name))));
  EXPECT(!cls.IsNull());  // No ambiguity error expected.
  return cls.raw();
}


TEST_CASE(FindFieldIndex) {
  const char* kScriptChars =
      "class A {\n"
      "  var a;\n"
      "  var b;\n"
      "}\n"
      "class B {\n"
      "  var d;\n"
      "}\n"
      "test() {\n"
      "  new A();\n"
      "  new B();\n"
      "}";
  Dart_Handle h_lib = TestCase::LoadTestScript(kScriptChars, NULL);
  EXPECT_VALID(h_lib);
  Dart_Handle result = Dart_Invoke(h_lib, NewString("test"), 0, NULL);
  EXPECT_VALID(result);
  Library& lib = Library::Handle();
  lib ^= Api::UnwrapHandle(h_lib);
  EXPECT(!lib.IsNull());
  const Class& class_a = Class::Handle(GetClass(lib, "A"));
  const Array& class_a_fields = Array::Handle(class_a.fields());
  const Class& class_b = Class::Handle(GetClass(lib, "B"));
  const Field& field_a = Field::Handle(GetField(class_a, "a"));
  const Field& field_b = Field::Handle(GetField(class_a, "b"));
  const Field& field_d = Field::Handle(GetField(class_b, "d"));
  intptr_t field_a_index = class_a.FindFieldIndex(field_a);
  intptr_t field_b_index = class_a.FindFieldIndex(field_b);
  intptr_t field_d_index = class_a.FindFieldIndex(field_d);
  // Valid index.
  EXPECT_GE(field_a_index, 0);
  // Valid index.
  EXPECT_GE(field_b_index, 0);
  // Invalid index.
  EXPECT_EQ(field_d_index, -1);
  Field& field_a_from_index = Field::Handle();
  field_a_from_index ^= class_a_fields.At(field_a_index);
  ASSERT(!field_a_from_index.IsNull());
  // Same field.
  EXPECT_EQ(field_a.raw(), field_a_from_index.raw());
  Field& field_b_from_index = Field::Handle();
  field_b_from_index ^= class_a_fields.At(field_b_index);
  ASSERT(!field_b_from_index.IsNull());
  // Same field.
  EXPECT_EQ(field_b.raw(), field_b_from_index.raw());
}


TEST_CASE(FindFunctionIndex) {
  // Tests both FindFunctionIndex and FindImplicitClosureFunctionIndex.
  const char* kScriptChars =
      "class A {\n"
      "  void a() {}\n"
      "  Function b() { return a; }\n"
      "}\n"
      "class B {\n"
      "  dynamic d() {}\n"
      "}\n"
      "var x;\n"
      "test() {\n"
      "  x = new A().b();\n"
      "  x();\n"
      "  new B();\n"
      "  return x;\n"
      "}";
  Dart_Handle h_lib = TestCase::LoadTestScript(kScriptChars, NULL);
  EXPECT_VALID(h_lib);
  Dart_Handle result = Dart_Invoke(h_lib, NewString("test"), 0, NULL);
  EXPECT_VALID(result);
  Library& lib = Library::Handle();
  lib ^= Api::UnwrapHandle(h_lib);
  EXPECT(!lib.IsNull());
  const Class& class_a = Class::Handle(GetClass(lib, "A"));
  const Class& class_b = Class::Handle(GetClass(lib, "B"));
  const Function& func_a = Function::Handle(GetFunction(class_a, "a"));
  const Function& func_b = Function::Handle(GetFunction(class_a, "b"));
  const Function& func_d = Function::Handle(GetFunction(class_b, "d"));
  EXPECT(func_a.HasImplicitClosureFunction());
  const Function& func_x = Function::Handle(func_a.ImplicitClosureFunction());
  intptr_t func_a_index = class_a.FindFunctionIndex(func_a);
  intptr_t func_b_index = class_a.FindFunctionIndex(func_b);
  intptr_t func_d_index = class_a.FindFunctionIndex(func_d);
  intptr_t func_x_index = class_a.FindImplicitClosureFunctionIndex(func_x);
  // Valid index.
  EXPECT_GE(func_a_index, 0);
  // Valid index.
  EXPECT_GE(func_b_index, 0);
  // Invalid index.
  EXPECT_EQ(func_d_index, -1);
  // Valid index.
  EXPECT_GE(func_x_index, 0);
  Function& func_a_from_index = Function::Handle();
  func_a_from_index ^= class_a.FunctionFromIndex(func_a_index);
  EXPECT(!func_a_from_index.IsNull());
  // Same function.
  EXPECT_EQ(func_a.raw(), func_a_from_index.raw());
  Function& func_b_from_index = Function::Handle();
  func_b_from_index ^= class_a.FunctionFromIndex(func_b_index);
  EXPECT(!func_b_from_index.IsNull());
  // Same function.
  EXPECT_EQ(func_b.raw(), func_b_from_index.raw());
  // Retrieve implicit closure function.
  Function& func_x_from_index = Function::Handle();
  func_x_from_index ^= class_a.ImplicitClosureFunctionFromIndex(func_x_index);
  EXPECT_EQ(func_x.raw(), func_x_from_index.raw());
}


TEST_CASE(FindClosureIndex) {
  // Allocate the class first.
  const String& class_name = String::Handle(Symbols::New("MyClass"));
  const Script& script = Script::Handle();
  const Class& cls = Class::Handle(CreateDummyClass(class_name, script));
  const Array& functions = Array::Handle(Array::New(1));
  const Isolate* iso = Isolate::Current();

  Function& parent = Function::Handle();
  const String& parent_name = String::Handle(Symbols::New("foo_papa"));
  parent = Function::New(parent_name, RawFunction::kRegularFunction,
                         false, false, false, false, false, cls, 0);
  functions.SetAt(0, parent);
  cls.SetFunctions(functions);

  Function& function = Function::Handle();
  const String& function_name = String::Handle(Symbols::New("foo"));
  function = Function::NewClosureFunction(function_name, parent, 0);
  // Add closure function to class.
  iso->AddClosureFunction(function);

  // The closure should return a valid index.
  intptr_t good_closure_index = iso->FindClosureIndex(function);
  EXPECT_GE(good_closure_index, 0);
  // The parent function should return an invalid index.
  intptr_t bad_closure_index = iso->FindClosureIndex(parent);
  EXPECT_EQ(bad_closure_index, -1);

  // Retrieve closure function via index.
  Function& func_from_index = Function::Handle();
  func_from_index ^= iso->ClosureFunctionFromIndex(good_closure_index);
  // Same closure function.
  EXPECT_EQ(func_from_index.raw(), function.raw());
}


TEST_CASE(FindInvocationDispatcherFunctionIndex) {
  const String& class_name = String::Handle(Symbols::New("MyClass"));
  const Script& script = Script::Handle();
  const Class& cls = Class::Handle(CreateDummyClass(class_name, script));
  ClassFinalizer::FinalizeTypesInClass(cls);

  const Array& functions = Array::Handle(Array::New(1));
  Function& parent = Function::Handle();
  const String& parent_name = String::Handle(Symbols::New("foo_papa"));
  parent = Function::New(parent_name, RawFunction::kRegularFunction,
                         false, false, false, false, false, cls, 0);
  functions.SetAt(0, parent);
  cls.SetFunctions(functions);
  cls.Finalize();

  // Add invocation dispatcher.
  const String& invocation_dispatcher_name =
      String::Handle(Symbols::New("myMethod"));
  const Array& args_desc = Array::Handle(ArgumentsDescriptor::New(1));
  Function& invocation_dispatcher = Function::Handle();
  invocation_dispatcher ^=
      cls.GetInvocationDispatcher(invocation_dispatcher_name, args_desc,
                                  RawFunction::kNoSuchMethodDispatcher,
                                  true /* create_if_absent */);
  EXPECT(!invocation_dispatcher.IsNull());
  // Get index to function.
  intptr_t invocation_dispatcher_index =
      cls.FindInvocationDispatcherFunctionIndex(invocation_dispatcher);
  // Expect a valid index.
  EXPECT_GE(invocation_dispatcher_index, 0);
  // Retrieve function through index.
  Function& invocation_dispatcher_from_index = Function::Handle();
  invocation_dispatcher_from_index ^=
      cls.InvocationDispatcherFunctionFromIndex(invocation_dispatcher_index);
  // Same function.
  EXPECT_EQ(invocation_dispatcher.raw(),
            invocation_dispatcher_from_index.raw());
  // Test function not found case.
  const Function& bad_function = Function::Handle(Function::null());
  intptr_t bad_invocation_dispatcher_index =
      cls.FindInvocationDispatcherFunctionIndex(bad_function);
  EXPECT_EQ(bad_invocation_dispatcher_index, -1);
}


static void PrintMetadata(const char* name, const Object& data) {
  if (data.IsError()) {
    OS::Print("Error in metadata evaluation for %s: '%s'\n",
              name,
              Error::Cast(data).ToErrorCString());
  }
  EXPECT(data.IsArray());
  const Array& metadata = Array::Cast(data);
  OS::Print("Metadata for %s has %" Pd " values:\n", name, metadata.Length());
  Object& elem = Object::Handle();
  for (int i = 0; i < metadata.Length(); i++) {
    elem = metadata.At(i);
    OS::Print("  %d: %s\n", i, elem.ToCString());
  }
}


TEST_CASE(Metadata) {
  const char* kScriptChars =
      "@metafoo                       \n"
      "class Meta {                   \n"
      "  final m;                     \n"
      "  const Meta(this.m);          \n"
      "}                              \n"
      "                               \n"
      "const metafoo = 'metafoo';     \n"
      "const metabar = 'meta' 'bar';  \n"
      "                               \n"
      "@metafoo                       \n"
      "@Meta(0) String gVar;          \n"
      "                               \n"
      "@metafoo                       \n"
      "get tlGetter => gVar;          \n"
      "                               \n"
      "@metabar                       \n"
      "class A {                      \n"
      "  @metafoo                     \n"
      "  @metabar                     \n"
      "  @Meta('baz')                 \n"
      "  var aField;                  \n"
      "                               \n"
      "  @metabar @Meta('baa')        \n"
      "  int aFunc(a,b) => a + b;     \n"
      "}                              \n"
      "                               \n"
      "@Meta('main')                  \n"
      "A main() {                     \n"
      "  return new A();              \n"
      "}                              \n";

  Dart_Handle h_lib = TestCase::LoadTestScript(kScriptChars, NULL);
  EXPECT_VALID(h_lib);
  Dart_Handle result = Dart_Invoke(h_lib, NewString("main"), 0, NULL);
  EXPECT_VALID(result);
  Library& lib = Library::Handle();
  lib ^= Api::UnwrapHandle(h_lib);
  EXPECT(!lib.IsNull());
  const Class& class_a = Class::Handle(GetClass(lib, "A"));
  Object& res = Object::Handle(lib.GetMetadata(class_a));
  PrintMetadata("A", res);

  const Class& class_meta = Class::Handle(GetClass(lib, "Meta"));
  res = lib.GetMetadata(class_meta);
  PrintMetadata("Meta", res);

  Field& field = Field::Handle(GetField(class_a, "aField"));
  res = lib.GetMetadata(field);
  PrintMetadata("A.aField", res);

  Function& func = Function::Handle(GetFunction(class_a, "aFunc"));
  res = lib.GetMetadata(func);
  PrintMetadata("A.aFunc", res);

  func = lib.LookupLocalFunction(String::Handle(Symbols::New("main")));
  EXPECT(!func.IsNull());
  res = lib.GetMetadata(func);
  PrintMetadata("main", res);

  func = lib.LookupLocalFunction(String::Handle(Symbols::New("get:tlGetter")));
  EXPECT(!func.IsNull());
  res = lib.GetMetadata(func);
  PrintMetadata("tlGetter", res);

  field = lib.LookupLocalField(String::Handle(Symbols::New("gVar")));
  EXPECT(!field.IsNull());
  res = lib.GetMetadata(field);
  PrintMetadata("gVar", res);
}


TEST_CASE(FunctionSourceFingerprint) {
  const char* kScriptChars =
      "class A {\n"
      "  static void test1(int a) {\n"
      "    return a > 1 ? a + 1 : a;\n"
      "  }\n"
      "  static void test2(a) {\n"
      "    return a > 1 ? a + 1 : a;\n"
      "  }\n"
      "  static void test3(b) {\n"
      "    return b > 1 ? b + 1 : b;\n"
      "  }\n"
      "  static void test4(b) {\n"
      "    return b > 1 ? b - 1 : b;\n"
      "  }\n"
      "  static void test5(b) {\n"
      "    return b > 1 ? b - 2 : b;\n"
      "  }\n"
      "  void test6(int a) {\n"
      "    return a > 1 ? a + 1 : a;\n"
      "  }\n"
      "}\n"
      "class B {\n"
      "  static void /* Different declaration style. */\n"
      "  test1(int a) {\n"
      "    /* Returns a + 1 for a > 1, a otherwise. */\n"
      "    return a > 1 ?\n"
      "        a + 1 :\n"
      "        a;\n"
      "  }\n"
      "  static void test5(b) {\n"
      "    return b > 1 ?\n"
      "        b - 2 : b;\n"
      "  }\n"
      "  void test6(int a) {\n"
      "    return a > 1 ? a + 1 : a;\n"
      "  }\n"
      "}";
  TestCase::LoadTestScript(kScriptChars, NULL);
  EXPECT(ClassFinalizer::ProcessPendingClasses());
  const String& name = String::Handle(String::New(TestCase::url()));
  const Library& lib = Library::Handle(Library::LookupLibrary(name));
  EXPECT(!lib.IsNull());

  const Class& class_a = Class::Handle(
      lib.LookupClass(String::Handle(Symbols::New("A"))));
  const Class& class_b = Class::Handle(
      lib.LookupClass(String::Handle(Symbols::New("B"))));
  const Function& a_test1 =
      Function::Handle(GetStaticFunction(class_a, "test1"));
  const Function& b_test1 =
      Function::Handle(GetStaticFunction(class_b, "test1"));
  const Function& a_test2 =
      Function::Handle(GetStaticFunction(class_a, "test2"));
  const Function& a_test3 =
      Function::Handle(GetStaticFunction(class_a, "test3"));
  const Function& a_test4 =
      Function::Handle(GetStaticFunction(class_a, "test4"));
  const Function& a_test5 =
      Function::Handle(GetStaticFunction(class_a, "test5"));
  const Function& b_test5 =
      Function::Handle(GetStaticFunction(class_b, "test5"));
  const Function& a_test6 =
      Function::Handle(GetFunction(class_a, "test6"));
  const Function& b_test6 =
      Function::Handle(GetFunction(class_b, "test6"));

  EXPECT_EQ(a_test1.SourceFingerprint(), b_test1.SourceFingerprint());
  EXPECT_NE(a_test1.SourceFingerprint(), a_test2.SourceFingerprint());
  EXPECT_NE(a_test2.SourceFingerprint(), a_test3.SourceFingerprint());
  EXPECT_NE(a_test3.SourceFingerprint(), a_test4.SourceFingerprint());
  EXPECT_NE(a_test4.SourceFingerprint(), a_test5.SourceFingerprint());
  EXPECT_EQ(a_test5.SourceFingerprint(), b_test5.SourceFingerprint());
  EXPECT_NE(a_test6.SourceFingerprint(), b_test6.SourceFingerprint());
}


TEST_CASE(FunctionWithBreakpointNotInlined) {
  const char* kScriptChars =
      "class A {\n"
      "  a() {\n"
      "  }\n"
      "  b() {\n"
      "    a();\n"  // This is line 5.
      "  }\n"
      "}\n"
      "test() {\n"
      "  new A().b();\n"
      "}";
  const int kBreakpointLine = 5;
  Dart_Handle lib = TestCase::LoadTestScript(kScriptChars, NULL);
  EXPECT_VALID(lib);

  // Run function A.b one time.
  Dart_Handle result = Dart_Invoke(lib, NewString("test"), 0, NULL);
  EXPECT_VALID(result);

  // With no breakpoint, function A.b is inlineable.
  const String& name = String::Handle(String::New(TestCase::url()));
  const Library& vmlib = Library::Handle(Library::LookupLibrary(name));
  EXPECT(!vmlib.IsNull());
  const Class& class_a = Class::Handle(
      vmlib.LookupClass(String::Handle(Symbols::New("A"))));
  const Function& func_b =
      Function::Handle(GetFunction(class_a, "b"));
  EXPECT(func_b.CanBeInlined());

  // After setting a breakpoint in a function A.b, it is no longer inlineable.
  Breakpoint* bpt =
      Isolate::Current()->debugger()->SetBreakpointAtLine(name,
                                                          kBreakpointLine);
  ASSERT(bpt != NULL);
  EXPECT(!func_b.CanBeInlined());
}


TEST_CASE(SpecialClassesHaveEmptyArrays) {
  ObjectStore* object_store = Isolate::Current()->object_store();
  Class& cls = Class::Handle();
  Object& array = Object::Handle();

  cls = object_store->null_class();
  array = cls.fields();
  EXPECT(!array.IsNull());
  EXPECT(array.IsArray());
  array = cls.functions();
  EXPECT(!array.IsNull());
  EXPECT(array.IsArray());

  cls = Object::void_class();
  array = cls.fields();
  EXPECT(!array.IsNull());
  EXPECT(array.IsArray());
  array = cls.functions();
  EXPECT(!array.IsNull());
  EXPECT(array.IsArray());

  cls = Object::dynamic_class();
  array = cls.fields();
  EXPECT(!array.IsNull());
  EXPECT(array.IsArray());
  array = cls.functions();
  EXPECT(!array.IsNull());
  EXPECT(array.IsArray());
}


class ObjectAccumulator : public ObjectVisitor {
 public:
  explicit ObjectAccumulator(GrowableArray<Object*>* objects)
      : ObjectVisitor(Isolate::Current()), objects_(objects) {}
  virtual ~ObjectAccumulator() { }
  virtual void VisitObject(RawObject* obj) {
    // Free-list elements cannot even be wrapped in handles.
    if (obj->IsFreeListElement()) {
      return;
    }
    Object& handle = Object::Handle(obj);
    // Skip some common simple objects to run in reasonable time.
    if (handle.IsString() ||
        handle.IsArray() ||
        handle.IsLiteralToken()) {
      return;
    }
    objects_->Add(&handle);
  }
 private:
  GrowableArray<Object*>* objects_;
};


TEST_CASE(PrintJSON) {
  Heap* heap = Isolate::Current()->heap();
  heap->CollectAllGarbage();
  GrowableArray<Object*> objects;
  ObjectAccumulator acc(&objects);
  heap->IterateObjects(&acc);
  for (intptr_t i = 0; i < objects.length(); ++i) {
    JSONStream js;
    objects[i]->PrintJSON(&js, false);
    EXPECT_SUBSTRING("\"type\":", js.ToCString());
  }
}


TEST_CASE(PrintJSONPrimitives) {
  char buffer[1024];
  Isolate* isolate = Isolate::Current();

  // Class reference
  {
    JSONStream js;
    Class& cls = Class::Handle(isolate->object_store()->bool_class());
    cls.PrintJSON(&js, true);
    ElideJSONSubstring("classes", js.ToCString(), buffer);
    EXPECT_STREQ(
        "{\"type\":\"@Class\",\"fixedId\":true,\"id\":\"\",\"name\":\"bool\"}",
        buffer);
  }
  // Function reference
  {
    JSONStream js;
    Class& cls = Class::Handle(isolate->object_store()->bool_class());
    const String& func_name = String::Handle(String::New("toString"));
    Function& func = Function::Handle(cls.LookupFunction(func_name));
    ASSERT(!func.IsNull());
    func.PrintJSON(&js, true);
    ElideJSONSubstring("classes", js.ToCString(), buffer);
    EXPECT_STREQ(
        "{\"type\":\"@Function\",\"fixedId\":true,"
        "\"id\":\"\",\"name\":\"toString\","
        "\"owner\":{\"type\":\"@Class\",\"fixedId\":true,\"id\":\"\","
        "\"name\":\"bool\"},"
        "\"_kind\":\"RegularFunction\","
        "\"static\":false,\"const\":false,"
        "\"_intrinsic\":false,\"_native\":false}",
        buffer);
  }
  // Library reference
  {
    JSONStream js;
    Library& lib = Library::Handle(isolate->object_store()->core_library());
    lib.PrintJSON(&js, true);
    ElideJSONSubstring("libraries", js.ToCString(), buffer);
    EXPECT_STREQ(
        "{\"type\":\"@Library\",\"fixedId\":true,\"id\":\"\","
        "\"name\":\"dart.core\",\"uri\":\"dart:core\"}",
        buffer);
  }
  // Bool reference
  {
    JSONStream js;
    Bool::True().PrintJSON(&js, true);
    ElideJSONSubstring("classes", js.ToCString(), buffer);
    EXPECT_STREQ(
        "{\"type\":\"@Instance\","
        "\"_vmType\":\"Bool\","
        "\"class\":{\"type\":\"@Class\",\"fixedId\":true,\"id\":\"\","
        "\"name\":\"bool\"},"
        "\"kind\":\"Bool\","
        "\"fixedId\":true,"
        "\"id\":\"objects\\/bool-true\",\"valueAsString\":\"true\"}",
        buffer);
  }
  // Smi reference
  {
    JSONStream js;
    const Integer& smi = Integer::Handle(Integer::New(7));
    smi.PrintJSON(&js, true);
    ElideJSONSubstring("classes", js.ToCString(), buffer);
    ElideJSONSubstring("_Smi@", buffer, buffer);
    EXPECT_STREQ(
        "{\"type\":\"@Instance\","
        "\"_vmType\":\"Smi\","
        "\"class\":{\"type\":\"@Class\",\"fixedId\":true,\"id\":\"\","
        "\"name\":\"_Smi\","
        "\"_vmName\":\"\"},"
        "\"kind\":\"Int\","
        "\"fixedId\":true,"
        "\"id\":\"objects\\/int-7\",\"valueAsString\":\"7\"}",
        buffer);
  }
  // Mint reference
  {
    JSONStream js;
    const Integer& smi = Integer::Handle(Integer::New(Mint::kMinValue));
    smi.PrintJSON(&js, true);
    ElideJSONSubstring("classes", js.ToCString(), buffer);
    ElideJSONSubstring("objects", buffer, buffer);
    ElideJSONSubstring("_Mint@", buffer, buffer);
    EXPECT_STREQ(
        "{\"type\":\"@Instance\","
        "\"_vmType\":\"Mint\","
        "\"class\":{\"type\":\"@Class\",\"fixedId\":true,\"id\":\"\","
        "\"name\":\"_Mint\",\"_vmName\":\"\"},"
        "\"kind\":\"Int\","
        "\"id\":\"\",\"valueAsString\":\"-9223372036854775808\"}",
        buffer);
  }
  // Bigint reference
  {
    JSONStream js;
    const String& bigint_str =
        String::Handle(String::New("44444444444444444444444444444444"));
    const Integer& bigint = Integer::Handle(Integer::New(bigint_str));
    bigint.PrintJSON(&js, true);
    ElideJSONSubstring("classes", js.ToCString(), buffer);
    ElideJSONSubstring("objects", buffer, buffer);
    ElideJSONSubstring("_Bigint@", buffer, buffer);
    EXPECT_STREQ(
        "{\"type\":\"@Instance\","
        "\"_vmType\":\"Bigint\","
        "\"class\":{\"type\":\"@Class\",\"fixedId\":true,\"id\":\"\","
        "\"name\":\"_Bigint\",\"_vmName\":\"\"},"
        "\"kind\":\"Int\","
        "\"id\":\"\",\"valueAsString\":\"44444444444444444444444444444444\"}",
        buffer);
  }
  // Double reference
  {
    JSONStream js;
    const Double& dub = Double::Handle(Double::New(0.1234));
    dub.PrintJSON(&js, true);
    ElideJSONSubstring("classes", js.ToCString(), buffer);
    ElideJSONSubstring("objects", buffer, buffer);
    ElideJSONSubstring("_Double@", buffer, buffer);
    EXPECT_STREQ(
        "{\"type\":\"@Instance\","
        "\"_vmType\":\"Double\","
        "\"class\":{\"type\":\"@Class\",\"fixedId\":true,\"id\":\"\","
        "\"name\":\"_Double\",\"_vmName\":\"\"},"
        "\"kind\":\"Double\","
        "\"id\":\"\",\"valueAsString\":\"0.1234\"}",
        buffer);
  }
  // String reference
  {
    JSONStream js;
    const String& str = String::Handle(String::New("dw"));
    str.PrintJSON(&js, true);
    ElideJSONSubstring("classes", js.ToCString(), buffer);
    ElideJSONSubstring("objects", buffer, buffer);
    ElideJSONSubstring("_OneByteString@", buffer, buffer);
    EXPECT_STREQ(
        "{\"type\":\"@Instance\","
        "\"_vmType\":\"String\","
        "\"class\":{\"type\":\"@Class\",\"fixedId\":true,\"id\":\"\","
        "\"name\":\"_OneByteString\",\"_vmName\":\"\"},"
        "\"kind\":\"String\","
        "\"id\":\"\",\"valueAsString\":\"dw\"}",
        buffer);
  }
  // Array reference
  {
    JSONStream js;
    const Array& array = Array::Handle(Array::New(0));
    array.PrintJSON(&js, true);
    ElideJSONSubstring("classes", js.ToCString(), buffer);
    ElideJSONSubstring("objects", buffer, buffer);
    ElideJSONSubstring("_List@", buffer, buffer);
    EXPECT_STREQ(
        "{\"type\":\"@Instance\","
        "\"_vmType\":\"Array\","
        "\"class\":{\"type\":\"@Class\",\"fixedId\":true,\"id\":\"\","
        "\"name\":\"_List\",\"_vmName\":\"\"},"
        "\"kind\":\"List\","
        "\"id\":\"\",\"length\":0}",
        buffer);
  }
  // GrowableObjectArray reference
  {
    JSONStream js;
    const GrowableObjectArray& array =
        GrowableObjectArray::Handle(GrowableObjectArray::New());
    array.PrintJSON(&js, true);
    ElideJSONSubstring("classes", js.ToCString(), buffer);
    ElideJSONSubstring("objects", buffer, buffer);
    ElideJSONSubstring("_GrowableList@", buffer, buffer);
    EXPECT_STREQ(
        "{\"type\":\"@Instance\","
        "\"_vmType\":\"GrowableObjectArray\","
        "\"class\":{\"type\":\"@Class\",\"fixedId\":true,\"id\":\"\","
        "\"name\":\"_GrowableList\","
        "\"_vmName\":\"\"},"
        "\"kind\":\"List\","
        "\"id\":\"\",\"length\":0}",
        buffer);
  }
  // LinkedHashMap reference
  {
    JSONStream js;
    const LinkedHashMap& array =
        LinkedHashMap::Handle(LinkedHashMap::NewDefault());
    array.PrintJSON(&js, true);
    ElideJSONSubstring("classes", js.ToCString(), buffer);
    ElideJSONSubstring("objects", buffer, buffer);
    ElideJSONSubstring("_InternalLinkedHashMap@", buffer, buffer);
    EXPECT_STREQ(
        "{\"type\":\"@Instance\","
        "\"_vmType\":\"LinkedHashMap\","
        "\"class\":{\"type\":\"@Class\",\"fixedId\":true,\"id\":\"\","
        "\"name\":\"_InternalLinkedHashMap\",\"_vmName\":\"\"},"
        "\"kind\":\"Map\","
        "\"id\":\"\","
        "\"length\":0}",
        buffer);
  }
  // UserTag reference
  {
    JSONStream js;
    Instance& tag = Instance::Handle(isolate->default_tag());
    tag.PrintJSON(&js, true);
    ElideJSONSubstring("classes", js.ToCString(), buffer);
    ElideJSONSubstring("objects", buffer, buffer);
    ElideJSONSubstring("_UserTag@", buffer, buffer);
    EXPECT_STREQ(
        "{\"type\":\"@Instance\","
        "\"_vmType\":\"UserTag\","
        "\"class\":{\"type\":\"@Class\",\"fixedId\":true,\"id\":\"\","
        "\"name\":\"_UserTag\",\"_vmName\":\"\"},"
        "\"kind\":\"PlainInstance\","
        "\"id\":\"\"}",
        buffer);
  }
  // Type reference
  // TODO(turnidge): Add in all of the other Type siblings.
  {
    JSONStream js;
    Instance& type = Instance::Handle(isolate->object_store()->bool_type());
    type.PrintJSON(&js, true);
    ElideJSONSubstring("classes", js.ToCString(), buffer);
    ElideJSONSubstring("objects", buffer, buffer);
    ElideJSONSubstring("_Type@", buffer, buffer);
    EXPECT_STREQ(
        "{\"type\":\"@Instance\","
        "\"_vmType\":\"Type\","
        "\"class\":{\"type\":\"@Class\",\"fixedId\":true,\"id\":\"\","
        "\"name\":\"_Type\",\"_vmName\":\"\"},"
        "\"kind\":\"Type\","
        "\"fixedId\":true,\"id\":\"\","
        "\"typeClass\":{\"type\":\"@Class\",\"fixedId\":true,\"id\":\"\","
        "\"name\":\"bool\"},\"name\":\"bool\"}",
        buffer);
  }
  // Null reference
  {
    JSONStream js;
    Object::null_object().PrintJSON(&js, true);
    ElideJSONSubstring("classes", js.ToCString(), buffer);
    EXPECT_STREQ(
        "{\"type\":\"@Instance\","
        "\"_vmType\":\"null\","
        "\"class\":{\"type\":\"@Class\",\"fixedId\":true,\"id\":\"\","
        "\"name\":\"Null\"},"
        "\"kind\":\"Null\","
        "\"fixedId\":true,"
        "\"id\":\"objects\\/null\","
        "\"valueAsString\":\"null\"}",
        buffer);
  }
  // Sentinel reference
  {
    JSONStream js;
    Object::sentinel().PrintJSON(&js, true);
    EXPECT_STREQ(
        "{\"type\":\"Sentinel\","
        "\"kind\":\"NotInitialized\","
        "\"valueAsString\":\"<not initialized>\"}",
        js.ToCString());
  }
  // Transition sentinel reference
  {
    JSONStream js;
    Object::transition_sentinel().PrintJSON(&js, true);
    EXPECT_STREQ(
        "{\"type\":\"Sentinel\","
        "\"kind\":\"BeingInitialized\","
        "\"valueAsString\":\"<being initialized>\"}",
        js.ToCString());
  }
  // LiteralToken reference.  This is meant to be an example of a
  // "weird" type that isn't usually returned by the VM Service except
  // when we are doing direct heap inspection.
  {
    JSONStream js;
    LiteralToken& tok = LiteralToken::Handle(LiteralToken::New());
    tok.PrintJSON(&js, true);
    ElideJSONSubstring("objects", js.ToCString(), buffer);
    EXPECT_STREQ(
        "{\"type\":\"@Object\",\"_vmType\":\"LiteralToken\",\"id\":\"\"}",
        buffer);
  }
}


TEST_CASE(InstanceEquality) {
  // Test that Instance::OperatorEquals can call a user-defined operator==.
  const char* kScript =
      "class A {\n"
      "  bool operator==(A other) { return true; }\n"
      "}\n"
      "main() {\n"
      "  A a = new A();\n"
      "}";

  Dart_Handle h_lib = TestCase::LoadTestScript(kScript, NULL);
  EXPECT_VALID(h_lib);
  Library& lib = Library::Handle();
  lib ^= Api::UnwrapHandle(h_lib);
  EXPECT(!lib.IsNull());
  Dart_Handle result = Dart_Invoke(h_lib, NewString("main"), 0, NULL);
  EXPECT_VALID(result);
  const Class& clazz = Class::Handle(GetClass(lib, "A"));
  EXPECT(!clazz.IsNull());
  const Instance& a0 = Instance::Handle(Instance::New(clazz));
  const Instance& a1 = Instance::Handle(Instance::New(clazz));
  EXPECT(a0.raw() != a1.raw());
  EXPECT(a0.OperatorEquals(a0));
  EXPECT(a0.OperatorEquals(a1));
  EXPECT(a0.IsIdenticalTo(a0));
  EXPECT(!a0.IsIdenticalTo(a1));
}


TEST_CASE(HashCode) {
  // Ensure C++ overrides of Instance::HashCode match the Dart implementations.
  const char* kScript =
      "foo() {\n"
      "  return \"foo\".hashCode;\n"
      "}";

  Dart_Handle h_lib = TestCase::LoadTestScript(kScript, NULL);
  EXPECT_VALID(h_lib);
  Library& lib = Library::Handle();
  lib ^= Api::UnwrapHandle(h_lib);
  EXPECT(!lib.IsNull());
  Dart_Handle h_result = Dart_Invoke(h_lib, NewString("foo"), 0, NULL);
  EXPECT_VALID(h_result);
  Integer& result = Integer::Handle();
  result ^= Api::UnwrapHandle(h_result);
  String& foo = String::Handle(String::New("foo"));
  Integer& expected = Integer::Handle();
  expected ^= foo.HashCode();
  EXPECT(result.IsIdenticalTo(expected));
}


static void CheckIdenticalHashStructure(const Instance& a, const Instance& b) {
  const char* kScript =
      "(a, b) {\n"
      "  if (a._usedData != b._usedData ||\n"
      "      a._deletedKeys != b._deletedKeys ||\n"
      "      a._hashMask != b._hashMask ||\n"
      "      a._index.length != b._index.length ||\n"
      "      a._data.length != b._data.length) {\n"
      "    return false;\n"
      "  }\n"
      "  for (var i = 0; i < a._index.length; ++i) {\n"
      "    if (a._index[i] != b._index[i]) {\n"
      "      return false;\n"
      "    }\n"
      "  }\n"
      "  for (var i = 0; i < a._data.length; ++i) {\n"
      "    var ad = a._data[i];\n"
      "    var bd = b._data[i];\n"
      "    if (!identical(ad, bd) && !(ad == a && bd == b)) {\n"
      "      return false;\n"
      "    }\n"
      "  }\n"
      "  return true;\n"
      "}(a, b)";
  String& name = String::Handle();
  Array& param_names = Array::Handle(Array::New(2));
  name = String::New("a");
  param_names.SetAt(0, name);
  name = String::New("b");
  param_names.SetAt(1, name);
  Array& param_values = Array::Handle(Array::New(2));
  param_values.SetAt(0, a);
  param_values.SetAt(1, b);
  name = String::New(kScript);
  Library& lib = Library::Handle(Library::CollectionLibrary());
  EXPECT(lib.Evaluate(name, param_names, param_values) == Bool::True().raw());
}


TEST_CASE(LinkedHashMap) {
  // Check that initial index size and hash mask match in Dart vs. C++.
  // 1. Create an empty custom linked hash map in Dart.
  const char* kScript =
      "import 'dart:collection';\n"
      "makeMap() {\n"
      "  Function eq = (a, b) => true;\n"
      "  Function hc = (a) => 42;\n"
      "  return new LinkedHashMap(equals: eq, hashCode: hc);\n"
      "}";
  Dart_Handle h_lib = TestCase::LoadTestScript(kScript, NULL);
  EXPECT_VALID(h_lib);
  Library& lib = Library::Handle();
  lib ^= Api::UnwrapHandle(h_lib);
  EXPECT(!lib.IsNull());
  Dart_Handle h_result = Dart_Invoke(h_lib, NewString("makeMap"), 0, NULL);
  EXPECT_VALID(h_result);

  // 2. Create an empty internalized LinkedHashMap in C++.
  Instance& dart_map = Instance::Handle();
  dart_map ^= Api::UnwrapHandle(h_result);
  LinkedHashMap& cc_map = LinkedHashMap::Handle(LinkedHashMap::NewDefault());

  // 3. Expect them to have identical structure.
  CheckIdenticalHashStructure(dart_map, cc_map);
}


TEST_CASE(LinkedHashMap_iteration) {
  const char* kScript =
      "makeMap() {\n"
      "  var map = {'x': 3, 'y': 4, 'z': 5, 'w': 6};\n"
      "  map.remove('y');\n"
      "  map.remove('w');\n"
      "  return map;\n"
      "}";
  Dart_Handle h_lib = TestCase::LoadTestScript(kScript, NULL);
  EXPECT_VALID(h_lib);
  Library& lib = Library::Handle();
  lib ^= Api::UnwrapHandle(h_lib);
  EXPECT(!lib.IsNull());
  Dart_Handle h_result = Dart_Invoke(h_lib, NewString("makeMap"), 0, NULL);
  EXPECT_VALID(h_result);

  Instance& dart_map = Instance::Handle();
  dart_map ^= Api::UnwrapHandle(h_result);
  ASSERT(dart_map.IsLinkedHashMap());
  const LinkedHashMap& cc_map = LinkedHashMap::Cast(dart_map);

  EXPECT_EQ(2, cc_map.Length());

  LinkedHashMap::Iterator iterator(cc_map);
  Object& object = Object::Handle();

  EXPECT(iterator.MoveNext());
  object = iterator.CurrentKey();
  EXPECT_STREQ("x", object.ToCString());
  object = iterator.CurrentValue();
  EXPECT_STREQ("3", object.ToCString());

  EXPECT(iterator.MoveNext());
  object = iterator.CurrentKey();
  EXPECT_STREQ("z", object.ToCString());
  object = iterator.CurrentValue();
  EXPECT_STREQ("5", object.ToCString());

  EXPECT(!iterator.MoveNext());
}


static void CheckConcatAll(const String* data[], intptr_t n) {
  Zone* zone = Thread::Current()->zone();
  GrowableHandlePtrArray<const String> pieces(zone, n);
  const Array& array = Array::Handle(zone, Array::New(n));
  for (int i = 0; i < n; i++) {
    pieces.Add(*data[i]);
    array.SetAt(i, *data[i]);
  }
  const String& res1 = String::Handle(zone, Symbols::FromConcatAll(pieces));
  const String& res2 = String::Handle(zone, String::ConcatAll(array));
  EXPECT(res1.Equals(res2));
}


TEST_CASE(Symbols_FromConcatAll) {
  {
    const String* data[3] = { &Symbols::FallThroughError(),
                              &Symbols::Dot(),
                              &Symbols::isPaused() };
    CheckConcatAll(data, 3);
  }

  {
    const intptr_t kWideCharsLen = 7;
    uint16_t wide_chars[kWideCharsLen] = { 'H', 'e', 'l', 'l', 'o', 256, '!' };
    const String& two_str = String::Handle(String::FromUTF16(wide_chars,
                                                             kWideCharsLen));

    const String* data[3] = { &two_str, &Symbols::Dot(), &two_str };
    CheckConcatAll(data, 3);
  }

  {
    uint8_t characters[] = { 0xF6, 0xF1, 0xE9 };
    intptr_t len = ARRAY_SIZE(characters);

    const String& str = String::Handle(
        ExternalOneByteString::New(characters, len, NULL, NULL, Heap::kNew));
    const String* data[3] = { &str, &Symbols::Dot(), &str };
    CheckConcatAll(data, 3);
  }

  {
    uint16_t characters[] =
        { 'a', '\n', '\f', '\b', '\t', '\v', '\r', '\\', '$', 'z' };
    intptr_t len = ARRAY_SIZE(characters);

    const String& str = String::Handle(
        ExternalTwoByteString::New(characters, len, NULL, NULL, Heap::kNew));
    const String* data[3] = { &str, &Symbols::Dot(), &str };
    CheckConcatAll(data, 3);
  }

  {
    uint8_t characters1[] = { 0xF6, 0xF1, 0xE9 };
    intptr_t len1 = ARRAY_SIZE(characters1);

    const String& str1 = String::Handle(
        ExternalOneByteString::New(characters1, len1, NULL, NULL, Heap::kNew));

    uint16_t characters2[] =
        { 'a', '\n', '\f', '\b', '\t', '\v', '\r', '\\', '$', 'z' };
    intptr_t len2 = ARRAY_SIZE(characters2);

    const String& str2 = String::Handle(
        ExternalTwoByteString::New(characters2, len2, NULL, NULL, Heap::kNew));
    const String* data[3] = { &str1, &Symbols::Dot(), &str2 };
    CheckConcatAll(data, 3);
  }

  {
    const String& empty = String::Handle(String::New(""));
    const String* data[3] = { &Symbols::FallThroughError(),
                              &empty,
                              &Symbols::isPaused() };
    CheckConcatAll(data, 3);
  }
}


struct TestResult {
  const char* in;
  const char* out;
};


TEST_CASE(String_IdentifierPrettyName) {
  TestResult tests[] = {
    {"(dynamic, dynamic) => void", "(dynamic, dynamic) => void"},
    {"_List@915557746", "_List"},
    {"_HashMap@600006304<K, V>(dynamic) => V", "_HashMap<K, V>(dynamic) => V"},
    {"set:foo", "foo="},
    {"get:foo", "foo"},
    {"_ReceivePortImpl@709387912", "_ReceivePortImpl"},
    {"_ReceivePortImpl@709387912._internal@709387912",
        "_ReceivePortImpl._internal"},
    {"_C@6328321&_E@6328321&_F@6328321", "_C&_E&_F"},
    {"List.", "List"},
    {"get:foo@6328321", "foo"},
    {"_MyClass@6328321.", "_MyClass"},
    {"_MyClass@6328321.named", "_MyClass.named"},
  };
  String& test = String::Handle();
  String& result = String::Handle();
  for (size_t i = 0; i < ARRAY_SIZE(tests); i++) {
    test = String::New(tests[i].in);
    result = String::IdentifierPrettyName(test);
    EXPECT_STREQ(tests[i].out, result.ToCString());
  }
}

}  // namespace dart<|MERGE_RESOLUTION|>--- conflicted
+++ resolved
@@ -281,12 +281,8 @@
   const Array& one_fields = Array::Handle(Array::New(1));
   const String& field_name = String::Handle(Symbols::New("the_field"));
   const Field& field = Field::Handle(
-<<<<<<< HEAD
-      Field::New(field_name, false, false, false, true, one_field_class, 0));
-=======
       Field::New(field_name, false, false, false, true, one_field_class,
                  Object::dynamic_type(), 0));
->>>>>>> 71b3d5ab
   one_fields.SetAt(0, field);
   one_field_class.SetFields(one_fields);
   one_field_class.Finalize();
@@ -2966,12 +2962,8 @@
   const Class& cls = Class::Handle(CreateTestClass("global:"));
   const String& field_name = String::Handle(Symbols::New(name));
   const Field& field =
-<<<<<<< HEAD
-      Field::Handle(Field::New(field_name, true, false, false, true, cls, 0));
-=======
       Field::Handle(Field::New(field_name, true, false, false, true, cls,
           Object::dynamic_type(), 0));
->>>>>>> 71b3d5ab
   return field.raw();
 }
 
