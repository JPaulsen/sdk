# Copyright (c) 2012, the Dart project authors.  Please see the AUTHORS file
# for details. All rights reserved. Use of this source code is governed by a
# BSD-style license that can be found in the LICENSE file.

# These tests are expected to crash on all platforms.
cc/ArrayNew_Overflow_Crash: Crash
cc/AllocGeneric_Overflow: Crash

cc/SNPrint_BadArgs: Skip

# These tests are skipped because of the workaround to open issue 8594.
cc/Debug_StackTraceDump1: Skip
cc/Debug_StackTraceDump2: Skip

# Flaky on buildbot. Issue 5133 and 10409.
cc/Sleep: Pass, Fail

[ $arch == x64 ]
cc/IsolateInterrupt: Skip

# The following section refers to the dart vm tests which live under
# runtime/tests/vm/dart.
[ $system == windows ]
cc/Dart2JSCompileAll: Skip
cc/ExternalizeConstantStrings: Skip

[ $runtime == drt ]
dart/isolate_mirror_local_test: Skip

[ $compiler == dart2js || $compiler == dartc ]
dart/isolate_mirror*: Skip # compilers not aware of dart:mirrors
dart/byte_array_test: Skip # compilers not aware of byte arrays
dart/byte_array_optimized_test: Skip # compilers not aware of byte arrays
dart/simd128float32_array_test: Skip # compilers not aware of Simd128
dart/simd128float32_test: Skip # compilers not aware of Simd128
dart/isolate_unhandled*: Skip

[ $compiler == dart2js ]
# The source positions do not match with dart2js.
dart/optimized_stacktrace_test: Fail

[ $compiler == dart2js ]
# Methods can be missing in dart2js stack traces due to inlining.  Also when
# minifying they can be renamed, which is issue 7953.
dart/inline_stack_frame_test: Fail

[ $runtime == ff || $runtime == ie9 ]
dart/inline_stack_frame_test: Skip

[ $runtime == safari ]
dart/inline_stack_frame_test: Fail # Issue: 7414

[ $compiler == dart2dart ]
# Skip until we stabilize language tests.
*: Skip

<<<<<<< HEAD
[ $arch == simarm || $arch == arm ]
# Bug in optimized code generation results in timeout.
dart/byte_array_test: Skip
dart/byte_array_optimized_test: Skip

[ $arch == arm ]
cc/DoubleToFloatConversion: Fail # Issue: 11207
cc/DoubleToIntConversion: Fail # Issue: 11207
cc/FloatToDoubleConversion: Fail # Issue: 11207
cc/FloatToIntConversion: Fail # Issue: 11207
cc/IntToDoubleConversion: Fail # Issue: 11207
cc/IntToFloatConversion: Fail # Issue: 11207
=======
[ $arch == arm && $mode == release ]
dart/byte_array_optimized_test: Crash
dart/byte_array_test: Crash
>>>>>>> d4ab0bdb

[ $arch == mips ]
*: Skip

[ $arch == simarm ]
dart/isolate_mirror_local_test: Skip

[ $arch == simmips ]
dart/isolate_mirror_local_test: Pass, Crash
cc/FindCodeObject: Skip #  Relative offsets are too far

# TODO(ajohnsen): Fix this as part of library changes.
[ $compiler == none ]
cc/CustomIsolates: Skip # Bug 6890
cc/NewNativePort: Skip # Bug 6890
cc/RunLoop_ExceptionParent: Skip # Bug 6890

[ $compiler == dartanalyzer ]
# has compilation error, as designed
dart/isolate_mirror_local_test: fail

[ $compiler == dart2analyzer ]
# has compilation error, as designed
dart/isolate_mirror_local_test: fail<|MERGE_RESOLUTION|>--- conflicted
+++ resolved
@@ -54,24 +54,9 @@
 # Skip until we stabilize language tests.
 *: Skip
 
-<<<<<<< HEAD
-[ $arch == simarm || $arch == arm ]
-# Bug in optimized code generation results in timeout.
-dart/byte_array_test: Skip
-dart/byte_array_optimized_test: Skip
-
-[ $arch == arm ]
-cc/DoubleToFloatConversion: Fail # Issue: 11207
-cc/DoubleToIntConversion: Fail # Issue: 11207
-cc/FloatToDoubleConversion: Fail # Issue: 11207
-cc/FloatToIntConversion: Fail # Issue: 11207
-cc/IntToDoubleConversion: Fail # Issue: 11207
-cc/IntToFloatConversion: Fail # Issue: 11207
-=======
 [ $arch == arm && $mode == release ]
 dart/byte_array_optimized_test: Crash
 dart/byte_array_test: Crash
->>>>>>> d4ab0bdb
 
 [ $arch == mips ]
 *: Skip
