// Copyright (c) 2014, the Dart project authors.  Please see the AUTHORS file
// for details. All rights reserved. Use of this source code is governed by a
// BSD-style license that can be found in the LICENSE file.

part of service;

/// Helper function for canceling a Future<StreamSubscription>.
Future cancelFutureSubscription(
    Future<StreamSubscription> subscriptionFuture) async {
  if (subscriptionFuture != null) {
    var subscription = await subscriptionFuture;
    return subscription.cancel();
  } else {
    return null;
  }
}

/// An RpcException represents an exceptional event that happened
/// while invoking an rpc.
abstract class RpcException implements Exception {
  RpcException(this.message);

  String message;
}

/// A ServerRpcException represents an error returned by the VM.
class ServerRpcException extends RpcException {
  /// A list of well-known server error codes.
  static const kParseError     = -32700;
  static const kInvalidRequest = -32600;
  static const kMethodNotFound = -32601;
  static const kInvalidParams  = -32602;
  static const kInternalError  = -32603;
  static const kFeatureDisabled         = 100;
  static const kVMMustBePaused          = 101;
  static const kCannotAddBreakpoint     = 102;
  static const kStreamAlreadySubscribed = 103;
  static const kStreamNotSubscribed     = 104;

  int code;
  Map data;

  static _getMessage(Map errorMap) {
    Map data = errorMap['data'];
    if (data != null && data['details'] != null) {
      return data['details'];
    } else {
      return errorMap['message'];
    }
  }

  ServerRpcException.fromMap(Map errorMap) : super(_getMessage(errorMap)) {
    code = errorMap['code'];
    data = errorMap['data'];
  }

  String toString() => 'ServerRpcException(${message})';
}

/// A NetworkRpcException is used to indicate that an rpc has
/// been canceled due to network error.
class NetworkRpcException extends RpcException {
  NetworkRpcException(String message) : super(message);

  String toString() => 'NetworkRpcException(${message})';
}

class MalformedResponseRpcException extends RpcException {
  MalformedResponseRpcException(String message, this.response)
      : super(message);

  Map response;

  String toString() => 'MalformedResponseRpcException(${message})';
}

class FakeVMRpcException extends RpcException {
  FakeVMRpcException(String message) : super(message);

  String toString() => 'FakeVMRpcException(${message})';
}

/// A [ServiceObject] represents a persistent object within the vm.
abstract class ServiceObject extends Observable {
  static int LexicalSortName(ServiceObject o1, ServiceObject o2) {
    return o1.name.compareTo(o2.name);
  }

  List removeDuplicatesAndSortLexical(List<ServiceObject> list) {
    return list.toSet().toList()..sort(LexicalSortName);
  }

  /// The owner of this [ServiceObject].  This can be an [Isolate], a
  /// [VM], or null.
  @reflectable ServiceObjectOwner get owner => _owner;
  ServiceObjectOwner _owner;

  /// The [VM] which owns this [ServiceObject].
  @reflectable VM get vm => _owner.vm;

  /// The [Isolate] which owns this [ServiceObject].  May be null.
  @reflectable Isolate get isolate => _owner.isolate;

  /// The id of this object.
  @reflectable String get id => _id;
  String _id;

  /// The user-level type of this object.
  @reflectable String get type => _type;
  String _type;

  /// The vm type of this object.
  @reflectable String get vmType => _vmType;
  String _vmType;

  bool get isICData => vmType == 'ICData';
  bool get isMegamorphicCache => vmType == 'MegamorphicCache';
  bool get isInstructions => vmType == 'Instructions';
  bool get isObjectPool => vmType == 'ObjectPool';
  bool get isContext => type == 'Context';
  bool get isError => type == 'Error';
  bool get isInstance => type == 'Instance';
  bool get isSentinel => type == 'Sentinel';
  bool get isMessage => type == 'Message';

  // Kinds of Instance.
  bool get isAbstractType => false;
  bool get isNull => false;
  bool get isBool => false;
  bool get isDouble => false;
  bool get isString => false;
  bool get isInt => false;
  bool get isList => false;
  bool get isMap => false;
  bool get isTypedData => false;
  bool get isRegExp => false;
  bool get isMirrorReference => false;
  bool get isWeakProperty => false;
  bool get isClosure => false;
  bool get isStackTrace => false;
  bool get isSimdValue => false;
  bool get isPlainInstance => false;

  /// Has this object been fully loaded?
  bool get loaded => _loaded;
  bool _loaded = false;
  // TODO(turnidge): Make loaded observable and get rid of loading
  // from Isolate.

  /// Is this object cacheable?  That is, is it impossible for the [id]
  /// of this object to change?
  bool _canCache;
  bool get canCache => _canCache;

  /// Is this object immutable after it is [loaded]?
  bool get immutable => false;

  @observable String name;
  @observable String vmName;

  /// Creates an empty [ServiceObject].
  ServiceObject._empty(this._owner);

  /// Creates a [ServiceObject] initialized from [map].
  factory ServiceObject._fromMap(ServiceObjectOwner owner,
                                 ObservableMap map) {
    if (map == null) {
      return null;
    }
    if (!_isServiceMap(map)) {
      Logger.root.severe('Malformed service object: $map');
    }
    assert(_isServiceMap(map));
    var type = _stripRef(map['type']);
    var vmType = map['_vmType'] != null ? map['_vmType'] : type;
    var obj = null;
    assert(type != 'VM');
    switch (type) {
      case 'Breakpoint':
        obj = new Breakpoint._empty(owner);
        break;
      case 'Class':
        obj = new Class._empty(owner);
        break;
      case 'Code':
        obj = new Code._empty(owner);
        break;
      case 'Context':
        obj = new Context._empty(owner);
        break;
      case 'Counter':
        obj = new ServiceMetric._empty(owner);
        break;
      case 'Error':
        obj = new DartError._empty(owner);
        break;
      case 'Field':
        obj = new Field._empty(owner);
        break;
      case 'Frame':
        obj = new Frame._empty(owner);
        break;
      case 'Function':
        obj = new ServiceFunction._empty(owner);
        break;
      case 'Gauge':
        obj = new ServiceMetric._empty(owner);
        break;
      case 'Isolate':
        obj = new Isolate._empty(owner.vm);
        break;
      case 'Library':
        obj = new Library._empty(owner);
        break;
      case 'Message':
        obj = new ServiceMessage._empty(owner);
        break;
      case 'SourceLocation':
        obj = new SourceLocation._empty(owner);
        break;
      case 'UnresolvedSourceLocation':
        obj = new UnresolvedSourceLocation._empty(owner);
        break;
      case 'Object':
        switch (vmType) {
          case 'ICData':
            obj = new ICData._empty(owner);
            break;
          case 'Instructions':
            obj = new Instructions._empty(owner);
            break;
          case 'LocalVarDescriptors':
            obj = new LocalVarDescriptors._empty(owner);
            break;
          case 'MegamorphicCache':
            obj = new MegamorphicCache._empty(owner);
            break;
          case 'ObjectPool':
            obj = new ObjectPool._empty(owner);
            break;
          case 'PcDescriptors':
            obj = new PcDescriptors._empty(owner);
            break;
          case 'TokenStream':
            obj = new TokenStream._empty(owner);
            break;
        }
        break;
      case 'Event':
        obj = new ServiceEvent._empty(owner);
        break;
      case 'Script':
        obj = new Script._empty(owner);
        break;
      case 'Socket':
        obj = new Socket._empty(owner);
        break;
      case 'Instance':
      case 'Sentinel':  // TODO(rmacnak): Separate this out.
        obj = new Instance._empty(owner);
        break;
      default:
        break;
    }
    if (obj == null) {
      obj = new ServiceMap._empty(owner);
    }
    obj.update(map);
    return obj;
  }

  /// If [this] was created from a reference, load the full object
  /// from the service by calling [reload]. Else, return [this].
  Future<ServiceObject> load() {
    if (loaded) {
      return new Future.value(this);
    }
    // Call reload which will fill in the entire object.
    return reload();
  }

  Future<ServiceObject> _inProgressReload;

  Future<ObservableMap> _fetchDirect() {
    Map params = {
      'objectId': id,
    };
    return isolate.invokeRpcNoUpgrade('getObject', params);
  }

  /// Reload [this]. Returns a future which completes to [this] or
  /// an exception.
  Future<ServiceObject> reload() {
    // TODO(turnidge): Checking for a null id should be part of the
    // "immmutable" check.
    bool hasId = (id != null) && (id != '');
    bool isVM = this is VM;
    // We should always reload the VM.
    // We can't reload objects without an id.
    // We shouldn't reload an immutable and already loaded object.
    bool skipLoad = !isVM && (!hasId || (immutable && loaded));
    if (skipLoad) {
      return new Future.value(this);
    }
    if (_inProgressReload == null) {
      var completer = new Completer<ServiceObject>();
      _inProgressReload = completer.future;
      _fetchDirect().then((ObservableMap map) {
        var mapType = _stripRef(map['type']);
        if (mapType == 'Sentinel') {
          // An object may have been collected, etc.
          completer.complete(new ServiceObject._fromMap(owner, map));
        } else {
          // TODO(turnidge): Check for vmType changing as well?
          assert(mapType == _type);
          update(map);
          completer.complete(this);
        }

      }).catchError((e, st) {
        Logger.root.severe("Unable to reload object: $e\n$st");
        _inProgressReload = null;
        completer.completeError(e, st);
      }).whenComplete(() {
        // This reload is complete.
        _inProgressReload = null;
      });
    }
    return _inProgressReload;
  }

  /// Update [this] using [map] as a source. [map] can be a reference.
  void update(ObservableMap map) {
    assert(_isServiceMap(map));

    // Don't allow the type to change on an object update.
    var mapIsRef = _hasRef(map['type']);
    var mapType = _stripRef(map['type']);
    assert(_type == null || _type == mapType);

    _canCache = map['fixedId'] == true;
    if (_id != null && _id != map['id']) {
      // It is only safe to change an id when the object isn't cacheable.
      assert(!canCache);
    }
    _id = map['id'];

    _type = mapType;

    // When the response specifies a specific vmType, use it.
    // Otherwise the vmType of the response is the same as the 'user'
    // type.
    if (map.containsKey('_vmType')) {
      _vmType = _stripRef(map['_vmType']);
    } else {
      _vmType = _type;
    }

    _update(map, mapIsRef);
  }

  // Updates internal state from [map]. [map] can be a reference.
  void _update(ObservableMap map, bool mapIsRef);

  // Helper that can be passed to .catchError that ignores the error.
  _ignoreError(error, stackTrace) {
    // do nothing.
  }
}

abstract class HeapObject extends ServiceObject {
  @observable Class clazz;
  @observable int size;
  @observable int retainedSize;

  HeapObject._empty(ServiceObjectOwner owner) : super._empty(owner);

  void _update(ObservableMap map, bool mapIsRef) {
    if (map['class'] != null) {
      // Sent with refs for some types. Load it if available, but don't clobber
      // it with null for kinds that only send if for full responses.
      clazz = map['class'];
    }

    if (mapIsRef) {
      return;
    }
    size = map['size'];
  }
}

abstract class Coverage {
  // Following getters and functions will be provided by [ServiceObject].
  String get id;
  Isolate get isolate;

  Future refreshCoverage() {
    return refreshCallSiteData();
  }

  /// Default handler for coverage data.
  void processCallSiteData(List coverageData) {
    coverageData.forEach((scriptCoverage) {
      assert(scriptCoverage['script'] != null);
      scriptCoverage['script']._processCallSites(scriptCoverage['callSites']);
    });
  }

  Future refreshCallSiteData() {
    Map params = {};
    if (this is! Isolate) {
      params['targetId'] = id;
    }
    return isolate.invokeRpcNoUpgrade('_getCallSiteData', params).then(
        (ObservableMap map) {
          var coverage = new ServiceObject._fromMap(isolate, map);
          assert(coverage.type == 'CodeCoverage');
          var coverageList = coverage['coverage'];
          assert(coverageList != null);
          processCallSiteData(coverageList);
          return this;
        });
  }
}

abstract class ServiceObjectOwner extends ServiceObject {
  /// Creates an empty [ServiceObjectOwner].
  ServiceObjectOwner._empty(ServiceObjectOwner owner) : super._empty(owner);

  /// Builds a [ServiceObject] corresponding to the [id] from [map].
  /// The result may come from the cache.  The result will not necessarily
  /// be [loaded].
  ServiceObject getFromMap(ObservableMap map);
}

abstract class Location  {
  Script get script;
  int get tokenPos;
}

/// A [SourceLocation] represents a location or range in the source code.
class SourceLocation extends ServiceObject implements Location {
  Script script;
  int tokenPos;
  int endTokenPos;

  Future<int> getLine() async {
    await script.load();
    return script.tokenToLine(tokenPos);
  }

  Future<int> getColumn() async {
    await script.load();
    return script.tokenToCol(tokenPos);
  }

  SourceLocation._empty(ServiceObject owner) : super._empty(owner);

  void _update(ObservableMap map, bool mapIsRef) {
    assert(!mapIsRef);
    _upgradeCollection(map, owner);
    script = map['script'];
    tokenPos = map['tokenPos'];
    endTokenPos = map['endTokenPos'];

    assert(script != null && tokenPos != null);
  }

  Future<String> toUserString() async {
    int line = await getLine();
    int column = await getColumn();
    return '${script.name}:${line}:${column}';
  }

  String toString() {
    if (endTokenPos == null) {
      return '${script.name}:token(${tokenPos})';
    } else {
      return '${script.name}:tokens(${tokenPos}-${endTokenPos})';
    }
  }
}

/// An [UnresolvedSourceLocation] represents a location in the source
// code which has not been precisely mapped to a token position.
class UnresolvedSourceLocation extends ServiceObject implements Location {
  Script script;
  String scriptUri;
  int line;
  int column;
  int tokenPos;

  Future<int> getLine() async {
    if (tokenPos != null) {
      await script.load();
      return script.tokenToLine(tokenPos);
    } else {
      return line;
    }
  }

  Future<int> getColumn() async {
    if (tokenPos != null) {
      await script.load();
      return script.tokenToCol(tokenPos);
    } else {
      return column;
    }
  }

  UnresolvedSourceLocation._empty(ServiceObject owner) : super._empty(owner);

  void _update(ObservableMap map, bool mapIsRef) {
    assert(!mapIsRef);
    _upgradeCollection(map, owner);
    script = map['script'];
    scriptUri = map['scriptUri'];
    line = map['line'];
    column = map['column'];
    tokenPos = map['tokenPos'];

    assert(script != null || scriptUri != null);
    assert(line != null || tokenPos != null);
  }

  Future<String> toUserString() async {
    StringBuffer sb = new StringBuffer();

    int line = await getLine();
    int column = await getColumn();

    if (script != null) {
      sb.write('${script.name}:');
    } else {
      sb.write('${scriptUri}:');
    }
    if (column != null) {
      sb.write('${line}:${column}');
    } else {
      sb.write('${line}');
    }
    return sb.toString();
  }

  String toString() {
    StringBuffer sb = new StringBuffer();
    if (script != null) {
      sb.write('${script.name}:');
    } else {
      sb.write('${scriptUri}:');
    }
    if (tokenPos != null) {
      sb.write('token(${tokenPos})');
    } else if (column != null) {
      sb.write('${line}:${column}');
    } else {
      sb.write('${line}');
    }
    sb.write('[unresolved]');
    return sb.toString();
  }
}

class _EventStreamState {
  VM _vm;
  String streamId;

  Function _onDone;

  // A list of all subscribed controllers for this stream.
  List _controllers = [];

  // Completes when the listen rpc is finished.
  Future _listenFuture;

  // Completes when then cancel rpc is finished.
  Future _cancelFuture;

  _EventStreamState(this._vm, this.streamId, this._onDone);

  Future _cancelController(StreamController controller) {
    _controllers.remove(controller);
    if (_controllers.isEmpty) {
      assert(_listenFuture != null);
      _listenFuture = null;
      _cancelFuture = _vm._streamCancel(streamId);
      _cancelFuture.then((_) {
        if (_controllers.isEmpty) {
          // No new listeners showed up during cancelation.
          _onDone();
        }
      });
    }
    // No need to wait for _cancelFuture here.
    return new Future.value(null);
  }

  Future<Stream> addStream() async {
    var controller;
    controller = new StreamController(
        onCancel:() => _cancelController(controller));
    _controllers.add(controller);
    if (_cancelFuture != null) {
      await _cancelFuture;
    }
    if (_listenFuture == null) {
      _listenFuture = _vm._streamListen(streamId);
    }
    await _listenFuture;
    return controller.stream;
  }

  void addEvent(ServiceEvent event) {
    for (var controller in _controllers) {
      controller.add(event);
    }
  }
}

/// State for a VM being inspected.
abstract class VM extends ServiceObjectOwner {
  @reflectable VM get vm => this;
  @reflectable Isolate get isolate => null;

  // TODO(turnidge): The connection should not be stored in the VM object.
  bool get isDisconnected;

  // Used for verbose logging.
  bool verbose = false;

  // TODO(johnmccutchan): Ensure that isolates do not end up in _cache.
  Map<String,ServiceObject> _cache = new Map<String,ServiceObject>();
  final ObservableMap<String,Isolate> _isolateCache =
      new ObservableMap<String,Isolate>();

  // The list of live isolates, ordered by isolate start time.
  final ObservableList<Isolate> isolates = new ObservableList<Isolate>();

  @observable String version = 'unknown';
  @observable String targetCPU;
  @observable int architectureBits;
  @observable bool assertsEnabled = false;
  @observable bool typeChecksEnabled = false;
  @observable int pid = 0;
  @observable DateTime startTime;
  @observable DateTime refreshTime;
  @observable Duration get upTime {
    if (startTime == null) {
      return null;
    }
    return (new DateTime.now().difference(startTime));
  }

  VM() : super._empty(null) {
    update(toObservable({'name':'vm', 'type':'@VM'}));
  }

  void postServiceEvent(String streamId, Map response, ByteData data) {
    var map = toObservable(response);
    assert(!map.containsKey('_data'));
    if (data != null) {
      map['_data'] = data;
    }
    if (map['type'] != 'Event') {
      Logger.root.severe(
          "Expected 'Event' but found '${map['type']}'");
      return;
    }

    var eventIsolate = map['isolate'];
    var event;
    if (eventIsolate == null) {
      event = new ServiceObject._fromMap(vm, map);
    } else {
      // getFromMap creates the Isolate if it hasn't been seen already.
      var isolate = getFromMap(map['isolate']);
      event = new ServiceObject._fromMap(isolate, map);
      if (event.kind == ServiceEvent.kIsolateExit) {
        _isolateCache.remove(isolate.id);
        _buildIsolateList();
<<<<<<< HEAD
=======
      }
      if (event.kind == ServiceEvent.kIsolateRunnable) {
        // Force reload once the isolate becomes runnable so that we
        // update the root library.
        isolate.reload();
>>>>>>> 71b3d5ab
      }
    }
    var eventStream = _eventStreams[streamId];
    if (eventStream != null) {
      eventStream.addEvent(event);
    } else {
      Logger.root.warning("Ignoring unexpected event on stream '${streamId}'");
    }
  }

  int _compareIsolates(Isolate a, Isolate b) {
    var aStart = a.startTime;
    var bStart = b.startTime;
    if (aStart == null) {
      if (bStart == null) {
        return 0;
      } else {
        return 1;
      }
    }
    if (bStart == null) {
      return -1;
    }
    return aStart.compareTo(bStart);
  }

  void _buildIsolateList() {
    var isolateList = _isolateCache.values.toList();
    isolateList.sort(_compareIsolates);
    isolates.clear();
    isolates.addAll(isolateList);
  }

  void _removeDeadIsolates(List newIsolates) {
    // Build a set of new isolates.
    var newIsolateSet = new Set();
    newIsolates.forEach((iso) => newIsolateSet.add(iso.id));

    // Remove any old isolates which no longer exist.
    List toRemove = [];
    _isolateCache.forEach((id, _) {
      if (!newIsolateSet.contains(id)) {
        toRemove.add(id);
      }
    });
    toRemove.forEach((id) => _isolateCache.remove(id));
    _buildIsolateList();
  }

  static final String _isolateIdPrefix = 'isolates/';

  ServiceObject getFromMap(ObservableMap map) {
    if (map == null) {
      return null;
    }
    var type = _stripRef(map['type']);
    if (type == 'VM') {
      // Update this VM object.
      update(map);
      return this;
    }

    assert(type == 'Isolate');
    String id = map['id'];
    if (!id.startsWith(_isolateIdPrefix)) {
      // Currently the VM only supports upgrading Isolate ServiceObjects.
      throw new UnimplementedError();
    }

    // Check cache.
    var isolate = _isolateCache[id];
    if (isolate == null) {
      // Add new isolate to the cache.
      isolate = new ServiceObject._fromMap(this, map);
      _isolateCache[id] = isolate;
      _buildIsolateList();

      // Eagerly load the isolate.
      isolate.load().catchError((e, stack) {
        Logger.root.info('Eagerly loading an isolate failed: $e\n$stack');
      });
    } else {
      isolate.update(map);
    }
    return isolate;
  }

  // Note that this function does not reload the isolate if it found
  // in the cache.
  Future<ServiceObject> getIsolate(String isolateId) {
    if (!loaded) {
      // Trigger a VM load, then get the isolate.
      return load().then((_) => getIsolate(isolateId)).catchError(_ignoreError);
    }
    return new Future.value(_isolateCache[isolateId]);
  }

  // Implemented in subclass.
  Future<Map> invokeRpcRaw(String method, Map params);

  Future<ObservableMap> invokeRpcNoUpgrade(String method, Map params) {
    return invokeRpcRaw(method, params).then((Map response) {
      var map = toObservable(response);
      if (Tracer.current != null) {
        Tracer.current.trace("Received response for ${method}/${params}}",
                             map:map);
      }
      if (!_isServiceMap(map)) {
        var exception =
            new MalformedResponseRpcException(
                "Response is missing the 'type' field", map);
        return new Future.error(exception);
      }
      return new Future.value(map);
    }).catchError((e) {
      // Errors pass through.
      return new Future.error(e);
    });
  }

  Future<ServiceObject> invokeRpc(String method, Map params) {
    return invokeRpcNoUpgrade(method, params).then((ObservableMap response) {
      var obj = new ServiceObject._fromMap(this, response);
      if ((obj != null) && obj.canCache) {
        String objId = obj.id;
        _cache.putIfAbsent(objId, () => obj);
      }
      return obj;
    });
  }

  void _dispatchEventToIsolate(ServiceEvent event) {
    var isolate = event.isolate;
    if (isolate != null) {
      isolate._onEvent(event);
    }
  }

  Future restart() {
    return invokeRpc('_restartVM', {});
  }

  Future<ObservableMap> _fetchDirect() async {
    if (!loaded) {
      // The vm service relies on these events to keep the VM and
      // Isolate types up to date.
      try {
        await listenEventStream(kVMStream, _dispatchEventToIsolate);
        await listenEventStream(kIsolateStream, _dispatchEventToIsolate);
        await listenEventStream(kDebugStream, _dispatchEventToIsolate);
        await listenEventStream(_kGraphStream, _dispatchEventToIsolate);
      } on FakeVMRpcException catch (_) {
        // ignore FakeVMRpcExceptions here.
      }
    }
    return await invokeRpcNoUpgrade('getVM', {});
  }

  Future setName(String newName) {
    return invokeRpc('setVMName', { 'name': newName });
  }

  Future<ServiceObject> getFlagList() {
    return invokeRpc('getFlagList', {});
  }

  Future<ServiceObject> _streamListen(String streamId) {
    Map params = {
      'streamId': streamId,
    };
    return invokeRpc('streamListen', params);
  }

  Future<ServiceObject> _streamCancel(String streamId) {
    Map params = {
      'streamId': streamId,
    };
    return invokeRpc('streamCancel', params);
  }

  // A map from stream id to event stream state.
  Map<String,_EventStreamState> _eventStreams = {};

  // Well-known stream ids.
  static const kVMStream = 'VM';
  static const kIsolateStream = 'Isolate';
  static const kDebugStream = 'Debug';
  static const kGCStream = 'GC';
  static const kStdoutStream = 'Stdout';
  static const kStderrStream = 'Stderr';
  static const _kGraphStream = '_Graph';

  /// Returns a single-subscription Stream object for a VM event stream.
  Future<Stream> getEventStream(String streamId) async {
    var eventStream = _eventStreams.putIfAbsent(
        streamId, () => new _EventStreamState(
            this, streamId, () => _eventStreams.remove(streamId)));
    return eventStream.addStream();
  }

  /// Helper function for listening to an event stream.
  Future<StreamSubscription> listenEventStream(String streamId,
                                               Function function) async {
    var stream = await getEventStream(streamId);
    return stream.listen(function);
  }

  /// Force the VM to disconnect.
  void disconnect();
  /// Completes when the VM first connects.
  Future get onConnect;
  /// Completes when the VM disconnects or there was an error connecting.
  Future get onDisconnect;

  void _update(ObservableMap map, bool mapIsRef) {
    name = map['name'];
    vmName = map.containsKey('_vmName') ? map['_vmName'] : name;
    if (mapIsRef) {
      return;
    }
    // Note that upgrading the collection creates any isolates in the
    // isolate list which are new.
    _upgradeCollection(map, vm);

    _loaded = true;
    version = map['version'];
    targetCPU = map['targetCPU'];
    architectureBits = map['architectureBits'];
    int startTimeMillis = map['startTime'];
    startTime = new DateTime.fromMillisecondsSinceEpoch(startTimeMillis);
    refreshTime = new DateTime.now();
    notifyPropertyChange(#upTime, 0, 1);
    pid = map['pid'];
    assertsEnabled = map['_assertsEnabled'];
    typeChecksEnabled = map['_typeChecksEnabled'];
    _removeDeadIsolates(map['isolates']);
  }

  // Reload all isolates.
  Future reloadIsolates() {
    var reloads = [];
    for (var isolate in isolates) {
      var reload = isolate.reload().catchError((e) {
        Logger.root.info('Bulk reloading of isolates failed: $e');
      });
      reloads.add(reload);
    }
    return Future.wait(reloads);
  }
}

class FakeVM extends VM {
  final Map _responses = {};
  FakeVM(Map responses) {
    if (responses == null) {
      return;
    }
    responses.forEach((uri, response) {
      // Encode as string.
      _responses[_canonicalizeUri(Uri.parse(uri))] = response;
    });
  }

  String _canonicalizeUri(Uri uri) {
    // We use the uri as the key to the response map. Uri parameters can be
    // serialized in any order, this function canonicalizes the uri parameters
    // so they are serialized in sorted-by-parameter-name order.
    var method = uri.path;
    // Create a map sorted on insertion order.
    var parameters = new Map();
    // Sort keys.
    var sortedKeys = uri.queryParameters.keys.toList();
    sortedKeys.sort();
    // Filter keys to remove any private options.
    sortedKeys.removeWhere((k) => k.startsWith('_'));
    // Insert parameters in sorted order.
    for (var key in sortedKeys) {
      parameters[key] = uri.queryParameters[key];
    }
    // Return canonical uri.
    return new Uri(path: method, queryParameters: parameters).toString();
  }

  /// Force the VM to disconnect.
  void disconnect() {
    _onDisconnect.complete(this);
  }

  // Always connected.
  Future _onConnect;
  Future get onConnect {
    if (_onConnect != null) {
      return _onConnect;
    }
    _onConnect = new Future.value(this);
    return _onConnect;
  }
  // Only complete when requested.
  Completer _onDisconnect = new Completer();
  Future get onDisconnect => _onDisconnect.future;
  bool get isDisconnected => _onDisconnect.isCompleted;

  Future<Map> invokeRpcRaw(String method, Map params) {
    if (params.isEmpty) {
      params = null;
    }
    var key = _canonicalizeUri(new Uri(path: method, queryParameters: params));
    var response = _responses[key];
    if (response == null) {
      return new Future.error(new FakeVMRpcException(
          "Unable to find key '${key}' in cached response set"));
    }
    return new Future.value(response);
  }
}


/// Snapshot in time of tag counters.
class TagProfileSnapshot {
  final double seconds;
  final List<int> counters;
  int get sum => _sum;
  int _sum = 0;
  TagProfileSnapshot(this.seconds, int countersLength)
      : counters = new List<int>(countersLength);

  /// Set [counters] and update [sum].
  void set(List<int> counters) {
    this.counters.setAll(0, counters);
    for (var i = 0; i < this.counters.length; i++) {
      _sum += this.counters[i];
    }
  }

  /// Set [counters] with the delta from [counters] to [old_counters]
  /// and update [sum].
  void delta(List<int> counters, List<int> old_counters) {
    for (var i = 0; i < this.counters.length; i++) {
      this.counters[i] = counters[i] - old_counters[i];
      _sum += this.counters[i];
    }
  }

  /// Update [counters] with new maximum values seen in [counters].
  void max(List<int> counters) {
    for (var i = 0; i < counters.length; i++) {
      var c = counters[i];
      this.counters[i] = this.counters[i] > c ? this.counters[i] : c;
    }
  }

  /// Zero [counters].
  void zero() {
    for (var i = 0; i < counters.length; i++) {
      counters[i] = 0;
    }
  }
}

class TagProfile {
  final List<String> names = new List<String>();
  final List<TagProfileSnapshot> snapshots = new List<TagProfileSnapshot>();
  double get updatedAtSeconds => _seconds;
  double _seconds;
  TagProfileSnapshot _maxSnapshot;
  int _historySize;
  int _countersLength = 0;

  TagProfile(this._historySize);

  void _processTagProfile(double seconds, ObservableMap tagProfile) {
    _seconds = seconds;
    var counters = tagProfile['counters'];
    if (names.length == 0) {
      // Initialization.
      names.addAll(tagProfile['names']);
      _countersLength = tagProfile['counters'].length;
      for (var i = 0; i < _historySize; i++) {
        var snapshot = new TagProfileSnapshot(0.0, _countersLength);
        snapshot.zero();
        snapshots.add(snapshot);
      }
      // The counters monotonically grow, keep track of the maximum value.
      _maxSnapshot = new TagProfileSnapshot(0.0, _countersLength);
      _maxSnapshot.set(counters);
      return;
    }
    var snapshot = new TagProfileSnapshot(seconds, _countersLength);
    // We snapshot the delta from the current counters to the maximum counter
    // values.
    snapshot.delta(counters, _maxSnapshot.counters);
    _maxSnapshot.max(counters);
    snapshots.add(snapshot);
    // Only keep _historySize snapshots.
    if (snapshots.length > _historySize) {
      snapshots.removeAt(0);
    }
  }
}

class HeapSpace extends Observable {
  @observable int used = 0;
  @observable int capacity = 0;
  @observable int external = 0;
  @observable int collections = 0;
  @observable double totalCollectionTimeInSeconds = 0.0;
  @observable double averageCollectionPeriodInMillis = 0.0;

  void update(Map heapMap) {
    used = heapMap['used'];
    capacity = heapMap['capacity'];
    external = heapMap['external'];
    collections = heapMap['collections'];
    totalCollectionTimeInSeconds = heapMap['time'];
    averageCollectionPeriodInMillis = heapMap['avgCollectionPeriodMillis'];
  }
}

class HeapSnapshot {
  final ObjectGraph graph;
  final DateTime timeStamp;
  final Isolate isolate;

  HeapSnapshot(this.isolate, chunks, nodeCount) :
      graph = new ObjectGraph(chunks, nodeCount),
      timeStamp = new DateTime.now();

  List<Future<ServiceObject>> getMostRetained({int classId, int limit}) {
    var result = [];
    for (ObjectVertex v in graph.getMostRetained(classId: classId,
                                                 limit: limit)) {
      result.add(isolate.getObjectByAddress(v.address)
                        .then((ServiceObject obj) {
        if (obj is HeapObject) {
          obj.retainedSize = v.retainedSize;
        } else {
          print("${obj.runtimeType} should be a HeapObject");
        }
        return obj;
      }));
    }
    return result;
  }
}

/// State for a running isolate.
class Isolate extends ServiceObjectOwner with Coverage {
  static const kLoggingStream = '_Logging';
  @reflectable VM get vm => owner;
  @reflectable Isolate get isolate => this;
  @observable int number;
  @observable int originNumber;
  @observable DateTime startTime;
  @observable Duration get upTime {
    if (startTime == null) {
      return null;
    }
    return (new DateTime.now().difference(startTime));
  }

  @observable ObservableMap counters = new ObservableMap();

  void _updateRunState() {
    topFrame = (pauseEvent != null ? pauseEvent.topFrame : null);
    paused = (pauseEvent != null &&
              pauseEvent.kind != ServiceEvent.kResume);
    running = (!paused && topFrame != null);
    idle = (!paused && topFrame == null);
    notifyPropertyChange(#topFrame, 0, 1);
    notifyPropertyChange(#paused, 0, 1);
    notifyPropertyChange(#running, 0, 1);
    notifyPropertyChange(#idle, 0, 1);
  }

  @observable ServiceEvent pauseEvent = null;
  @observable bool paused = false;
  @observable bool running = false;
  @observable bool idle = false;
  @observable bool loading = true;

  @observable bool ioEnabled = false;

  Map<String,ServiceObject> _cache = new Map<String,ServiceObject>();
  final TagProfile tagProfile = new TagProfile(20);

  Isolate._empty(ServiceObjectOwner owner) : super._empty(owner) {
    assert(owner is VM);
  }

  void resetCachedProfileData() {
    _cache.values.forEach((value) {
      if (value is Code) {
        Code code = value;
        code.profile = null;
      } else if (value is ServiceFunction) {
        ServiceFunction function = value;
        function.profile = null;
      }
    });
  }

  /// Fetches and builds the class hierarchy for this isolate. Returns the
  /// Object class object.
  Future<Class> getClassHierarchy() {
    return invokeRpc('getClassList', {})
        .then(_loadClasses)
        .then(_buildClassHierarchy);
  }

  Future<ServiceObject> getPorts() {
    return invokeRpc('_getPorts', {});
  }

  Future<List<Class>> getClassRefs() async {
    ServiceMap classList = await invokeRpc('getClassList', {});
    assert(classList.type == 'ClassList');
    var classRefs = [];
    for (var cls in classList['classes']) {
      // Skip over non-class classes.
      if (cls is Class) {
        _classesByCid[cls.vmCid] = cls;
        classRefs.add(cls);
      }
    }
    return classRefs;
  }

  /// Given the class list, loads each class.
  Future<List<Class>> _loadClasses(ServiceMap classList) {
    assert(classList.type == 'ClassList');
    var futureClasses = [];
    for (var cls in classList['classes']) {
      // Skip over non-class classes.
      if (cls is Class) {
        _classesByCid[cls.vmCid] = cls;
        futureClasses.add(cls.load());
      }
    }
    return Future.wait(futureClasses);
  }

  /// Builds the class hierarchy and returns the Object class.
  Future<Class> _buildClassHierarchy(List<Class> classes) {
    rootClasses.clear();
    objectClass = null;
    for (var cls in classes) {
      if (cls.superclass == null) {
        rootClasses.add(cls);
      }
      if ((cls.vmName == 'Object') && (cls.isPatch == false)) {
        objectClass = cls;
      }
    }
    assert(objectClass != null);
    return new Future.value(objectClass);
  }

  Class getClassByCid(int cid) => _classesByCid[cid];

  ServiceObject getFromMap(ObservableMap map) {
    if (map == null) {
      return null;
    }
    var mapType = _stripRef(map['type']);
    if (mapType == 'Isolate') {
      // There are sometimes isolate refs in ServiceEvents.
      return vm.getFromMap(map);
    }
    String mapId = map['id'];
    var obj = (mapId != null) ? _cache[mapId] : null;
    if (obj != null) {
      obj.update(map);
      return obj;
    }
    // Build the object from the map directly.
    obj = new ServiceObject._fromMap(this, map);
    if ((obj != null) && obj.canCache) {
      _cache[mapId] = obj;
    }
    return obj;
  }

  Future<ObservableMap> invokeRpcNoUpgrade(String method, Map params) {
    params['isolateId'] = id;
    return vm.invokeRpcNoUpgrade(method, params);
  }

  Future<ServiceObject> invokeRpc(String method, Map params) {
    return invokeRpcNoUpgrade(method, params).then((ObservableMap response) {
      return getFromMap(response);
    });
  }

  Future<ServiceObject> getObject(String objectId, {bool reload: true}) {
    assert(objectId != null && objectId != '');
    var obj = _cache[objectId];
    if (obj != null) {
      if (reload) {
        return obj.reload();
      }
      // Returned cached object.
      return new Future.value(obj);
    }
    Map params = {
      'objectId': objectId,
    };
    return isolate.invokeRpc('getObject', params);
  }

  Future<ObservableMap> _fetchDirect() {
    return invokeRpcNoUpgrade('getIsolate', {});
  }

  @observable Class objectClass;
  @observable final rootClasses = new ObservableList<Class>();
  Map<int, Class> _classesByCid = new Map<int, Class>();

  @observable Library rootLibrary;
  @observable ObservableList<Library> libraries =
      new ObservableList<Library>();
  @observable Frame topFrame;

  @observable String name;
  @observable String vmName;
  @observable ServiceFunction entry;

  final HeapSpace newSpace = new HeapSpace();
  final HeapSpace oldSpace = new HeapSpace();

  @observable String fileAndLine;

  @observable DartError error;
  @observable HeapSnapshot latestSnapshot;
  StreamController _snapshotFetch;

  List<ByteData> _chunksInProgress;

  void _loadHeapSnapshot(ServiceEvent event) {
    if (_snapshotFetch == null || _snapshotFetch.isClosed) {
      // No outstanding snapshot request. Presumably another client asked for a
      // snapshot.
      Logger.root.info("Dropping unsolicited heap snapshot chunk");
      return;
    }

    // Occasionally these actually arrive out of order.
    var chunkIndex = event.chunkIndex;
    var chunkCount = event.chunkCount;
    if (_chunksInProgress == null) {
      _chunksInProgress = new List(chunkCount);
    }
    _chunksInProgress[chunkIndex] = event.data;
    _snapshotFetch.add("Receiving snapshot chunk ${chunkIndex + 1}"
                       " of $chunkCount...");

    for (var i = 0; i < chunkCount; i++) {
      if (_chunksInProgress[i] == null) return;
    }

    var loadedChunks = _chunksInProgress;
    _chunksInProgress = null;

    latestSnapshot = new HeapSnapshot(this, loadedChunks, event.nodeCount);
    if (_snapshotFetch != null) {
      latestSnapshot.graph.process(_snapshotFetch).then((graph) {
        _snapshotFetch.add(latestSnapshot);
        _snapshotFetch.close();
      });
    }
  }

  Stream fetchHeapSnapshot() {
    if (_snapshotFetch == null || _snapshotFetch.isClosed) {
      _snapshotFetch = new StreamController();
      // isolate.vm.streamListen('_Graph');
      isolate.invokeRpcNoUpgrade('_requestHeapSnapshot', {});
    }
    return _snapshotFetch.stream;
  }

  void updateHeapsFromMap(ObservableMap map) {
    newSpace.update(map['new']);
    oldSpace.update(map['old']);
  }

  void _update(ObservableMap map, bool mapIsRef) {
    name = map['name'];
    vmName = map.containsKey('_vmName') ? map['_vmName'] : name;
    number = int.parse(map['number'], onError:(_) => null);
    if (mapIsRef) {
      return;
    }
    _loaded = true;
    loading = false;

    _upgradeCollection(map, isolate);
    originNumber = int.parse(map['_originNumber'], onError:(_) => null);
    rootLibrary = map['rootLib'];
    if (map['entry'] != null) {
      entry = map['entry'];
    }
    var savedStartTime = startTime;
<<<<<<< HEAD
    var startTimeInMillis = map['startTime'];
=======
    int startTimeInMillis = map['startTime'];
>>>>>>> 71b3d5ab
    startTime = new DateTime.fromMillisecondsSinceEpoch(startTimeInMillis);
    notifyPropertyChange(#upTime, 0, 1);
    var countersMap = map['_tagCounters'];
    if (countersMap != null) {
      var names = countersMap['names'];
      var counts = countersMap['counters'];
      assert(names.length == counts.length);
      var sum = 0;
      for (var i = 0; i < counts.length; i++) {
        sum += counts[i];
      }
      // TODO: Why does this not work without this?
      counters = toObservable({});
      if (sum == 0) {
        for (var i = 0; i < names.length; i++) {
          counters[names[i]] = '0.0%';
        }
      } else {
        for (var i = 0; i < names.length; i++) {
          counters[names[i]] =
              (counts[i] / sum * 100.0).toStringAsFixed(2) + '%';
        }
      }
    }

    updateHeapsFromMap(map['_heaps']);
    _updateBreakpoints(map['breakpoints']);
    exceptionsPauseInfo = map['_debuggerSettings']['_exceptions'];

    var newPauseEvent = map['pauseEvent'];
    assert((pauseEvent == null) ||
           (newPauseEvent == null) ||
           !newPauseEvent.timestamp.isBefore(pauseEvent.timestamp));
    pauseEvent = newPauseEvent;
    _updateRunState();
    error = map['error'];

    libraries.clear();
    libraries.addAll(map['libraries']);
    libraries.sort(ServiceObject.LexicalSortName);
    if (savedStartTime == null) {
      vm._buildIsolateList();
    }
  }

  Future<TagProfile> updateTagProfile() {
    return isolate.invokeRpcNoUpgrade('_getTagProfile', {}).then(
      (ObservableMap map) {
        var seconds = new DateTime.now().millisecondsSinceEpoch / 1000.0;
        tagProfile._processTagProfile(seconds, map);
        return tagProfile;
      });
  }

  ObservableMap<int, Breakpoint> breakpoints = new ObservableMap();
  String exceptionsPauseInfo;

  void _updateBreakpoints(List newBpts) {
    // Build a set of new breakpoints.
    var newBptSet = new Set();
    newBpts.forEach((bpt) => newBptSet.add(bpt.number));

    // Remove any old breakpoints which no longer exist.
    List toRemove = [];
    breakpoints.forEach((key, _) {
      if (!newBptSet.contains(key)) {
        toRemove.add(key);
      }
    });
    toRemove.forEach((key) => breakpoints.remove(key));

    // Add all new breakpoints.
    newBpts.forEach((bpt) => (breakpoints[bpt.number] = bpt));
  }

  void _addBreakpoint(Breakpoint bpt) {
    breakpoints[bpt.number] = bpt;
  }

  void _removeBreakpoint(Breakpoint bpt) {
    breakpoints.remove(bpt.number);
    bpt.remove();
  }

  void _onEvent(ServiceEvent event) {
    switch(event.kind) {
      case ServiceEvent.kIsolateStart:
      case ServiceEvent.kIsolateRunnable:
      case ServiceEvent.kIsolateExit:
      case ServiceEvent.kInspect:
        // Handled elsewhere.
        break;

      case ServiceEvent.kBreakpointAdded:
        _addBreakpoint(event.breakpoint);
        break;

      case ServiceEvent.kIsolateUpdate:
      case ServiceEvent.kBreakpointResolved:
      case ServiceEvent.kDebuggerSettingsUpdate:
        // Update occurs as side-effect of caching.
        break;

      case ServiceEvent.kBreakpointRemoved:
        _removeBreakpoint(event.breakpoint);
        break;

      case ServiceEvent.kPauseStart:
      case ServiceEvent.kPauseExit:
      case ServiceEvent.kPauseBreakpoint:
      case ServiceEvent.kPauseInterrupted:
      case ServiceEvent.kPauseException:
      case ServiceEvent.kResume:
        assert((pauseEvent == null) ||
               !event.timestamp.isBefore(pauseEvent.timestamp));
        pauseEvent = event;
        _updateRunState();
        break;

      case ServiceEvent.kGraph:
        _loadHeapSnapshot(event);
        break;

      case ServiceEvent.kGC:
        // Ignore GC events for now.
        break;

      default:
        // Log unexpected events.
        Logger.root.severe('Unexpected event: $event');
        break;
    }
  }

  Future<ServiceObject> addBreakpoint(
      Script script, int line, [int col]) async {
    // TODO(turnidge): Pass line as an int instead of a string.
    try {
      Map params = {
        'scriptId': script.id,
        'line': line.toString(),
      };
      if (col != null) {
        params['column'] = col.toString();
      }
      Breakpoint bpt = await invokeRpc('addBreakpoint', params);
      if (bpt.resolved && script.loaded) {
        SourceLocation loc = bpt.location;
        if (script.tokenToLine(loc.tokenPos) != line) {
          script.getLine(line).possibleBpt = false;
        }
      }
      return bpt;
    } on ServerRpcException catch(e) {
      if (e.code == ServerRpcException.kCannotAddBreakpoint) {
        // Unable to set a breakpoint at the desired line.
        if (script.loaded) {
          script.getLine(line).possibleBpt = false;
        }
      }
      rethrow;
    }
  }

  Future<ServiceObject> addBreakpointByScriptUri(
      String uri, int line, [int col]) {
    Map params = {
      'scriptUri': uri,
      'line': line.toString(),
    };
    if (col != null) {
      params['column'] = col.toString();
    }
    return invokeRpc('addBreakpointWithScriptUri', params);
  }

  Future<ServiceObject> addBreakpointAtEntry(ServiceFunction function) {
    return invokeRpc('addBreakpointAtEntry',
                     { 'functionId': function.id });
  }

  Future<ServiceObject> addBreakOnActivation(Instance closure) {
    return invokeRpc('_addBreakpointAtActivation',
                     { 'objectId': closure.id });
  }

  Future removeBreakpoint(Breakpoint bpt) {
    return invokeRpc('removeBreakpoint',
                     { 'breakpointId': bpt.id });
  }

  Future pause() {
    return invokeRpc('pause', {});
  }

  Future resume() {
    return invokeRpc('resume', {});
  }

  Future stepInto() {
    return invokeRpc('resume', {'step': 'Into'});
  }

  Future stepOver() {
    return invokeRpc('resume', {'step': 'Over'});
  }

  Future stepOut() {
    return invokeRpc('resume', {'step': 'Out'});
  }


  static const int kFirstResume = 0;
  static const int kSecondResume = 1;
  /// result[kFirstResume] completes after the inital resume. The UI should
  /// wait on this future because some other breakpoint may be hit before the
  /// async continuation.
  /// result[kSecondResume] completes after the second resume. Tests should
  /// wait on this future to avoid confusing the pause event at the
  /// state-machine switch with the pause event after the state-machine switch.
  List<Future> asyncStepOver() {
    Completer firstResume = new Completer();
    Completer secondResume = new Completer();
    var subscription;

    handleError(error) {
      if (subscription != null) {
        subscription.cancel();
        subscription = null;
      }
      firstResume.completeError(error);
      secondResume.completeError(error);
    }

    if ((pauseEvent == null) ||
        (pauseEvent.kind != ServiceEvent.kPauseBreakpoint) ||
        (pauseEvent.asyncContinuation == null)) {
      handleError(new Exception("No async continuation available"));
    } else {
      Instance continuation = pauseEvent.asyncContinuation;
      assert(continuation.isClosure);
      addBreakOnActivation(continuation).then((Breakpoint continuationBpt) {
        vm.getEventStream(VM.kDebugStream).then((stream) {
          var onResume = firstResume;
          subscription = stream.listen((ServiceEvent event) {
            if ((event.kind == ServiceEvent.kPauseBreakpoint) &&
                (event.breakpoint == continuationBpt)) {
              // We are stopped before state-machine dispatch; step-over to
              // reach user code.
              removeBreakpoint(continuationBpt).then((_) {
                onResume = secondResume;
                stepOver().catchError(handleError);
              });
            } else if (event.kind == ServiceEvent.kResume) {
              if (onResume == secondResume) {
                subscription.cancel();
                subscription = null;
              }
              if (onResume != null) {
                onResume.complete(this);
                onResume = null;
              }
            }
          });
          resume().catchError(handleError);
        }).catchError(handleError);
      }).catchError(handleError);
    }

    return [firstResume.future, secondResume.future];
  }

  Future setName(String newName) {
    return invokeRpc('setName', {'name': newName});
  }

  Future setExceptionPauseMode(String mode) {
    return invokeRpc('setExceptionPauseMode', {'mode': mode});
  }

  Future<ServiceMap> getStack() {
    return invokeRpc('getStack', {});
  }

  Future<ServiceObject> _eval(ServiceObject target,
                              String expression) {
    Map params = {
      'targetId': target.id,
      'expression': expression,
    };
    return invokeRpc('evaluate', params);
  }

  Future<ServiceObject> evalFrame(int frameIndex,
                                  String expression) {
    Map params = {
      'frameIndex': frameIndex,
      'expression': expression,
    };
    return invokeRpc('evaluateInFrame', params);
  }

  Future<ServiceObject> getRetainedSize(ServiceObject target) {
    Map params = {
      'targetId': target.id,
    };
    return invokeRpc('_getRetainedSize', params);
  }

  Future<ServiceObject> getRetainingPath(ServiceObject target, var limit) {
    Map params = {
      'targetId': target.id,
      'limit': limit.toString(),
    };
    return invokeRpc('_getRetainingPath', params);
  }

  Future<ServiceObject> getInboundReferences(ServiceObject target, var limit) {
    Map params = {
      'targetId': target.id,
      'limit': limit.toString(),
    };
    return invokeRpc('_getInboundReferences', params);
  }

  Future<ServiceObject> getTypeArgumentsList(bool onlyWithInstantiations) {
    Map params = {
      'onlyWithInstantiations': onlyWithInstantiations,
    };
    return invokeRpc('_getTypeArgumentsList', params);
  }

  Future<ServiceObject> getInstances(Class cls, var limit) {
    Map params = {
      'classId': cls.id,
      'limit': limit.toString(),
    };
    return invokeRpc('_getInstances', params);
  }

  Future<ServiceObject> getObjectByAddress(String address, [bool ref=true]) {
    Map params = {
      'address': address,
      'ref': ref,
    };
    return invokeRpc('_getObjectByAddress', params);
  }

  final ObservableMap<String, ServiceMetric> dartMetrics =
      new ObservableMap<String, ServiceMetric>();

  final ObservableMap<String, ServiceMetric> nativeMetrics =
      new ObservableMap<String, ServiceMetric>();

  Future<ObservableMap<String, ServiceMetric>> _refreshMetrics(
      String metricType,
      ObservableMap<String, ServiceMetric> metricsMap) {
    return invokeRpc('_getIsolateMetricList',
                     { 'type': metricType }).then((result) {
      // Clear metrics map.
      metricsMap.clear();
      // Repopulate metrics map.
      var metrics = result['metrics'];
      for (var metric in metrics) {
        metricsMap[metric.id] = metric;
      }
      return metricsMap;
    });
  }

  Future<ObservableMap<String, ServiceMetric>> refreshDartMetrics() {
    return _refreshMetrics('Dart', dartMetrics);
  }

  Future<ObservableMap<String, ServiceMetric>> refreshNativeMetrics() {
    return _refreshMetrics('Native', nativeMetrics);
  }

  Future refreshMetrics() {
    return Future.wait([refreshDartMetrics(), refreshNativeMetrics()]);
  }

  String toString() => "Isolate($name)";
}

/// A [ServiceObject] which implements [ObservableMap].
class ServiceMap extends ServiceObject implements ObservableMap {
  final ObservableMap _map = new ObservableMap();
  static String objectIdRingPrefix = 'objects/';

  bool get canCache {
    return (_type == 'Class' ||
            _type == 'Function' ||
            _type == 'Field') &&
           !_id.startsWith(objectIdRingPrefix);
  }
  bool get immutable => false;

  ServiceMap._empty(ServiceObjectOwner owner) : super._empty(owner);

  void _update(ObservableMap map, bool mapIsRef) {
    _loaded = !mapIsRef;

    _upgradeCollection(map, owner);
    // TODO(turnidge): Currently _map.clear() prevents us from
    // upgrading an already upgraded submap.  Is clearing really the
    // right thing to do here?
    _map.clear();
    _map.addAll(map);

    name = _map['name'];
    vmName = (_map.containsKey('_vmName') ? _map['_vmName'] : name);
  }

  // TODO(turnidge): These are temporary until we have a proper root
  // object for all dart heap objects.
  int get size => _map['size'];
  int get clazz => _map['class'];

  // Forward Map interface calls.
  void addAll(Map other) => _map.addAll(other);
  void clear() => _map.clear();
  bool containsValue(v) => _map.containsValue(v);
  bool containsKey(k) => _map.containsKey(k);
  void forEach(Function f) => _map.forEach(f);
  putIfAbsent(key, Function ifAbsent) => _map.putIfAbsent(key, ifAbsent);
  void remove(key) => _map.remove(key);
  operator [](k) => _map[k];
  operator []=(k, v) => _map[k] = v;
  bool get isEmpty => _map.isEmpty;
  bool get isNotEmpty => _map.isNotEmpty;
  Iterable get keys => _map.keys;
  Iterable get values => _map.values;
  int get length => _map.length;

  // Forward ChangeNotifier interface calls.
  bool deliverChanges() => _map.deliverChanges();
  void notifyChange(ChangeRecord record) => _map.notifyChange(record);
  notifyPropertyChange(Symbol field, Object oldValue, Object newValue) =>
      _map.notifyPropertyChange(field, oldValue, newValue);
  void observed() => _map.observed();
  void unobserved() => _map.unobserved();
  Stream<List<ChangeRecord>> get changes => _map.changes;
  bool get hasObservers => _map.hasObservers;

  String toString() => "ServiceMap($_map)";
}

/// A [DartError] is peered to a Dart Error object.
class DartError extends ServiceObject {
  DartError._empty(ServiceObject owner) : super._empty(owner);

  @observable String message;
  @observable Instance exception;
  @observable Instance stacktrace;

  void _update(ObservableMap map, bool mapIsRef) {
    message = map['message'];
    exception = new ServiceObject._fromMap(owner, map['exception']);
    stacktrace = new ServiceObject._fromMap(owner, map['stacktrace']);
    name = 'DartError($message)';
    vmName = name;
  }

  String toString() => 'DartError($message)';
}

Level _findLogLevel(int value) {
  for (var level in Level.LEVELS) {
    if (level.value == value) {
      return level;
    }
  }
  return new Level('$value', value);
}

/// A [ServiceEvent] is an asynchronous event notification from the vm.
class ServiceEvent extends ServiceObject {
  /// The possible 'kind' values.
  static const kVMUpdate               = 'VMUpdate';
  static const kIsolateStart           = 'IsolateStart';
  static const kIsolateRunnable        = 'IsolateRunnable';
  static const kIsolateExit            = 'IsolateExit';
  static const kIsolateUpdate          = 'IsolateUpdate';
  static const kPauseStart             = 'PauseStart';
  static const kPauseExit              = 'PauseExit';
  static const kPauseBreakpoint        = 'PauseBreakpoint';
  static const kPauseInterrupted       = 'PauseInterrupted';
  static const kPauseException         = 'PauseException';
  static const kResume                 = 'Resume';
  static const kBreakpointAdded        = 'BreakpointAdded';
  static const kBreakpointResolved     = 'BreakpointResolved';
  static const kBreakpointRemoved      = 'BreakpointRemoved';
  static const kGraph                  = '_Graph';
  static const kGC                     = 'GC';
  static const kInspect                = 'Inspect';
  static const kDebuggerSettingsUpdate = '_DebuggerSettingsUpdate';
  static const kConnectionClosed       = 'ConnectionClosed';
  static const kLogging                = '_Logging';

  ServiceEvent._empty(ServiceObjectOwner owner) : super._empty(owner);

  ServiceEvent.connectionClosed(this.reason) : super._empty(null) {
    kind = kConnectionClosed;
  }

  @observable String kind;
  @observable DateTime timestamp;
  @observable Breakpoint breakpoint;
  @observable Frame topFrame;
  @observable Instance exception;
  @observable Instance asyncContinuation;
  @observable bool atAsyncJump;
  @observable ServiceObject inspectee;
  @observable ByteData data;
  @observable int count;
  @observable String reason;
  @observable String exceptions;
  @observable String bytesAsString;
  @observable Map logRecord;

  int chunkIndex, chunkCount, nodeCount;

  @observable bool get isPauseEvent {
    return (kind == kPauseStart ||
            kind == kPauseExit ||
            kind == kPauseBreakpoint ||
            kind == kPauseInterrupted ||
            kind == kPauseException);
  }

  void _update(ObservableMap map, bool mapIsRef) {
    _loaded = true;
    _upgradeCollection(map, owner);
    assert(map['isolate'] == null || owner == map['isolate']);
    timestamp =
        new DateTime.fromMillisecondsSinceEpoch(map['timestamp']);
    kind = map['kind'];
    notifyPropertyChange(#isPauseEvent, 0, 1);
    name = 'ServiceEvent $kind';
    vmName = name;
    if (map['breakpoint'] != null) {
      breakpoint = map['breakpoint'];
    }
    // TODO(turnidge): Expose the full list of breakpoints.  For now
    // we just pretend like there is only one active breakpoint.
    if (map['pauseBreakpoints'] != null) {
      var pauseBpts = map['pauseBreakpoints'];
      if (pauseBpts.length > 0) {
        breakpoint = pauseBpts[0];
      }
    }
    topFrame = map['topFrame'];
    if (map['exception'] != null) {
      exception = map['exception'];
    }
    if (map['_asyncContinuation'] != null) {
      asyncContinuation = map['_asyncContinuation'];
      atAsyncJump = map['_atAsyncJump'];
    } else {
      atAsyncJump = false;
    }
    if (map['inspectee'] != null) {
      inspectee = map['inspectee'];
    }
    if (map['_data'] != null) {
      data = map['_data'];
    }
    if (map['chunkIndex'] != null) {
      chunkIndex = map['chunkIndex'];
    }
    if (map['chunkCount'] != null) {
      chunkCount = map['chunkCount'];
    }
    if (map['nodeCount'] != null) {
      nodeCount = map['nodeCount'];
    }
    if (map['count'] != null) {
      count = map['count'];
    }
    if (map['_debuggerSettings'] != null &&
        map['_debuggerSettings']['_exceptions'] != null) {
      exceptions = map['_debuggerSettings']['_exceptions'];
    }
    if (map['bytes'] != null) {
      var bytes = BASE64.decode(map['bytes']);
      bytesAsString = UTF8.decode(bytes);
    }
    if (map['logRecord'] != null) {
      logRecord = map['logRecord'];
      logRecord['time'] =
          new DateTime.fromMillisecondsSinceEpoch(logRecord['time']);
      logRecord['level'] = _findLogLevel(logRecord['level']);
    }
  }

  String toString() {
    var ownerName = owner.id != null ? owner.id.toString() : owner.name;
    if (data == null) {
      return "ServiceEvent(owner='${ownerName}', kind='${kind}', "
          "time=${timestamp})";
    } else {
      return "ServiceEvent(owner='${ownerName}', kind='${kind}', "
          "data.lengthInBytes=${data.lengthInBytes}, time=${timestamp})";
    }
  }
}

class Breakpoint extends ServiceObject {
  Breakpoint._empty(ServiceObjectOwner owner) : super._empty(owner);

  // TODO(turnidge): Add state to track if a breakpoint has been
  // removed from the program.  Remove from the cache when deleted.
  bool get canCache => true;
  bool get immutable => false;

  // A unique integer identifier for this breakpoint.
  @observable int number;

  // Either SourceLocation or UnresolvedSourceLocation.
  @observable Location location;

  // The breakpoint is in a file which is not yet loaded.
  @observable bool latent;

  // The breakpoint has been assigned to a final source location.
  @observable bool resolved;

  void _update(ObservableMap map, bool mapIsRef) {
    _loaded = true;
    _upgradeCollection(map, owner);

    var newNumber = map['breakpointNumber'];
    // number never changes.
    assert((number == null) || (number == newNumber));
    number = newNumber;
    resolved = map['resolved'];

    var oldLocation = location;
    var newLocation = map['location'];
    if (oldLocation is UnresolvedSourceLocation &&
        newLocation is SourceLocation) {
      // Breakpoint has been resolved.  Remove old breakpoint.
      var oldScript = oldLocation.script;
      if (oldScript != null && oldScript.loaded) {
        oldScript._removeBreakpoint(this);
      }
    }
    location = newLocation;
    var newScript = location.script;
    if (newScript != null && newScript.loaded) {
      newScript._addBreakpoint(this);
    }

    assert(resolved || location is UnresolvedSourceLocation);
  }

  void remove() {
    // Remove any references to this breakpoint.  It has been removed.
    location.script._removeBreakpoint(this);
    if ((isolate.pauseEvent != null) &&
        (isolate.pauseEvent.breakpoint != null) &&
        (isolate.pauseEvent.breakpoint.id == id)) {
      isolate.pauseEvent.breakpoint = null;
    }
  }

  String toString() {
    if (number != null) {
      return 'Breakpoint ${number} at ${location})';
    } else {
      return 'Uninitialized breakpoint';
    }
  }
}


class LibraryDependency {
  @reflectable final bool isImport;
  @reflectable final bool isDeferred;
  @reflectable final String prefix;
  @reflectable final Library target;

  bool get isExport => !isImport;

  LibraryDependency._(this.isImport, this.isDeferred, this.prefix, this.target);

  static _fromMap(map) => new LibraryDependency._(map["isImport"],
                                                  map["isDeferred"],
                                                  map["prefix"],
                                                  map["target"]);
}


class Library extends HeapObject with Coverage {
  @observable String uri;
  @reflectable final dependencies = new ObservableList<LibraryDependency>();
  @reflectable final scripts = new ObservableList<Script>();
  @reflectable final classes = new ObservableList<Class>();
  @reflectable final variables = new ObservableList<Field>();
  @reflectable final functions = new ObservableList<ServiceFunction>();

  bool get canCache => true;
  bool get immutable => false;

  Library._empty(ServiceObjectOwner owner) : super._empty(owner);

  void _update(ObservableMap map, bool mapIsRef) {
    _upgradeCollection(map, isolate);
    super._update(map, mapIsRef);

    uri = map['uri'];
    var shortUri = uri;
    if (uri.startsWith('file://') ||
        uri.startsWith('http://')) {
      shortUri = uri.substring(uri.lastIndexOf('/') + 1);
    }
    name = map['name'];
    if (name.isEmpty) {
      // When there is no name for a library, use the shortUri.
      name = shortUri;
    }
    vmName = (map.containsKey('_vmName') ? map['_vmName'] : name);
    if (mapIsRef) {
      return;
    }
    _loaded = true;
    dependencies.clear();
    dependencies.addAll(map["dependencies"].map(LibraryDependency._fromMap));
    scripts.clear();
    scripts.addAll(removeDuplicatesAndSortLexical(map['scripts']));
    classes.clear();
    classes.addAll(map['classes']);
    classes.sort(ServiceObject.LexicalSortName);
    variables.clear();
    variables.addAll(map['variables']);
    variables.sort(ServiceObject.LexicalSortName);
    functions.clear();
    functions.addAll(map['functions']);
    functions.sort(ServiceObject.LexicalSortName);
  }

  Future<ServiceObject> evaluate(String expression) {
    return isolate._eval(this, expression);
  }

  Script get rootScript {
    for (Script script in scripts) {
      if (script.uri == uri) return script;
    }
    return null;
  }

  String toString() => "Library($uri)";
}

class AllocationCount extends Observable {
  @observable int instances = 0;
  @observable int bytes = 0;

  void reset() {
    instances = 0;
    bytes = 0;
  }

  bool get empty => (instances == 0) && (bytes == 0);
}

class Allocations {
  // Indexes into VM provided array. (see vm/class_table.h).
  static const ALLOCATED_BEFORE_GC = 0;
  static const ALLOCATED_BEFORE_GC_SIZE = 1;
  static const LIVE_AFTER_GC = 2;
  static const LIVE_AFTER_GC_SIZE = 3;
  static const ALLOCATED_SINCE_GC = 4;
  static const ALLOCATED_SINCE_GC_SIZE = 5;
  static const ACCUMULATED = 6;
  static const ACCUMULATED_SIZE = 7;

  final AllocationCount accumulated = new AllocationCount();
  final AllocationCount current = new AllocationCount();

  void update(List stats) {
    accumulated.instances = stats[ACCUMULATED];
    accumulated.bytes = stats[ACCUMULATED_SIZE];
    current.instances = stats[LIVE_AFTER_GC] + stats[ALLOCATED_SINCE_GC];
    current.bytes = stats[LIVE_AFTER_GC_SIZE] + stats[ALLOCATED_SINCE_GC_SIZE];
  }

  bool get empty => accumulated.empty && current.empty;
}

class Class extends HeapObject with Coverage {
  @observable Library library;

  @observable bool isAbstract;
  @observable bool isConst;
  @observable bool isFinalized;
  @observable bool isPatch;
  @observable bool isImplemented;

  @observable SourceLocation location;

  @observable ServiceMap error;
  @observable int vmCid;

  final Allocations newSpace = new Allocations();
  final Allocations oldSpace = new Allocations();
  final AllocationCount promotedByLastNewGC = new AllocationCount();

  @observable bool get hasNoAllocations => newSpace.empty && oldSpace.empty;
  @observable bool traceAllocations = false;
  @reflectable final fields = new ObservableList<Field>();
  @reflectable final functions = new ObservableList<ServiceFunction>();

  @observable Class superclass;
  @reflectable final interfaces = new ObservableList<Instance>();
  @reflectable final subclasses = new ObservableList<Class>();

  bool get canCache => true;
  bool get immutable => false;

  Class._empty(ServiceObjectOwner owner) : super._empty(owner);

  void _update(ObservableMap map, bool mapIsRef) {
    _upgradeCollection(map, isolate);
    super._update(map, mapIsRef);

    name = map['name'];
    vmName = (map.containsKey('_vmName') ? map['_vmName'] : name);
    if (vmName == '::') {
      name = 'top-level-class';  // Better than ''
    }
    var idPrefix = "classes/";
    assert(id.startsWith(idPrefix));
    vmCid = int.parse(id.substring(idPrefix.length));

    if (mapIsRef) {
      return;
    }

    // We are fully loaded.
    _loaded = true;

    // Extract full properties.
    _upgradeCollection(map, isolate);

    // Some builtin classes aren't associated with a library.
    if (map['library'] is Library) {
      library = map['library'];
    } else {
      library = null;
    }

    location = map['location'];
    isAbstract = map['abstract'];
    isConst = map['const'];
    isFinalized = map['_finalized'];
    isPatch = map['_patch'];
    isImplemented = map['_implemented'];

    subclasses.clear();
    subclasses.addAll(map['subclasses']);
    subclasses.sort(ServiceObject.LexicalSortName);

    interfaces.clear();
    interfaces.addAll(map['interfaces']);
    interfaces.sort(ServiceObject.LexicalSortName);

    fields.clear();
    fields.addAll(map['fields']);
    fields.sort(ServiceObject.LexicalSortName);

    functions.clear();
    functions.addAll(map['functions']);
    functions.sort(ServiceObject.LexicalSortName);

    superclass = map['super'];
    // Work-around Object not tracking its subclasses in the VM.
    if (superclass != null && superclass.name == "Object") {
      superclass._addSubclass(this);
    }
    error = map['error'];

    traceAllocations =
        (map['_traceAllocations'] != null) ? map['_traceAllocations'] : false;

    var allocationStats = map['_allocationStats'];
    if (allocationStats != null) {
      newSpace.update(allocationStats['new']);
      oldSpace.update(allocationStats['old']);
      notifyPropertyChange(#hasNoAllocations, 0, 1);
      promotedByLastNewGC.instances = allocationStats['promotedInstances'];
      promotedByLastNewGC.bytes = allocationStats['promotedBytes'];
    }
  }

  void _addSubclass(Class subclass) {
    if (subclasses.contains(subclass)) {
      return;
    }
    subclasses.add(subclass);
    subclasses.sort(ServiceObject.LexicalSortName);
  }

  Future<ServiceObject> evaluate(String expression) {
    return isolate._eval(this, expression);
  }

  Future<ServiceObject> setTraceAllocations(bool enable) {
    return isolate.invokeRpc('_setTraceClassAllocation', {
        'enable': enable,
        'classId': id,
      });
  }

  Future<ServiceObject> getAllocationSamples([String tags = 'None']) {
    var params = { 'tags': tags,
                   'classId': id };
    return isolate.invokeRpc('_getAllocationSamples', params);
  }

  String toString() => 'Class($vmName)';
}

class Instance extends HeapObject {
  @observable String kind;
  @observable String valueAsString;  // If primitive.
  @observable bool valueAsStringIsTruncated;
  @observable ServiceFunction function;  // If a closure.
  @observable Context context;  // If a closure.
  @observable String name;  // If a Type.
  @observable int length; // If a List, Map or TypedData.
  @observable Instance pattern;  // If a RegExp.

  @observable var typeClass;
  @observable var fields;
  @observable var nativeFields;
  @observable var elements;  // If a List.
  @observable var associations;  // If a Map.
  @observable var typedElements;  // If a TypedData.
  @observable var referent;  // If a MirrorReference.
  @observable Instance key;  // If a WeakProperty.
  @observable Instance value;  // If a WeakProperty.
  @observable Breakpoint activationBreakpoint;  // If a Closure.
  @observable Function oneByteFunction;  // If a RegExp.
  @observable Function twoByteFunction;  // If a RegExp.
  @observable Function externalOneByteFunction;  // If a RegExp.
  @observable Function externalTwoByteFunction;  // If a RegExp.
  @observable bool isCaseSensitive;  // If a RegExp.
  @observable bool isMultiLine;  // If a RegExp.

  bool get isAbstractType {
    return (kind == 'Type' || kind == 'TypeRef' ||
            kind == 'TypeParameter' || kind == 'BoundedType');
  }
  bool get isNull => kind == 'Null';
  bool get isBool => kind == 'Bool';
  bool get isDouble => kind == 'Double';
  bool get isString => kind == 'String';
  bool get isInt => kind == 'Int';
  bool get isList => kind == 'List';
  bool get isMap => kind == 'Map';
  bool get isTypedData {
    return kind == 'Uint8ClampedList'
        || kind == 'Uint8List'
        || kind == 'Uint16List'
        || kind == 'Uint32List'
        || kind == 'Uint64List'
        || kind == 'Int8List'
        || kind == 'Int16List'
        || kind == 'Int32List'
        || kind == 'Int64List'
        || kind == 'Float32List'
        || kind == 'Float64List'
        || kind == 'Int32x4List'
        || kind == 'Float32x4List'
        || kind == 'Float64x2List';
  }
  bool get isSimdValue {
    return kind == 'Float32x4'
        || kind == 'Float64x2'
        || kind == 'Int32x4';
  }
  bool get isRegExp => kind == 'RegExp';
  bool get isMirrorReference => kind == 'MirrorReference';
  bool get isWeakProperty => kind == 'WeakProperty';
  bool get isClosure => kind == 'Closure';
  bool get isStackTrace => kind == 'StackTrace';

  // TODO(turnidge): Is this properly backwards compatible when new
  // instance kinds are added?
  bool get isPlainInstance => kind == 'PlainInstance';

  Instance._empty(ServiceObjectOwner owner) : super._empty(owner);

  void _update(ObservableMap map, bool mapIsRef) {
    // Extract full properties.
    _upgradeCollection(map, isolate);
    super._update(map, mapIsRef);

    kind = map['kind'];
    valueAsString = map['valueAsString'];
    // Coerce absence to false.
    valueAsStringIsTruncated = map['valueAsStringIsTruncated'] == true;
    function = map['closureFunction'];
    context = map['closureContext'];
    name = map['name'];
    length = map['length'];
    pattern = map['pattern'];

    if (mapIsRef) {
      return;
    }

    isCaseSensitive = map['isCaseSensitive'];
    isMultiLine = map['isMultiLine'];
    oneByteFunction = map['_oneByteFunction'];
    twoByteFunction = map['_twoByteFunction'];
    externalOneByteFunction = map['_externalOneByteFunction'];
    externalTwoByteFunction = map['_externalTwoByteFunction'];

    nativeFields = map['_nativeFields'];
    fields = map['fields'];
    elements = map['elements'];
    associations = map['associations'];
    if (map['bytes'] != null) {
      var bytes = BASE64.decode(map['bytes']);
      switch (map['kind']) {
        case "Uint8ClampedList":
          typedElements = bytes.buffer.asUint8ClampedList(); break;
        case "Uint8List":
          typedElements = bytes.buffer.asUint8List(); break;
        case "Uint16List":
          typedElements = bytes.buffer.asUint16List(); break;
        case "Uint32List":
          typedElements = bytes.buffer.asUint32List(); break;
        case "Uint64List":
          typedElements = bytes.buffer.asUint64List(); break;
        case "Int8List":
          typedElements = bytes.buffer.asInt8List(); break;
        case "Int16List":
          typedElements = bytes.buffer.asInt16List(); break;
        case "Int32List":
          typedElements = bytes.buffer.asInt32List(); break;
        case "Int64List":
          typedElements = bytes.buffer.asInt64List(); break;
        case "Float32List":
          typedElements = bytes.buffer.asFloat32List(); break;
        case "Float64List":
          typedElements = bytes.buffer.asFloat64List(); break;
        case "Int32x4List":
          typedElements = bytes.buffer.asInt32x4List(); break;
        case "Float32x4List":
          typedElements = bytes.buffer.asFloat32x4List(); break;
        case "Float64x2List":
          typedElements = bytes.buffer.asFloat64x2List(); break;
      }
    }
    typeClass = map['typeClass'];
    referent = map['mirrorReferent'];
    key = map['propertyKey'];
    value = map['propertyValue'];
    activationBreakpoint = map['_activationBreakpoint'];

    // We are fully loaded.
    _loaded = true;
  }

  String get shortName {
    if (isClosure) {
      return function.qualifiedName;
    }
    if (valueAsString != null) {
      return valueAsString;
    }
    return 'a ${clazz.name}';
  }

  Future<ServiceObject> evaluate(String expression) {
    return isolate._eval(this, expression);
  }

  String toString() => 'Instance($shortName)';
}


class Context extends HeapObject {
  @observable var parentContext;
  @observable int length;
  @observable var variables;

  Context._empty(ServiceObjectOwner owner) : super._empty(owner);

  void _update(ObservableMap map, bool mapIsRef) {
    // Extract full properties.
    _upgradeCollection(map, isolate);
    super._update(map, mapIsRef);

    length = map['length'];
    parentContext = map['parent'];

    if (mapIsRef) {
      return;
    }

    variables = map['variables'];

    // We are fully loaded.
    _loaded = true;
  }

  String toString() => 'Context($length)';
}


// TODO(koda): Sync this with VM.
class FunctionKind {
  final String _strValue;
  FunctionKind._internal(this._strValue);
  toString() => _strValue;
  bool isSynthetic() => [kCollected, kNative, kStub, kTag].contains(this);
  bool isDart() => !isSynthetic();
  bool isStub() => (this == kStub);
  bool hasDartCode() => isDart() || isStub();
  static FunctionKind fromJSON(String value) {
    switch(value) {
      case 'RegularFunction': return kRegularFunction;
      case 'ClosureFunction': return kClosureFunction;
      case 'GetterFunction': return kGetterFunction;
      case 'SetterFunction': return kSetterFunction;
      case 'Constructor': return kConstructor;
      case 'ImplicitGetter': return kImplicitGetterFunction;
      case 'ImplicitSetter': return kImplicitSetterFunction;
      case 'ImplicitStaticFinalGetter': return kImplicitStaticFinalGetter;
      case 'IrregexpFunction': return kIrregexpFunction;
      case 'StaticInitializer': return kStaticInitializer;
      case 'MethodExtractor': return kMethodExtractor;
      case 'NoSuchMethodDispatcher': return kNoSuchMethodDispatcher;
      case 'InvokeFieldDispatcher': return kInvokeFieldDispatcher;
      case 'Collected': return kCollected;
      case 'Native': return kNative;
      case 'Stub': return kStub;
      case 'Tag': return kTag;
      case 'SignatureFunction': return kSignatureFunction;
    }
    Logger.root.severe('Unrecognized function kind: $value');
    throw new FallThroughError();
  }

  static FunctionKind kRegularFunction = new FunctionKind._internal('function');
  static FunctionKind kClosureFunction = new FunctionKind._internal('closure function');
  static FunctionKind kGetterFunction = new FunctionKind._internal('getter function');
  static FunctionKind kSetterFunction = new FunctionKind._internal('setter function');
  static FunctionKind kConstructor = new FunctionKind._internal('constructor');
  static FunctionKind kImplicitGetterFunction = new FunctionKind._internal('implicit getter function');
  static FunctionKind kImplicitSetterFunction = new FunctionKind._internal('implicit setter function');
  static FunctionKind kImplicitStaticFinalGetter = new FunctionKind._internal('implicit static final getter');
  static FunctionKind kIrregexpFunction = new FunctionKind._internal('ir regexp function');
  static FunctionKind kStaticInitializer = new FunctionKind._internal('static initializer');
  static FunctionKind kMethodExtractor = new FunctionKind._internal('method extractor');
  static FunctionKind kNoSuchMethodDispatcher = new FunctionKind._internal('noSuchMethod dispatcher');
  static FunctionKind kInvokeFieldDispatcher = new FunctionKind._internal('invoke field dispatcher');
  static FunctionKind kCollected = new FunctionKind._internal('Collected');
  static FunctionKind kNative = new FunctionKind._internal('Native');
  static FunctionKind kTag = new FunctionKind._internal('Tag');
  static FunctionKind kStub = new FunctionKind._internal('Stub');
  static FunctionKind kSignatureFunction = new FunctionKind._internal('SignatureFunction');
  static FunctionKind kUNKNOWN = new FunctionKind._internal('UNKNOWN');
}

class ServiceFunction extends HeapObject with Coverage {
  // owner is a Library, Class, or ServiceFunction.
  @observable ServiceObject dartOwner;
  @observable Library library;
  @observable bool isStatic;
  @observable bool isConst;
  @observable SourceLocation location;
  @observable Code code;
  @observable Code unoptimizedCode;
  @observable bool isOptimizable;
  @observable bool isInlinable;
  @observable bool hasIntrinsic;
  @observable bool isRecognized;
  @observable bool isNative;
  @observable FunctionKind kind;
  @observable int deoptimizations;
  @observable String qualifiedName;
  @observable int usageCounter;
  @observable bool isDart;
  @observable ProfileFunction profile;
  @observable Instance icDataArray;
  @observable Field field;

  bool get canCache => true;
  bool get immutable => false;

  ServiceFunction._empty(ServiceObject owner) : super._empty(owner);

  void _update(ObservableMap map, bool mapIsRef) {
    _upgradeCollection(map, isolate);
    super._update(map, mapIsRef);

    name = map['name'];
    vmName = (map.containsKey('_vmName') ? map['_vmName'] : name);

    dartOwner = map['owner'];
    kind = FunctionKind.fromJSON(map['_kind']);
    isDart = kind.isDart();

    if (dartOwner is ServiceFunction) {
      ServiceFunction ownerFunction = dartOwner;
      library = ownerFunction.library;
      qualifiedName = "${ownerFunction.qualifiedName}.${name}";

    } else if (dartOwner is Class) {
      Class ownerClass = dartOwner;
      library = ownerClass.library;
      qualifiedName = "${ownerClass.name}.${name}";

    } else {
      library = dartOwner;
      qualifiedName = name;
    }

    hasIntrinsic = map['_intrinsic'];
    isNative = map['_native'];

    if (mapIsRef) {
      return;
    }

    _loaded = true;
    isStatic = map['static'];
    isConst = map['const'];
    location = map['location'];
    code = map['code'];
    isOptimizable = map['_optimizable'];
    isInlinable = map['_inlinable'];
    isRecognized = map['_recognized'];
    unoptimizedCode = map['_unoptimizedCode'];
    deoptimizations = map['_deoptimizations'];
    usageCounter = map['_usageCounter'];
    icDataArray = map['_icDataArray'];
    field = map['_field'];
  }
}


class Field extends HeapObject {
  // Library or Class.
  @observable ServiceObject dartOwner;
  @observable Library library;
  @observable Instance declaredType;
  @observable bool isStatic;
  @observable bool isFinal;
  @observable bool isConst;
  @observable Instance staticValue;
  @observable String name;
  @observable String vmName;

  @observable bool guardNullable;
  @observable var /* Class | String */ guardClass;
  @observable String guardLength;
  @observable SourceLocation location;

  Field._empty(ServiceObjectOwner owner) : super._empty(owner);

  void _update(ObservableMap map, bool mapIsRef) {
    // Extract full properties.
    _upgradeCollection(map, isolate);
    super._update(map, mapIsRef);

    name = map['name'];
    vmName = (map.containsKey('_vmName') ? map['_vmName'] : name);
    dartOwner = map['owner'];
    declaredType = map['declaredType'];
    isStatic = map['static'];
    isFinal = map['final'];
    isConst = map['const'];
    staticValue = map['staticValue'];

    if (dartOwner is Class) {
      Class ownerClass = dartOwner;
      library = ownerClass.library;

    } else {
      library = dartOwner;
    }

    if (mapIsRef) {
      return;
    }

    guardNullable = map['_guardNullable'];
    guardClass = map['_guardClass'];
    guardLength = map['_guardLength'];
    location = map['location'];
    _loaded = true;
  }

  String toString() => 'Field(${dartOwner.name}.$name)';
}


class ScriptLine extends Observable {
  final Script script;
  final int line;
  final String text;
  @observable int hits;
  @observable bool possibleBpt = true;
  @observable bool breakpointResolved = false;
  @observable Set<Breakpoint> breakpoints;

  bool get isBlank {
    // Compute isBlank on demand.
    if (_isBlank == null) {
      _isBlank = text.trim().isEmpty;
    }
    return _isBlank;
  }
  bool _isBlank;

  bool get isTrivialLine => !possibleBpt;

  static bool _isTrivialToken(String token) {
    if (token == 'else') {
      return true;
    }
    for (var c in token.split('')) {
      switch (c) {
        case '{':
        case '}':
        case '(':
        case ')':
        case ';':
          break;
        default:
          return false;
      }
    }
    return true;
  }

  static bool _isTrivialLine(String text) {
    if (text.trimLeft().startsWith('//')) {
      return true;
    }
    var wsTokens = text.split(new RegExp(r"(\s)+"));
    for (var wsToken in wsTokens) {
      var tokens = wsToken.split(new RegExp(r"(\b)"));
      for (var token in tokens) {
        if (!_isTrivialToken(token)) {
          return false;
        }
      }
    }
    return true;
  }

  ScriptLine(this.script, this.line, this.text) {
    possibleBpt = !_isTrivialLine(text);
  }

  void addBreakpoint(Breakpoint bpt) {
    if (breakpoints == null) {
      breakpoints = new Set<Breakpoint>();
    }
    breakpoints.add(bpt);
    breakpointResolved = breakpointResolved || bpt.resolved;
  }

  void removeBreakpoint(Breakpoint bpt) {
    assert(breakpoints != null && breakpoints.contains(bpt));
    breakpoints.remove(bpt);
    if (breakpoints.isEmpty) {
      breakpoints = null;
      breakpointResolved = false;
    }
  }
}

class CallSite {
  final String name;
  // TODO(turnidge): Use SourceLocation here instead.
  final Script script;
  final int tokenPos;
  final List<CallSiteEntry> entries;

  CallSite(this.name, this.script, this.tokenPos, this.entries);

  int get line => script.tokenToLine(tokenPos);
  int get column => script.tokenToCol(tokenPos);

  int get aggregateCount {
    var count = 0;
    for (var entry in entries) {
      count += entry.count;
    }
    return count;
  }

  factory CallSite.fromMap(Map siteMap, Script script) {
    var name = siteMap['name'];
    var tokenPos = siteMap['tokenPos'];
    var entries = new List<CallSiteEntry>();
    for (var entryMap in siteMap['cacheEntries']) {
      entries.add(new CallSiteEntry.fromMap(entryMap));
    }
    return new CallSite(name, script, tokenPos, entries);
  }

  operator ==(other) {
    return (script == other.script) && (tokenPos == other.tokenPos);
  }
  int get hashCode => (script.hashCode << 8) | tokenPos;

  String toString() => "CallSite($name, $tokenPos)";
}

class CallSiteEntry {
  final /* Class | Library */ receiverContainer;
  final int count;
  final ServiceFunction target;

  CallSiteEntry(this.receiverContainer, this.count, this.target);

  factory CallSiteEntry.fromMap(Map entryMap) {
    return new CallSiteEntry(entryMap['receiverContainer'],
                             entryMap['count'],
                             entryMap['target']);
  }

  String toString() => "CallSiteEntry(${receiverContainer.name}, $count)";
}

/// The location of a local variable reference in a script.
class LocalVarLocation {
  final int line;
  final int column;
  final int endColumn;
  LocalVarLocation(this.line, this.column, this.endColumn);
}

class Script extends HeapObject with Coverage {
  Set<CallSite> callSites = new Set<CallSite>();
  final lines = new ObservableList<ScriptLine>();
  final _hits = new Map<int, int>();
  @observable String uri;
  @observable String kind;
  @observable int firstTokenPos;
  @observable int lastTokenPos;
  @observable int lineOffset;
  @observable int columnOffset;
  @observable Library library;

  bool get immutable => true;

  String _shortUri;

  Script._empty(ServiceObjectOwner owner) : super._empty(owner);

  ScriptLine getLine(int line) {
    assert(_loaded);
    assert(line >= 1);
    return lines[line - lineOffset - 1];
  }

  /// This function maps a token position to a line number.
  int tokenToLine(int tokenPos) => _tokenToLine[tokenPos];
  Map _tokenToLine = {};

  /// This function maps a token position to a column number.
  int tokenToCol(int tokenPos) => _tokenToCol[tokenPos];
  Map _tokenToCol = {};

  int guessTokenLength(int line, int column) {
    String source = getLine(line).text;

    var pos = column;
    if (pos >= source.length) {
      return null;
    }

    var c = source.codeUnitAt(pos);
    if (c == 123) return 1; // { - Map literal

    if (c == 91) return 1;  // [ - List literal, index, index assignment

    if (c == 40) return 1;  // ( - Closure call

    if (_isOperatorChar(c)) {
      while (++pos < source.length &&
             _isOperatorChar(source.codeUnitAt(pos)));
      return pos - column;
    }

    if (_isInitialIdentifierChar(c)) {
      while (++pos < source.length &&
             _isIdentifierChar(source.codeUnitAt(pos)));
      return pos - column;
    }

    return null;
  }

  static bool _isOperatorChar(int c) {
    switch (c) {
    case 25: // %
    case 26: // &
    case 42: // *
    case 43: // +
    case 45: // -:
    case 47: // /
    case 60: // <
    case 61: // =
    case 62: // >
    case 94: // ^
    case 124: // |
    case 126: // ~
      return true;
    default:
      return false;
    }
  }

  static bool _isInitialIdentifierChar(int c) {
    if (c >= 65 && c <= 90) return true; // Upper
    if (c >= 97 && c <= 122) return true; // Lower
    if (c == 95) return true; // Underscore
    if (c == 36) return true; // Dollar
    return false;
  }

  static bool _isIdentifierChar(int c) {
    if (_isInitialIdentifierChar(c)) return true;
    return c >= 48 && c <= 75; // Digit
  }

  void _update(ObservableMap map, bool mapIsRef) {
    _upgradeCollection(map, isolate);
    super._update(map, mapIsRef);

    uri = map['uri'];
    kind = map['_kind'];
    _shortUri = uri.substring(uri.lastIndexOf('/') + 1);
    name = _shortUri;
    vmName = uri;
    if (mapIsRef) {
      return;
    }
    _loaded = true;
    lineOffset = map['lineOffset'];
    columnOffset = map['columnOffset'];
    _parseTokenPosTable(map['tokenPosTable']);
    _processSource(map['source']);
    library = map['library'];
  }

  void _parseTokenPosTable(List<List<int>> table) {
    if (table == null) {
      return;
    }
    _tokenToLine.clear();
    _tokenToCol.clear();
    firstTokenPos = null;
    lastTokenPos = null;
    var lineSet = new Set();

    for (var line in table) {
      // Each entry begins with a line number...
      var lineNumber = line[0];
      lineSet.add(lineNumber);
      for (var pos = 1; pos < line.length; pos += 2) {
        // ...and is followed by (token offset, col number) pairs.
        var tokenOffset = line[pos];
        var colNumber = line[pos+1];
        if (firstTokenPos == null) {
          // Mark first token position.
          firstTokenPos = tokenOffset;
          lastTokenPos = tokenOffset;
        } else {
          // Keep track of max and min token positions.
          firstTokenPos = (firstTokenPos <= tokenOffset) ?
              firstTokenPos : tokenOffset;
          lastTokenPos = (lastTokenPos >= tokenOffset) ?
              lastTokenPos : tokenOffset;
        }
        _tokenToLine[tokenOffset] = lineNumber;
        _tokenToCol[tokenOffset] = colNumber;
      }
    }

    for (var line in lines) {
      // Remove possible breakpoints on lines with no tokens.
      if (!lineSet.contains(line.line)) {
        line.possibleBpt = false;
      }
    }
  }

  void _processCallSites(List newCallSiteMaps) {
    var mergedCallSites = new Set<CallSite>();
    for (var callSiteMap in newCallSiteMaps) {
      var newSite = new CallSite.fromMap(callSiteMap, this);
      mergedCallSites.add(newSite);

      var line = newSite.line;
      var hit = newSite.aggregateCount;
      assert(line >= 1); // Lines start at 1.
      var oldHits = _hits[line];
      if (oldHits != null) {
        hit += oldHits;
      }
      _hits[line] = hit;
    }

    mergedCallSites.addAll(callSites);
    callSites = mergedCallSites;
    _applyHitsToLines();
    // Notify any Observers that this Script's state has changed.
    notifyChange(null);
  }

  void _processSource(String source) {
    if (source == null) {
      return;
    }
    var sourceLines = source.split('\n');
    if (sourceLines.length == 0) {
      return;
    }
    lines.clear();
    Logger.root.info('Adding ${sourceLines.length} source lines for ${uri}');
    for (var i = 0; i < sourceLines.length; i++) {
      lines.add(new ScriptLine(this, i + lineOffset + 1, sourceLines[i]));
    }
    for (var bpt in isolate.breakpoints.values) {
      if (bpt.location.script == this) {
        _addBreakpoint(bpt);
      }
    }

    _applyHitsToLines();
    // Notify any Observers that this Script's state has changed.
    notifyChange(null);
  }

  void _applyHitsToLines() {
    for (var line in lines) {
      var hits = _hits[line.line];
      line.hits = hits;
    }
  }

  void _addBreakpoint(Breakpoint bpt) {
    var line;
    if (bpt.location.tokenPos != null) {
      line = tokenToLine(bpt.location.tokenPos);
    } else {
      UnresolvedSourceLocation loc = bpt.location;
      line = loc.line;
    }
    getLine(line).addBreakpoint(bpt);
  }

  void _removeBreakpoint(Breakpoint bpt) {
    var line;
    if (bpt.location.tokenPos != null) {
      line = tokenToLine(bpt.location.tokenPos);
    } else {
      UnresolvedSourceLocation loc = bpt.location;
      line = loc.line;
    }
    if (line != null) {
      getLine(line).removeBreakpoint(bpt);
    }
  }

  List<LocalVarLocation> scanLineForLocalVariableLocations(Pattern pattern,
                                                            String name,
                                                            String lineContents,
                                                            int lineNumber,
                                                            int columnOffset) {
    var r = <LocalVarLocation>[];

    pattern.allMatches(lineContents).forEach((Match match) {
      // We have a match but our regular expression may have matched extra
      // characters on either side of the name. Tighten the location.
      var nameStart = match.input.indexOf(name, match.start);
      var column = nameStart + columnOffset;
      var endColumn = column + name.length;
      var localVarLocation = new LocalVarLocation(lineNumber,
                                                  column,
                                                  endColumn);
      r.add(localVarLocation);
    });

    return r;
  }

  List<LocalVarLocation> scanForLocalVariableLocations(String name,
                                                       int tokenPos,
                                                       int endTokenPos) {
    // A pattern that matches:
    // start of line OR non-(alpha numeric OR period) character followed by
    // name followed by
    // a non-alpha numerc character.
    //
    // NOTE: This pattern can over match on both ends. This is corrected for
    // [scanLineForLocalVariableLocationse].
    var pattern = new RegExp("(^|[^A-Za-z0-9\.])$name[^A-Za-z0-9]");

    // Result.
    var r = <LocalVarLocation>[];

    // Limits.
    final lastLine = tokenToLine(endTokenPos);
    if (lastLine == null) {
      return r;
    }

    var lastColumn = tokenToCol(endTokenPos);
    if (lastColumn == null) {
      return r;
    }
    // Current scan position.
    var line = tokenToLine(tokenPos);
    if (line == null) {
      return r;
    }
    var column = tokenToCol(tokenPos);
    if (column == null) {
      return r;
    }

    // Move back by name length.
    // TODO(johnmccutchan): Fix LocalVarDescriptor to set column before the
    // identifier name.
    column = math.max(0, column - name.length);

    var lineContents;

    if (line == lastLine) {
      // Only one line.
      if (!getLine(line).isTrivialLine) {
        // TODO(johnmccutchan): end token pos -> column can lie for snapshotted
        // code. e.g.:
        // io_sink.dart source line 23 ends at column 39
        // io_sink.dart snapshotted source line 23 ends at column 35.
        lastColumn = math.min(getLine(line).text.length, lastColumn);
        lineContents = getLine(line).text.substring(column, lastColumn - 1);
        return scanLineForLocalVariableLocations(pattern,
                                                  name,
                                                  lineContents,
                                                  line,
                                                  column);
      }
    }

    // Scan first line.
    if (!getLine(line).isTrivialLine) {
      lineContents = getLine(line).text.substring(column);
      r.addAll(scanLineForLocalVariableLocations(pattern,
                                                  name,
                                                  lineContents,
                                                  line++,
                                                  column));
    }

    // Scan middle lines.
    while (line < (lastLine - 1)) {
      if (getLine(line).isTrivialLine) {
        line++;
        continue;
      }
      lineContents = getLine(line).text;
      r.addAll(
          scanLineForLocalVariableLocations(pattern,
                                             name,
                                             lineContents,
                                             line++,
                                             0));
    }

    // Scan last line.
    if (!getLine(line).isTrivialLine) {
      // TODO(johnmccutchan): end token pos -> column can lie for snapshotted
      // code. e.g.:
      // io_sink.dart source line 23 ends at column 39
      // io_sink.dart snapshotted source line 23 ends at column 35.
      lastColumn = math.min(getLine(line).text.length, lastColumn);
      lineContents = getLine(line).text.substring(0, lastColumn - 1);
      r.addAll(
          scanLineForLocalVariableLocations(pattern,
                                             name,
                                             lineContents,
                                             line,
                                             0));
    }
    return r;
  }
}

class PcDescriptor extends Observable {
  final int pcOffset;
  @reflectable final int deoptId;
  @reflectable final int tokenPos;
  @reflectable final int tryIndex;
  @reflectable final String kind;
  @observable Script script;
  @observable String formattedLine;
  PcDescriptor(this.pcOffset, this.deoptId, this.tokenPos, this.tryIndex,
               this.kind);

  @reflectable String formattedDeoptId() {
    if (deoptId == -1) {
      return 'N/A';
    }
    return deoptId.toString();
  }

  @reflectable String formattedTokenPos() {
    if (tokenPos == -1) {
      return '';
    }
    return tokenPos.toString();
  }

  void processScript(Script script) {
    this.script = null;
    if (tokenPos == -1) {
      return;
    }
    var line = script.tokenToLine(tokenPos);
    if (line == null) {
      return;
    }
    this.script = script;
    var scriptLine = script.getLine(line);
    formattedLine = scriptLine.text;
  }
}

class PcDescriptors extends ServiceObject {
  @observable Class clazz;
  @observable int size;
  bool get canCache => false;
  bool get immutable => true;
  @reflectable final List<PcDescriptor> descriptors =
      new ObservableList<PcDescriptor>();

  PcDescriptors._empty(ServiceObjectOwner owner) : super._empty(owner) {
  }

  void _update(ObservableMap m, bool mapIsRef) {
    if (mapIsRef) {
      return;
    }
    _upgradeCollection(m, isolate);
    clazz = m['class'];
    size = m['size'];
    descriptors.clear();
    for (var descriptor in m['members']) {
      var pcOffset = int.parse(descriptor['pcOffset'], radix:16);
      var deoptId = descriptor['deoptId'];
      var tokenPos = descriptor['tokenPos'];
      var tryIndex = descriptor['tryIndex'];
      var kind = descriptor['kind'].trim();
      descriptors.add(
          new PcDescriptor(pcOffset, deoptId, tokenPos, tryIndex, kind));
    }
  }
}

class LocalVarDescriptor extends Observable {
  @reflectable final String name;
  @reflectable final int index;
  @reflectable final int beginPos;
  @reflectable final int endPos;
  @reflectable final int scopeId;
  @reflectable final String kind;

  LocalVarDescriptor(this.name, this.index, this.beginPos, this.endPos,
                     this.scopeId, this.kind);
}

class LocalVarDescriptors extends ServiceObject {
  @observable Class clazz;
  @observable int size;
  bool get canCache => false;
  bool get immutable => true;
  @reflectable final List<LocalVarDescriptor> descriptors =
        new ObservableList<LocalVarDescriptor>();
  LocalVarDescriptors._empty(ServiceObjectOwner owner) : super._empty(owner);

  void _update(ObservableMap m, bool mapIsRef) {
    if (mapIsRef) {
      return;
    }
    _upgradeCollection(m, isolate);
    clazz = m['class'];
    size = m['size'];
    descriptors.clear();
    for (var descriptor in m['members']) {
      var name = descriptor['name'];
      var index = descriptor['index'];
      var beginPos = descriptor['beginPos'];
      var endPos = descriptor['endPos'];
      var scopeId = descriptor['scopeId'];
      var kind = descriptor['kind'].trim();
      descriptors.add(
          new LocalVarDescriptor(name, index, beginPos, endPos, scopeId, kind));
    }
  }
}

class ObjectPool extends HeapObject {
  bool get canCache => false;
  bool get immutable => false;

  @observable int length;
  @observable List entries;

  ObjectPool._empty(ServiceObjectOwner owner) : super._empty(owner);

  void _update(ObservableMap map, bool mapIsRef) {
    _upgradeCollection(map, isolate);
    super._update(map, mapIsRef);

    length = map['length'];
    if (mapIsRef) {
      return;
    }
    entries = map['_entries'];
  }
}

class ICData extends HeapObject {
  @observable ServiceObject dartOwner;
  @observable String selector;
  @observable Instance argumentsDescriptor;
  @observable Instance entries;

  bool get canCache => false;
  bool get immutable => false;

  ICData._empty(ServiceObjectOwner owner) : super._empty(owner);

  void _update(ObservableMap map, bool mapIsRef) {
    _upgradeCollection(map, isolate);
    super._update(map, mapIsRef);

    dartOwner = map['_owner'];
    selector = map['_selector'];
    if (mapIsRef) {
      return;
    }
    argumentsDescriptor = map['_argumentsDescriptor'];
    entries = map['_entries'];
  }
}

class MegamorphicCache extends HeapObject {
  @observable int mask;
  @observable Instance buckets;
  @observable String selector;
  @observable Instance argumentsDescriptor;

  bool get canCache => false;
  bool get immutable => false;

  MegamorphicCache._empty(ServiceObjectOwner owner) : super._empty(owner);

  void _update(ObservableMap map, bool mapIsRef) {
    _upgradeCollection(map, isolate);
    super._update(map, mapIsRef);

    selector = map['_selector'];
    if (mapIsRef) {
      return;
    }

    mask = map['_mask'];
    buckets = map['_buckets'];
    argumentsDescriptor = map['_argumentsDescriptor'];
  }
}

class Instructions extends HeapObject {
  bool get canCache => false;
  bool get immutable => true;

  @observable Code code;
  @observable ObjectPool objectPool;

  Instructions._empty(ServiceObjectOwner owner) : super._empty(owner);

  void _update(ObservableMap map, bool mapIsRef) {
    _upgradeCollection(map, isolate);
    super._update(map, mapIsRef);

    code = map['_code'];
    if (mapIsRef) {
      return;
    }
    objectPool = map['_objectPool'];
  }
}

class TokenStream extends HeapObject {
  bool get canCache => false;
  bool get immutable => true;

  @observable String privateKey;

  TokenStream._empty(ServiceObjectOwner owner) : super._empty(owner);

  void _update(ObservableMap map, bool mapIsRef) {
    _upgradeCollection(map, isolate);
    super._update(map, mapIsRef);

    if (mapIsRef) {
      return;
    }
    privateKey = map['privateKey'];
  }
}

class CodeInstruction extends Observable {
  @observable final int address;
  @observable final int pcOffset;
  @observable final String machine;
  @observable final String human;
  @observable final ServiceObject object;
  @observable CodeInstruction jumpTarget;
  @reflectable List<PcDescriptor> descriptors =
      new ObservableList<PcDescriptor>();

  CodeInstruction(this.address,
                  this.pcOffset,
                  this.machine,
                  this.human,
                  this.object);

  @reflectable bool get isComment => address == 0;
  @reflectable bool get hasDescriptors => descriptors.length > 0;

  bool _isJumpInstruction() {
    return human.startsWith('j');
  }

  int _getJumpAddress() {
    assert(_isJumpInstruction());
    var chunks = human.split(' ');
    if (chunks.length != 2) {
      // We expect jump instructions to be of the form 'j.. address'.
      return 0;
    }
    var address = chunks[1];
    if (address.startsWith('0x')) {
      // Chop off the 0x.
      address = address.substring(2);
    }
    try {
      return int.parse(address, radix:16);
    } catch (_) {
      return 0;
    }
  }

  void _resolveJumpTarget(List<CodeInstruction> instructionsByAddressOffset,
                          int startAddress) {
    if (!_isJumpInstruction()) {
      return;
    }
    int address = _getJumpAddress();
    if (address == 0) {
      return;
    }
    var relativeAddress = address - startAddress;
    if (relativeAddress < 0) {
      Logger.root.warning('Bad address resolving jump target $relativeAddress');
      return;
    }
    if (relativeAddress >= instructionsByAddressOffset.length) {
      Logger.root.warning('Bad address resolving jump target $relativeAddress');
      return;
    }
    jumpTarget = instructionsByAddressOffset[relativeAddress];
  }
}

class CodeKind {
  final _value;
  const CodeKind._internal(this._value);
  String toString() => '$_value';
  bool isSynthetic() => [Collected, Native, Tag].contains(this);
  bool isDart() => !isSynthetic();
  static CodeKind fromString(String s) {
    if (s == 'Native') {
      return Native;
    } else if (s == 'Dart') {
      return Dart;
    } else if (s == 'Collected') {
      return Collected;
    } else if (s == 'Tag') {
      return Tag;
    } else if (s == 'Stub') {
      return Stub;
    }
    Logger.root.severe("Unrecognized code kind: '$s'");
    throw new FallThroughError();
  }
  static const Collected = const CodeKind._internal('Collected');
  static const Dart = const CodeKind._internal('Dart');
  static const Native = const CodeKind._internal('Native');
  static const Stub = const CodeKind._internal('Stub');
  static const Tag = const CodeKind._internal('Tag');
}

class CodeInlineInterval {
  final int start;
  final int end;
  final List<ServiceFunction> functions = new List<ServiceFunction>();
  bool contains(int pc) => (pc >= start) && (pc < end);
  CodeInlineInterval(this.start, this.end);
}

class Code extends HeapObject {
  @observable CodeKind kind;
  @observable ServiceObject objectPool;
  @observable ServiceFunction function;
  @observable Script script;
  @observable bool isOptimized;
  @observable bool hasIntrinsic;
  @observable bool isNative;

  @reflectable int startAddress = 0;
  @reflectable int endAddress = 0;
  @reflectable final instructions = new ObservableList<CodeInstruction>();
  List<CodeInstruction> instructionsByAddressOffset;

  @observable ProfileCode profile;
  final List<CodeInlineInterval> inlineIntervals =
      new List<CodeInlineInterval>();
  final ObservableList<ServiceFunction> inlinedFunctions =
      new ObservableList<ServiceFunction>();

  bool get immutable => true;

  Code._empty(ServiceObjectOwner owner) : super._empty(owner);

  void _updateDescriptors(Script script) {
    this.script = script;
    for (var instruction in instructions) {
      for (var descriptor in instruction.descriptors) {
        descriptor.processScript(script);
      }
    }
  }

  void loadScript() {
    if (script != null) {
      // Already done.
      return;
    }
    if (kind != CodeKind.Dart){
      return;
    }
    if (function == null) {
      return;
    }
    if ((function.location == null) ||
        (function.location.script == null)) {
      // Attempt to load the function.
      function.load().then((func) {
        var script = function.location.script;
        if (script == null) {
          // Function doesn't have an associated script.
          return;
        }
        // Load the script and then update descriptors.
        script.load().then(_updateDescriptors);
      });
      return;
    }
    // Load the script and then update descriptors.
    function.location.script.load().then(_updateDescriptors);
  }

  /// Reload [this]. Returns a future which completes to [this] or an
  /// exception.
  Future<ServiceObject> reload() {
    assert(kind != null);
    if (isDartCode) {
      // We only reload Dart code.
      return super.reload();
    }
    return new Future.value(this);
  }

  void _update(ObservableMap m, bool mapIsRef) {
    name = m['name'];
    vmName = (m.containsKey('_vmName') ? m['_vmName'] : name);
    isOptimized = m['_optimized'];
    kind = CodeKind.fromString(m['kind']);
    hasIntrinsic = m['_intrinsic'];
    isNative = m['_native'];
    if (mapIsRef) {
      return;
    }
    _loaded = true;
    startAddress = int.parse(m['_startAddress'], radix:16);
    endAddress = int.parse(m['_endAddress'], radix:16);
    function = isolate.getFromMap(m['function']);
    objectPool = isolate.getFromMap(m['_objectPool']);
    var disassembly = m['_disassembly'];
    if (disassembly != null) {
      _processDisassembly(disassembly);
    }
    var descriptors = m['_descriptors'];
    if (descriptors != null) {
      descriptors = descriptors['members'];
      _processDescriptors(descriptors);
    }
    hasDisassembly = (instructions.length != 0) && (kind == CodeKind.Dart);
    inlinedFunctions.clear();
    var inlinedFunctionsTable = m['_inlinedFunctions'];
    var inlinedIntervals = m['_inlinedIntervals'];
    if (inlinedFunctionsTable != null) {
      // Iterate and upgrade each ServiceFunction.
      for (var i = 0; i < inlinedFunctionsTable.length; i++) {
        // Upgrade each function and set it back in the list.
        var func = isolate.getFromMap(inlinedFunctionsTable[i]);
        inlinedFunctionsTable[i] = func;
        if (!inlinedFunctions.contains(func)) {
          inlinedFunctions.add(func);
        }
      }
    }
    if ((inlinedIntervals == null) || (inlinedFunctionsTable == null)) {
      // No inline information.
      inlineIntervals.clear();
      return;
    }
    _processInline(inlinedFunctionsTable, inlinedIntervals);

    _upgradeCollection(m, isolate);
    super._update(m, mapIsRef);
  }

  CodeInlineInterval findInterval(int pc) {
    for (var i = 0; i < inlineIntervals.length; i++) {
      var interval = inlineIntervals[i];
      if (interval.contains(pc)) {
        return interval;
      }
    }
    return null;
  }

  void _processInline(List<ServiceFunction> inlinedFunctionsTable,
                      List<List<int>> inlinedIntervals) {
    for (var i = 0; i < inlinedIntervals.length; i++) {
      var inlinedInterval = inlinedIntervals[i];
      var start = inlinedInterval[0] + startAddress;
      var end = inlinedInterval[1] + startAddress;
      var codeInlineInterval = new CodeInlineInterval(start, end);
      for (var i = 2; i < inlinedInterval.length - 1; i++) {
        var inline_id = inlinedInterval[i];
        if (inline_id < 0) {
          continue;
        }
        var function = inlinedFunctionsTable[inline_id];
        codeInlineInterval.functions.add(function);
      }
      inlineIntervals.add(codeInlineInterval);
    }
  }

  @observable bool hasDisassembly = false;

  void _processDisassembly(List<String> disassembly){
    assert(disassembly != null);
    instructions.clear();
    instructionsByAddressOffset = new List(endAddress - startAddress);

    assert((disassembly.length % 4) == 0);
    for (var i = 0; i < disassembly.length; i += 4) {
      var address = 0;  // Assume code comment.
      var machine = disassembly[i + 1];
      var human = disassembly[i + 2];
      var object = disassembly[i + 3];
      if (object != null) {
        object = new ServiceObject._fromMap(owner, object);
      }
      var pcOffset = 0;
      if (disassembly[i] != null) {
        // Not a code comment, extract address.
        address = int.parse(disassembly[i], radix:16);
        pcOffset = address - startAddress;
      }
      var instruction =
          new CodeInstruction(address, pcOffset, machine, human, object);
      instructions.add(instruction);
      if (disassembly[i] != null) {
        // Not a code comment.
        instructionsByAddressOffset[pcOffset] = instruction;
      }
    }
    for (var instruction in instructions) {
      instruction._resolveJumpTarget(instructionsByAddressOffset, startAddress);
    }
  }

  void _processDescriptors(List<Map> descriptors) {
    for (Map descriptor in descriptors) {
      var pcOffset = int.parse(descriptor['pcOffset'], radix:16);
      var address = startAddress + pcOffset;
      var deoptId = descriptor['deoptId'];
      var tokenPos = descriptor['tokenPos'];
      var tryIndex = descriptor['tryIndex'];
      var kind = descriptor['kind'].trim();

      var instruction = instructionsByAddressOffset[address - startAddress];
      if (instruction != null) {
        instruction.descriptors.add(new PcDescriptor(pcOffset,
                                                     deoptId,
                                                     tokenPos,
                                                     tryIndex,
                                                     kind));
      } else {
        Logger.root.warning(
          'Could not find instruction with pc descriptor address: $address');
      }
    }
  }

  /// Returns true if [address] is contained inside [this].
  bool contains(int address) {
    return (address >= startAddress) && (address < endAddress);
  }

  @reflectable bool get isDartCode => (kind == CodeKind.Dart) ||
                                      (kind == CodeKind.Stub);

  String toString() => 'Code($kind, $name)';
}


class SocketKind {
  final _value;
  const SocketKind._internal(this._value);
  String toString() => '$_value';

  static SocketKind fromString(String s) {
    if (s == 'Listening') {
      return Listening;
    } else if (s == 'Normal') {
      return Normal;
    } else if (s == 'Pipe') {
      return Pipe;
    } else if (s == 'Internal') {
      return Internal;
    }
    Logger.root.warning('Unknown socket kind $s');
    throw new FallThroughError();
  }
  static const Listening = const SocketKind._internal('Listening');
  static const Normal = const SocketKind._internal('Normal');
  static const Pipe = const SocketKind._internal('Pipe');
  static const Internal = const SocketKind._internal('Internal');
}

/// A snapshot of statistics associated with a [Socket].
class SocketStats {
  @reflectable final int bytesRead;
  @reflectable final int bytesWritten;
  @reflectable final int readCalls;
  @reflectable final int writeCalls;
  @reflectable final int available;

  SocketStats(this.bytesRead, this.bytesWritten,
              this.readCalls, this.writeCalls,
              this.available);
}

/// A peer to a Socket in dart:io. Sockets can represent network sockets or
/// OS pipes. Each socket is owned by another ServceObject, for example,
/// a process or an HTTP server.
class Socket extends ServiceObject {
  Socket._empty(ServiceObjectOwner owner) : super._empty(owner);

  bool get canCache => true;

  ServiceObject socketOwner;

  @reflectable bool get isPipe => (kind == SocketKind.Pipe);

  @observable SocketStats latest;
  @observable SocketStats previous;

  @observable SocketKind kind;

  @observable String protocol = '';

  @observable bool readClosed = false;
  @observable bool writeClosed = false;
  @observable bool closing = false;

  /// Listening for connections.
  @observable bool listening = false;

  @observable int fd;

  @observable String localAddress;
  @observable int localPort;
  @observable String remoteAddress;
  @observable int remotePort;

  // Updates internal state from [map]. [map] can be a reference.
  void _update(ObservableMap map, bool mapIsRef) {
    name = map['name'];
    vmName = map['name'];

    kind = SocketKind.fromString(map['kind']);

    if (mapIsRef) {
      return;
    }

    _loaded = true;

    _upgradeCollection(map, isolate);

    readClosed = map['readClosed'];
    writeClosed = map['writeClosed'];
    closing = map['closing'];
    listening = map['listening'];

    protocol = map['protocol'];

    localAddress = map['localAddress'];
    localPort = map['localPort'];
    remoteAddress = map['remoteAddress'];
    remotePort = map['remotePort'];

    fd = map['fd'];
    socketOwner = map['owner'];
  }
}

class MetricSample {
  final double value;
  final DateTime time;
  MetricSample(this.value) : time = new DateTime.now();
}

class ServiceMetric extends ServiceObject {
  ServiceMetric._empty(ServiceObjectOwner owner) : super._empty(owner) {
  }

  bool get canCache => true;
  bool get immutable => false;

  @observable bool recording = false;
  MetricPoller poller;

  final ObservableList<MetricSample> samples =
      new ObservableList<MetricSample>();
  int _sampleBufferSize = 100;
  int get sampleBufferSize => _sampleBufferSize;
  set sampleBufferSize(int size) {
    _sampleBufferSize = size;
    _removeOld();
  }

  Future<ObservableMap> _fetchDirect() {
    assert(owner is Isolate);
    return isolate.invokeRpcNoUpgrade('_getIsolateMetric', { 'metricId': id });
  }


  void addSample(MetricSample sample) {
    samples.add(sample);
    _removeOld();
  }

  void _removeOld() {
    // TODO(johnmccutchan): If this becomes hot, consider using a circular
    // buffer.
    if (samples.length > _sampleBufferSize) {
      int count = samples.length - _sampleBufferSize;
      samples.removeRange(0, count);
    }
  }

  @observable String description;
  @observable double value = 0.0;
  // Only a guage has a non-null min and max.
  @observable double min;
  @observable double max;

  bool get isGauge => (min != null) && (max != null);

  void _update(ObservableMap map, bool mapIsRef) {
    name = map['name'];
    description = map['description'];
    vmName = map['name'];
    value = map['value'];
    min = map['min'];
    max = map['max'];
  }

  String toString() => "ServiceMetric($_id)";
}

class MetricPoller {
  // Metrics to be polled.
  final List<ServiceMetric> metrics = new List<ServiceMetric>();
  final Duration pollPeriod;
  Timer _pollTimer;

  MetricPoller(int milliseconds) :
      pollPeriod = new Duration(milliseconds: milliseconds) {
    start();
  }

  void start() {
    _pollTimer = new Timer.periodic(pollPeriod, _onPoll);
  }

  void cancel() {
    if (_pollTimer != null) {
      _pollTimer.cancel();
    }
    _pollTimer = null;
  }

  void _onPoll(_) {
    // Reload metrics and add a sample to each.
    for (var metric in metrics) {
      metric.reload().then((m) {
        m.addSample(new MetricSample(m.value));
      });
    }
  }
}

class Frame extends ServiceObject {
  @observable int index;
  @observable ServiceFunction function;
  @observable SourceLocation location;
  @observable Code code;
  @observable List<ServiceMap> variables = new ObservableList<ServiceMap>();

  Frame._empty(ServiceObject owner) : super._empty(owner);

  void _update(ObservableMap map, bool mapIsRef) {
    assert(!mapIsRef);
    _loaded = true;
    _upgradeCollection(map, owner);
    this.index = map['index'];
    this.function = map['function'];
    this.location = map['location'];
    this.code = map['code'];
    this.variables = map['vars'];
  }

  String toString() => "Frame(${function.qualifiedName} $location)";
}


class ServiceMessage extends ServiceObject {
  @observable int index;
  @observable String messageObjectId;
  @observable int size;
  @observable ServiceFunction handler;
  @observable SourceLocation location;

  ServiceMessage._empty(ServiceObject owner) : super._empty(owner);

  void _update(ObservableMap map, bool mapIsRef) {
    assert(!mapIsRef);
    _loaded = true;
    _upgradeCollection(map, owner);
    this.messageObjectId = map['messageObjectId'];
    this.index = map['index'];
    this.size = map['size'];
    this.handler = map['handler'];
    this.location = map['location'];
  }
}


// Returns true if [map] is a service map. i.e. it has the following keys:
// 'id' and a 'type'.
bool _isServiceMap(ObservableMap m) {
  return (m != null) && (m['type'] != null);
}

bool _hasRef(String type) => type.startsWith('@');
String _stripRef(String type) => (_hasRef(type) ? type.substring(1) : type);

/// Recursively upgrades all [ServiceObject]s inside [collection] which must
/// be an [ObservableMap] or an [ObservableList]. Upgraded elements will be
/// associated with [vm] and [isolate].
void _upgradeCollection(collection, ServiceObjectOwner owner) {
  if (collection is ServiceMap) {
    return;
  }
  if (collection is ObservableMap) {
    _upgradeObservableMap(collection, owner);
  } else if (collection is ObservableList) {
    _upgradeObservableList(collection, owner);
  }
}

void _upgradeObservableMap(ObservableMap map, ServiceObjectOwner owner) {
  map.forEach((k, v) {
    if ((v is ObservableMap) && _isServiceMap(v)) {
      map[k] = owner.getFromMap(v);
    } else if (v is ObservableList) {
      _upgradeObservableList(v, owner);
    } else if (v is ObservableMap) {
      _upgradeObservableMap(v, owner);
    }
  });
}

void _upgradeObservableList(ObservableList list, ServiceObjectOwner owner) {
  for (var i = 0; i < list.length; i++) {
    var v = list[i];
    if ((v is ObservableMap) && _isServiceMap(v)) {
      list[i] = owner.getFromMap(v);
    } else if (v is ObservableList) {
      _upgradeObservableList(v, owner);
    } else if (v is ObservableMap) {
      _upgradeObservableMap(v, owner);
    }
  }
}<|MERGE_RESOLUTION|>--- conflicted
+++ resolved
@@ -678,14 +678,11 @@
       if (event.kind == ServiceEvent.kIsolateExit) {
         _isolateCache.remove(isolate.id);
         _buildIsolateList();
-<<<<<<< HEAD
-=======
       }
       if (event.kind == ServiceEvent.kIsolateRunnable) {
         // Force reload once the isolate becomes runnable so that we
         // update the root library.
         isolate.reload();
->>>>>>> 71b3d5ab
       }
     }
     var eventStream = _eventStreams[streamId];
@@ -1388,11 +1385,7 @@
       entry = map['entry'];
     }
     var savedStartTime = startTime;
-<<<<<<< HEAD
-    var startTimeInMillis = map['startTime'];
-=======
     int startTimeInMillis = map['startTime'];
->>>>>>> 71b3d5ab
     startTime = new DateTime.fromMillisecondsSinceEpoch(startTimeInMillis);
     notifyPropertyChange(#upTime, 0, 1);
     var countersMap = map['_tagCounters'];
