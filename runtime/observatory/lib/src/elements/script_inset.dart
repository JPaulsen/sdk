--- conflicted
+++ resolved
@@ -115,11 +115,6 @@
   }
 }
 
-<<<<<<< HEAD
-class LibraryAnnotation extends Annotation {
-  Library target;
-  String url;
-=======
 class BreakpointAnnotation extends Annotation {
   Breakpoint bpt;
   int priority = 1;
@@ -167,7 +162,6 @@
   String url;
   int priority = 2;
 
->>>>>>> 71b3d5ab
   LibraryAnnotation(this.target, this.url);
 
   void applyStyleTo(element) {
@@ -182,11 +176,8 @@
 class PartAnnotation extends Annotation {
   Script part;
   String url;
-<<<<<<< HEAD
-=======
   int priority = 2;
 
->>>>>>> 71b3d5ab
   PartAnnotation(this.part, this.url);
 
   void applyStyleTo(element) {
@@ -266,11 +257,8 @@
 
 abstract class DeclarationAnnotation extends Annotation {
   String url;
-<<<<<<< HEAD
-=======
   int priority = 2;
 
->>>>>>> 71b3d5ab
   DeclarationAnnotation(decl, this.url) {
     assert(decl.loaded);
     SourceLocation location = decl.location;
@@ -396,8 +384,6 @@
 
   StreamSubscription _scriptChangeSubscription;
   Future<StreamSubscription> _debugSubscriptionFuture;
-
-  bool hasLoadedLibraryDeclarations = false;
 
   bool hasLoadedLibraryDeclarations = false;
 
@@ -603,8 +589,6 @@
     }
   }
 
-<<<<<<< HEAD
-=======
   void addBreakpointAnnotations() {
     for (var line = _startLine; line <= _endLine; line++) {
       var bpts = script.getLine(line).breakpoints;
@@ -618,7 +602,6 @@
     }
   }
 
->>>>>>> 71b3d5ab
   Future loadDeclarationsOfLibrary(Library lib) {
     return lib.load().then((lib) {
       var loads = [];
@@ -680,20 +663,15 @@
   }
 
   Library resolveDependency(String relativeUri) {
-<<<<<<< HEAD
-=======
     // This isn't really correct: we need to ask the embedder to do the
     // uri canonicalization for us, but Observatory isn't in a position
     // to invoke the library tag handler. Handle the most common cases.
->>>>>>> 71b3d5ab
     var targetUri = Uri.parse(script.library.uri).resolve(relativeUri);
     for (Library l in script.isolate.libraries) {
       if (targetUri.toString() == l.uri) {
         return l;
       }
     }
-<<<<<<< HEAD
-=======
     if (targetUri.scheme == 'package') {
       targetUri = "packages/${targetUri.path}";
       for (Library l in script.isolate.libraries) {
@@ -703,7 +681,6 @@
       }
     }
 
->>>>>>> 71b3d5ab
     Logger.root.info("Could not resolve library dependency: $relativeUri");
     return null;
   }
