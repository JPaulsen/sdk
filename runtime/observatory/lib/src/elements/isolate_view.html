--- conflicted
+++ resolved
@@ -112,22 +112,12 @@
       </curly-block>
     </div>
 
-<<<<<<< HEAD
-    <hr>
-
-    <div class="content">
-      <eval-box callback="{{ evaluate }}"></eval-box>
-    </div>
-
-    <div class="content-centered-big">
-=======
     <div class="content-centered">
       <hr>
       <eval-box callback="{{ evaluate }}"></eval-box>
     </div>
 
     <div class="content-centered">
->>>>>>> 71b3d5ab
       <hr>
       <script-inset script="{{ rootLibrary.rootScript }}">
       </script-inset>
