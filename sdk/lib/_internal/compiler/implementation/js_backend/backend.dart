--- conflicted
+++ resolved
@@ -621,15 +621,15 @@
   /**
    * The generated code as a js AST for compiled methods.
    */
-  Map<Element, js.Expression> get generatedCode {
+  Map<Element, jsAst.Expression> get generatedCode {
     return compiler.enqueuer.codegen.generatedCode;
   }
 
   /**
    * The generated code as a js AST for compiled bailout methods.
    */
-  final Map<Element, js.Expression> generatedBailoutCode =
-      new Map<Element, js.Expression>();
+  final Map<Element, jsAst.Expression> generatedBailoutCode =
+      new Map<Element, jsAst.Expression>();
 
   ClassElement jsStringClass;
   ClassElement jsArrayClass;
@@ -735,7 +735,8 @@
         interceptedClasses = new LinkedHashMap<ClassElement, ClassElement>(),
         super(compiler, JAVA_SCRIPT_CONSTANT_SYSTEM) {
     emitter = disableEval
-        ? new CodeEmitterNoEvalTask(compiler, namer, generateSourceMap)
+        // TODO(8522): Restore --disallow-unsafe-eval.
+        ? null // new CodeEmitterNoEvalTask(compiler, namer, generateSourceMap)
         : new CodeEmitterTask(compiler, namer, generateSourceMap);
     builder = new SsaBuilderTask(this);
     optimizer = new SsaOptimizerTask(this);
@@ -950,15 +951,6 @@
       addInterceptors(jsDoubleClass, enqueuer);
       addInterceptors(jsNumberClass, enqueuer);
     } else if (cls == compiler.mapClass) {
-<<<<<<< HEAD
-      // The backend will use a literal list to initialize the entries
-      // of the map.
-      if (enqueuer.isResolutionQueue) {
-        enqueuer.registerInstantiatedClass(compiler.listClass);
-        enqueuer.registerInstantiatedClass(compiler.mapLiteralClass);
-      }
-=======
->>>>>>> 0f8df99a
     }
 
     if (compiler.enableTypeAssertions) {
@@ -1103,12 +1095,12 @@
     optimizer.optimize(work, graph, false);
     if (work.allowSpeculativeOptimization
         && optimizer.trySpeculativeOptimizations(work, graph)) {
-      js.Expression code = generator.generateBailoutMethod(work, graph);
+      jsAst.Expression code = generator.generateBailoutMethod(work, graph);
       generatedBailoutCode[element] = code;
       optimizer.prepareForSpeculativeOptimizations(work, graph);
       optimizer.optimize(work, graph, true);
     }
-    js.Expression code = generator.generateCode(work, graph);
+    jsAst.Expression code = generator.generateCode(work, graph);
     generatedCode[element] = code;
     invalidateAfterCodegen.forEach(eagerRecompile);
     invalidateAfterCodegen.clear();
@@ -1129,7 +1121,7 @@
    */
   String assembleCode(Element element) {
     assert(invariant(element, element.isDeclaration));
-    return js.prettyPrint(generatedCode[element], compiler).getText();
+    return jsAst.prettyPrint(generatedCode[element], compiler).getText();
   }
 
   void assembleProgram() {
